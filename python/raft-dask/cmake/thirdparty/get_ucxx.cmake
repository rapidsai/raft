#=============================================================================
# Copyright (c) 2024, NVIDIA CORPORATION.
#
# Licensed under the Apache License, Version 2.0 (the "License");
# you may not use this file except in compliance with the License.
# You may obtain a copy of the License at
#
#     http://www.apache.org/licenses/LICENSE-2.0
#
# Unless required by applicable law or agreed to in writing, software
# distributed under the License is distributed on an "AS IS" BASIS,
# WITHOUT WARRANTIES OR CONDITIONS OF ANY KIND, either express or implied.
# See the License for the specific language governing permissions and
# limitations under the License.
#=============================================================================

function(find_and_configure_ucxx)
    set(oneValueArgs VERSION FORK PINNED_TAG EXCLUDE_FROM_ALL)
    set(options UCXX_STATIC)
    cmake_parse_arguments(PKG "${options}" "${oneValueArgs}"
            "${multiValueArgs}" ${ARGN} )

    set(BUILD_UCXX_SHARED ON)
    if(PKG_UCXX_STATIC)
      set(BUILD_UCXX_SHARED OFF)
    endif()

    rapids_cpm_find(ucxx ${PKG_VERSION}
            GLOBAL_TARGETS         ucxx::ucxx ucxx::python
            BUILD_EXPORT_SET       raft-distributed-exports
            INSTALL_EXPORT_SET     raft-distributed-exports
            CPM_ARGS
            GIT_REPOSITORY         https://github.com/${PKG_FORK}/ucxx.git
            GIT_TAG                ${PKG_PINNED_TAG}
            SOURCE_SUBDIR          cpp
            EXCLUDE_FROM_ALL       ${PKG_EXCLUDE_FROM_ALL}
            OPTIONS
              "BUILD_TESTS OFF"
              "BUILD_BENCH OFF"
              "UCXX_ENABLE_PYTHON ON"
              "UCXX_ENABLE_RMM ON"
              "BUILD_SHARED_LIBS ${BUILD_UCXX_SHARED}"
        )

endfunction()

# Change pinned tag here to test a commit in CI
# To use a different RAFT locally, set the CMake variable
# CPM_raft_SOURCE=/path/to/local/raft
<<<<<<< HEAD
find_and_configure_ucxx(VERSION  0.41
        FORK             bdice
        PINNED_TAG       cccl-2.7.0-rc2
=======
find_and_configure_ucxx(VERSION  0.42
        FORK             rapidsai
        PINNED_TAG       branch-0.42
>>>>>>> cd18e649
        EXCLUDE_FROM_ALL YES
        UCXX_STATIC      ${RAFT_DASK_UCXX_STATIC}
    )<|MERGE_RESOLUTION|>--- conflicted
+++ resolved
@@ -47,15 +47,9 @@
 # Change pinned tag here to test a commit in CI
 # To use a different RAFT locally, set the CMake variable
 # CPM_raft_SOURCE=/path/to/local/raft
-<<<<<<< HEAD
-find_and_configure_ucxx(VERSION  0.41
+find_and_configure_ucxx(VERSION  0.42
         FORK             bdice
         PINNED_TAG       cccl-2.7.0-rc2
-=======
-find_and_configure_ucxx(VERSION  0.42
-        FORK             rapidsai
-        PINNED_TAG       branch-0.42
->>>>>>> cd18e649
         EXCLUDE_FROM_ALL YES
         UCXX_STATIC      ${RAFT_DASK_UCXX_STATIC}
     )