# Copyright (c) 2020-2023, NVIDIA CORPORATION.
#
# Licensed under the Apache License, Version 2.0 (the "License");
# you may not use this file except in compliance with the License.
# You may obtain a copy of the License at
#
#     http://www.apache.org/licenses/LICENSE-2.0
#
# Unless required by applicable law or agreed to in writing, software
# distributed under the License is distributed on an "AS IS" BASIS,
# WITHOUT WARRANTIES OR CONDITIONS OF ANY KIND, either express or implied.
# See the License for the specific language governing permissions and
# limitations under the License.
#

<<<<<<< HEAD
__version__ = "23.04.01"
=======
__version__ = "23.06.00"
>>>>>>> 4de0748a
<|MERGE_RESOLUTION|>--- conflicted
+++ resolved
@@ -13,8 +13,4 @@
 # limitations under the License.
 #
 
-<<<<<<< HEAD
-__version__ = "23.04.01"
-=======
-__version__ = "23.06.00"
->>>>>>> 4de0748a
+__version__ = "23.06.00"