--- conflicted
+++ resolved
@@ -468,7 +468,6 @@
     assert list(map(lambda x: x.result(), dfs))
 
 
-<<<<<<< HEAD
 @pytest.mark.parametrize("n_trials", [1, 5])
 @pytest.mark.nccl
 def test_device_multicast_sendrecv(n_trials, request):
@@ -491,7 +490,8 @@
     _test_device_multicast_sendrecv(
         n_trials, _get_client("ucxx_client", request)
     )
-=======
+
+
 @pytest.mark.nccl
 @pytest.mark.parametrize(
     "subset", [slice(-1, None), slice(1), slice(None, None, -2)]
@@ -502,5 +502,4 @@
 
     workers = list(client.scheduler_info()["workers"].keys())
     workers = workers[subset]
-    cb.init(workers=workers)
->>>>>>> 8a68518f
+    cb.init(workers=workers)