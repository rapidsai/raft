# =============================================================================
# Copyright (c) 2022, NVIDIA CORPORATION.
#
# Licensed under the Apache License, Version 2.0 (the "License"); you may not use this file except
# in compliance with the License. You may obtain a copy of the License at
#
# http://www.apache.org/licenses/LICENSE-2.0
#
# Unless required by applicable law or agreed to in writing, software distributed under the License
# is distributed on an "AS IS" BASIS, WITHOUT WARRANTIES OR CONDITIONS OF ANY KIND, either express
# or implied. See the License for the specific language governing permissions and limitations under
# the License.
# =============================================================================

include(${raft-dask-python_SOURCE_DIR}/cmake/thirdparty/get_nccl.cmake)

if(NOT TARGET ucx::ucp)
  find_package(ucx REQUIRED)
endif()

set(cython_sources comms_utils.pyx nccl.pyx)
set(linked_libraries raft::raft NCCL::NCCL ucx::ucp)
rapids_cython_create_modules(
<<<<<<< HEAD
    SOURCE_FILES "${cython_sources}"
    LINKED_LIBRARIES "${linked_libraries}"
    CXX)

foreach(cython_module IN LISTS RAPIDS_CYTHON_CREATED_TARGETS)
    set_target_properties(${cython_module} PROPERTIES INSTALL_RPATH "\$ORIGIN;\$ORIGIN/../")
endforeach()
=======
  SOURCE_FILES "${cython_sources}" LINKED_LIBRARIES "${linked_libraries}" CXX
)
>>>>>>> 98af9830
<|MERGE_RESOLUTION|>--- conflicted
+++ resolved
@@ -21,15 +21,5 @@
 set(cython_sources comms_utils.pyx nccl.pyx)
 set(linked_libraries raft::raft NCCL::NCCL ucx::ucp)
 rapids_cython_create_modules(
-<<<<<<< HEAD
-    SOURCE_FILES "${cython_sources}"
-    LINKED_LIBRARIES "${linked_libraries}"
-    CXX)
-
-foreach(cython_module IN LISTS RAPIDS_CYTHON_CREATED_TARGETS)
-    set_target_properties(${cython_module} PROPERTIES INSTALL_RPATH "\$ORIGIN;\$ORIGIN/../")
-endforeach()
-=======
   SOURCE_FILES "${cython_sources}" LINKED_LIBRARIES "${linked_libraries}" CXX
-)
->>>>>>> 98af9830
+)