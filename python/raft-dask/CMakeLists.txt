--- conflicted
+++ resolved
@@ -14,25 +14,9 @@
 
 cmake_minimum_required(VERSION 3.23.1 FATAL_ERROR)
 
-<<<<<<< HEAD
-if(POLICY CMP0094)
-  # Make FindPython{,2,3} modules use LOCATION for lookup strategy.
-  # https://cmake.org/cmake/help/latest/policy/CMP0094.html#policy:CMP0094
-  cmake_policy(SET CMP0094 NEW)
-  set(CMAKE_POLICY_DEFAULT_CMP0094 NEW)
-endif()
-=======
 set(raft_dask_version 22.12.00)
->>>>>>> 98af9830
 
 include(../../fetch_rapids.cmake)
-
-include(rapids-cuda)
-# TODO: This will not be necessary once we upgrade to CMake 3.22, which will pull in the required
-# languages for the C++ project even if this project does not require those languges.
-rapids_cuda_init_architectures(raft-dask)
-
-set(raft_dask_version 22.10.00)
 
 project(
   raft-dask-python
@@ -41,16 +25,8 @@
             # language to be enabled here. The test project that is built in scikit-build to verify
             # various linking options for the python library is hardcoded to build with C, so until
             # that is fixed we need to keep C.
-<<<<<<< HEAD
-            C
-            CXX
-            # TODO: This will not be necessary once we upgrade to CMake 3.22, which will pull in the required
-            # languages for the C++ project even if this project does not require those languges.
-            CUDA)
-=======
             C CXX
 )
->>>>>>> 98af9830
 
 option(FIND_RAFT_CPP "Search for existing RAFT C++ installations before defaulting to local files"
        OFF
@@ -62,11 +38,6 @@
 if(FIND_RAFT_CPP)
   find_package(raft ${raft_dask_version} REQUIRED)
 else()
-<<<<<<< HEAD
-  # raft-dask doesn't actually use raft libraries, it just needs the headers, so
-  # we can turn off all library compilation and we don't need to install
-  # anything here.
-=======
   set(raft_FOUND OFF)
 endif()
 
@@ -82,7 +53,6 @@
 
   # raft-dask doesn't actually use raft libraries, it just needs the headers, so we can turn off all
   # library compilation and we don't need to install anything here.
->>>>>>> 98af9830
   set(BUILD_TESTS OFF)
   set(BUILD_BENCH OFF)
   set(RAFT_COMPILE_LIBRARIES OFF)
@@ -97,14 +67,9 @@
     set(_exclude_from_all EXCLUDE_FROM_ALL)
   endif()
 
-  # if(RAFT_BUILD_WHEELS)
-  #   find_package(ucx REQUIRED)
-  #   include(cmake/Modules/WheelHelpers.cmake)
-  #   # Ensure all the UCX shared objects we need at runtime are in the wheel
-  #   add_target_libs_to_wheel(
-  #                    LIB_DIR raft_dask
-  #                    TARGETS ucx::ucp ucx::ucs ucx::uct)
-  # endif()
+  # if(RAFT_BUILD_WHEELS) find_package(ucx REQUIRED) include(cmake/Modules/WheelHelpers.cmake) #
+  # Ensure all the UCX shared objects we need at runtime are in the wheel add_target_libs_to_wheel(
+  # LIB_DIR raft_dask TARGETS ucx::ucp ucx::ucs ucx::uct) endif()
 
   add_subdirectory(../../cpp raft-cpp ${_exclude_from_all})
 endif()
