# =============================================================================
# Copyright (c) 2022-2024, NVIDIA CORPORATION.
#
# Licensed under the Apache License, Version 2.0 (the "License"); you may not use this file except
# in compliance with the License. You may obtain a copy of the License at
#
# http://www.apache.org/licenses/LICENSE-2.0
#
# Unless required by applicable law or agreed to in writing, software distributed under the License
# is distributed on an "AS IS" BASIS, WITHOUT WARRANTIES OR CONDITIONS OF ANY KIND, either express
# or implied. See the License for the specific language governing permissions and limitations under
# the License.
# =============================================================================

cmake_minimum_required(VERSION 3.26.4 FATAL_ERROR)

include(../../rapids_config.cmake)
include(rapids-cpm)
include(rapids-cuda)
rapids_cuda_init_architectures(raft-dask-python)

project(
  raft-dask-python
  VERSION "${RAPIDS_VERSION}"
  LANGUAGES CXX CUDA
)

<<<<<<< HEAD
find_package(raft "${RAPIDS_VERSION}" REQUIRED COMPONENTS distributed)
=======
option(FIND_RAFT_CPP "Search for existing RAFT C++ installations before defaulting to local files"
       OFF
)

rapids_cpm_init()
# Once https://github.com/rapidsai/ucxx/issues/173 is resolved we can remove this.
find_package(ucx REQUIRED)
include(cmake/thirdparty/get_ucxx.cmake)

# If the user requested it we attempt to find RAFT.
if(FIND_RAFT_CPP)
  find_package(raft "${RAPIDS_VERSION}" REQUIRED COMPONENTS distributed)
else()
  set(raft_FOUND OFF)
endif()

if(NOT raft_FOUND)
  # raft-dask doesn't actually use raft libraries, it just needs the headers, so we can turn off all
  # library compilation and we don't need to install anything here.
  set(BUILD_TESTS OFF)
  set(BUILD_ANN_BENCH OFF)
  set(BUILD_PRIMS_BENCH OFF)
  set(RAFT_COMPILE_LIBRARIES OFF)
  set(RAFT_COMPILE_DIST_LIBRARY OFF)
  set(RAFT_COMPILE_NN_LIBRARY OFF)
  set(CUDA_STATIC_RUNTIME ON)
  set(RAFT_DASK_UCXX_STATIC ON)

  add_subdirectory(../../cpp raft-cpp EXCLUDE_FROM_ALL)
  list(APPEND CMAKE_MODULE_PATH ${CMAKE_BINARY_DIR}/cmake/find_modules)
  find_package(NCCL REQUIRED)
endif()
>>>>>>> ef286280

include(rapids-cython-core)
rapids_cython_init()

add_subdirectory(raft_dask/common)
add_subdirectory(raft_dask/include_test)<|MERGE_RESOLUTION|>--- conflicted
+++ resolved
@@ -25,42 +25,12 @@
   LANGUAGES CXX CUDA
 )
 
-<<<<<<< HEAD
-find_package(raft "${RAPIDS_VERSION}" REQUIRED COMPONENTS distributed)
-=======
-option(FIND_RAFT_CPP "Search for existing RAFT C++ installations before defaulting to local files"
-       OFF
-)
-
 rapids_cpm_init()
 # Once https://github.com/rapidsai/ucxx/issues/173 is resolved we can remove this.
 find_package(ucx REQUIRED)
 include(cmake/thirdparty/get_ucxx.cmake)
 
-# If the user requested it we attempt to find RAFT.
-if(FIND_RAFT_CPP)
-  find_package(raft "${RAPIDS_VERSION}" REQUIRED COMPONENTS distributed)
-else()
-  set(raft_FOUND OFF)
-endif()
-
-if(NOT raft_FOUND)
-  # raft-dask doesn't actually use raft libraries, it just needs the headers, so we can turn off all
-  # library compilation and we don't need to install anything here.
-  set(BUILD_TESTS OFF)
-  set(BUILD_ANN_BENCH OFF)
-  set(BUILD_PRIMS_BENCH OFF)
-  set(RAFT_COMPILE_LIBRARIES OFF)
-  set(RAFT_COMPILE_DIST_LIBRARY OFF)
-  set(RAFT_COMPILE_NN_LIBRARY OFF)
-  set(CUDA_STATIC_RUNTIME ON)
-  set(RAFT_DASK_UCXX_STATIC ON)
-
-  add_subdirectory(../../cpp raft-cpp EXCLUDE_FROM_ALL)
-  list(APPEND CMAKE_MODULE_PATH ${CMAKE_BINARY_DIR}/cmake/find_modules)
-  find_package(NCCL REQUIRED)
-endif()
->>>>>>> ef286280
+find_package(raft "${RAPIDS_VERSION}" REQUIRED COMPONENTS distributed)
 
 include(rapids-cython-core)
 rapids_cython_init()
