#
# Copyright (c) 2020-2023, NVIDIA CORPORATION.
#
# Licensed under the Apache License, Version 2.0 (the "License");
# you may not use this file except in compliance with the License.
# You may obtain a copy of the License at
#
#     http://www.apache.org/licenses/LICENSE-2.0
#
# Unless required by applicable law or agreed to in writing, software
# distributed under the License is distributed on an "AS IS" BASIS,
# WITHOUT WARRANTIES OR CONDITIONS OF ANY KIND, either express or implied.
# See the License for the specific language governing permissions and
# limitations under the License.
#

import os

import versioneer
from setuptools import find_packages
from skbuild import setup

cuda_suffix = os.getenv("RAPIDS_PY_WHEEL_CUDA_SUFFIX", default="")

install_requires = [
    "numpy",
    "numba>=0.49",
    "joblib>=0.11",
<<<<<<< HEAD
    "dask-cuda",
=======
    "dask-cuda>=23.2*",
>>>>>>> d86610d1
    "dask>=2022.12.0",
    f"ucx-py{cuda_suffix}",
    "distributed>=2022.12.0",
    f"pylibraft{cuda_suffix}",
]

extras_require = {
    "test": [
        "pytest",
        "dask[distributed,dataframe]",
    ]
}


def exclude_libcxx_symlink(cmake_manifest):
    return list(
        filter(
            lambda name: not ("include/rapids/libcxx/include" in name),
            cmake_manifest,
        )
    )


# Make versioneer produce PyPI-compatible nightly versions for wheels.
if "RAPIDS_PY_WHEEL_VERSIONEER_OVERRIDE" in os.environ:
    orig_get_versions = versioneer.get_versions

    version_override = os.environ["RAPIDS_PY_WHEEL_VERSIONEER_OVERRIDE"]

    def get_versions():
        data = orig_get_versions()
        data["version"] = version_override
        return data

    versioneer.get_versions = get_versions


setup(
    name=f"raft-dask{cuda_suffix}",
    description="Reusable Accelerated Functions & Tools Dask Infrastructure",
    version=versioneer.get_version(),
    classifiers=[
        "Intended Audience :: Developers",
        "Programming Language :: Python",
        "Programming Language :: Python :: 3.8",
        "Programming Language :: Python :: 3.9",
    ],
    author="NVIDIA Corporation",
    include_package_data=True,
    package_data={
        # Note: A dict comprehension with an explicit copy is necessary
        # (rather than something simpler like a dict.fromkeys) because
        # otherwise every package will refer to the same list and skbuild
        # modifies it in place.
        key: ["*.hpp", "*.pxd"]
        for key in find_packages(
            include=[
                "raft_dask.common",
                "raft_dask.common.includes",
            ]
        )
    },
    install_requires=install_requires,
    extras_require=extras_require,
    cmake_process_manifest_hook=exclude_libcxx_symlink,
    packages=find_packages(include=["raft_dask", "raft_dask.*"]),
    license="Apache 2.0",
    cmdclass=versioneer.get_cmdclass(),
    zip_safe=False,
)<|MERGE_RESOLUTION|>--- conflicted
+++ resolved
@@ -26,11 +26,7 @@
     "numpy",
     "numba>=0.49",
     "joblib>=0.11",
-<<<<<<< HEAD
-    "dask-cuda",
-=======
     "dask-cuda>=23.2*",
->>>>>>> d86610d1
     "dask>=2022.12.0",
     f"ucx-py{cuda_suffix}",
     "distributed>=2022.12.0",
