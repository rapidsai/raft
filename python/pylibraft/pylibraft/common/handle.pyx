#
# Copyright (c) 2022, NVIDIA CORPORATION.
#
# Licensed under the Apache License, Version 2.0 (the "License");
# you may not use this file except in compliance with the License.
# You may obtain a copy of the License at
#
#     http://www.apache.org/licenses/LICENSE-2.0
#
# Unless required by applicable law or agreed to in writing, software
# distributed under the License is distributed on an "AS IS" BASIS,
# WITHOUT WARRANTIES OR CONDITIONS OF ANY KIND, either express or implied.
# See the License for the specific language governing permissions and
# limitations under the License.
#

# cython: profile=False
# distutils: language = c++
# cython: embedsignature = True
# cython: language_level = 3

<<<<<<< HEAD
# import raft

from rmm._lib.cuda_stream_view cimport cuda_stream_per_thread, cuda_stream_view
=======
import functools

from rmm._lib.cuda_stream_view cimport cuda_stream_per_thread
from rmm._lib.cuda_stream_view cimport cuda_stream_view
>>>>>>> 2737d8d3

from .cuda cimport Stream

from .cuda import CudaRuntimeError


cdef class Handle:
    """
    Handle is a lightweight python wrapper around the corresponding C++ class
    of handle_t exposed by RAFT's C++ interface. Refer to the header file
    raft/handle.hpp for interface level details of this struct

    Examples
    --------

    .. code-block:: python

        from raft.common import Stream, Handle
        stream = Stream()
        handle = Handle(stream)

        # call algos here

        # final sync of all work launched in the stream of this handle
        # this is same as `raft.cuda.Stream.sync()` call, but safer in case
        # the default stream inside the `handle_t` is being used
        handle.sync()
        del handle  # optional!
    """

    def __cinit__(self, stream: Stream = None, n_streams=0):
        self.n_streams = n_streams
        if n_streams > 0:
            self.stream_pool.reset(new cuda_stream_pool(n_streams))

        cdef cuda_stream_view c_stream
        if stream is None:
            # this constructor will construct a "main" handle on
            # per-thread default stream, which is non-blocking
            self.c_obj.reset(new handle_t(cuda_stream_per_thread,
                                          self.stream_pool))
        else:
            # this constructor constructs a handle on user stream
            c_stream = cuda_stream_view(stream.getStream())
            self.c_obj.reset(new handle_t(c_stream,
                                          self.stream_pool))

    def sync(self):
        """
        Issues a sync on the stream set for this handle.
        """
        self.c_obj.get()[0].sync_stream()

    def getHandle(self):
        return <size_t> self.c_obj.get()

    def __getstate__(self):
        return self.n_streams

    def __setstate__(self, state):
        self.n_streams = state
        if self.n_streams > 0:
            self.stream_pool.reset(new cuda_stream_pool(self.n_streams))

        self.c_obj.reset(new handle_t(cuda_stream_per_thread,
                                      self.stream_pool))


_HANDLE_PARAM_DOCSTRING = """
     handle : Optional RAFT handle for reusing expensive CUDA resources
        If a handle isn't supplied, CUDA resources will be allocated
        inside this function and synchronized before the function exits.
        If a handle is supplied, you will need to explicitly synchronize
        yourself by calling `handle.sync()` before accessing the output.
""".strip()


def auto_sync_handle(f):
    """Decorator to automatically call sync on a raft handle when
    it isn't passed to a function.

    When a handle=None is passed to the wrapped function, this decorator
    will automatically create a default handle for the function, and
    call sync on that handle when the function exits.

    This will also insert the appropriate docstring for the handle parameter
    """

    @functools.wraps(f)
    def wrapper(*args, handle=None, **kwargs):
        sync_handle = handle is None
        handle = handle if handle is not None else Handle()

        ret_value = f(*args, handle=handle, **kwargs)

        if sync_handle:
            handle.sync()

        return ret_value

    wrapper.__doc__ = wrapper.__doc__.format(
        handle_docstring=_HANDLE_PARAM_DOCSTRING
    )
    return wrapper<|MERGE_RESOLUTION|>--- conflicted
+++ resolved
@@ -19,16 +19,10 @@
 # cython: embedsignature = True
 # cython: language_level = 3
 
-<<<<<<< HEAD
-# import raft
-
-from rmm._lib.cuda_stream_view cimport cuda_stream_per_thread, cuda_stream_view
-=======
 import functools
 
 from rmm._lib.cuda_stream_view cimport cuda_stream_per_thread
 from rmm._lib.cuda_stream_view cimport cuda_stream_view
->>>>>>> 2737d8d3
 
 from .cuda cimport Stream
 
