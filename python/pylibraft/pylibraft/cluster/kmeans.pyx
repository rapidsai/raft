#
# Copyright (c) 2022, NVIDIA CORPORATION.
#
# Licensed under the Apache License, Version 2.0 (the "License");
# you may not use this file except in compliance with the License.
# You may obtain a copy of the License at
#
#     http://www.apache.org/licenses/LICENSE-2.0
#
# Unless required by applicable law or agreed to in writing, software
# distributed under the License is distributed on an "AS IS" BASIS,
# WITHOUT WARRANTIES OR CONDITIONS OF ANY KIND, either express or implied.
# See the License for the specific language governing permissions and
# limitations under the License.
#
# cython: profile=False
# distutils: language = c++
# cython: embedsignature = True
# cython: language_level = 3

import numpy as np

from cython.operator cimport dereference as deref
from libc.stdint cimport uintptr_t
from libcpp cimport bool, nullptr

from pylibraft.common import Handle
<<<<<<< HEAD

=======
from pylibraft.common.handle import auto_sync_handle
>>>>>>> 2737d8d3
from pylibraft.common.handle cimport handle_t

from pylibraft.common.input_validation import *
from pylibraft.distance import DISTANCE_TYPES


def is_c_cont(cai, dt):
    return "strides" not in cai or \
        cai["strides"] is None or \
        cai["strides"][1] == dt.itemsize


cdef extern from "raft_distance/kmeans.hpp" \
        namespace "raft::cluster::kmeans::runtime":

    cdef void update_centroids(
        const handle_t& handle,
        const double *X,
        int n_samples,
        int n_features,
        int n_clusters,
        const double *sample_weights,
        const double *centroids,
        const int* labels,
        double *new_centroids,
        double *weight_per_cluster)

    cdef void update_centroids(
        const handle_t& handle,
        const float *X,
        int n_samples,
        int n_features,
        int n_clusters,
        const float *sample_weights,
        const float *centroids,
        const int* labels,
        float *new_centroids,
        float *weight_per_cluster)


@auto_sync_handle
def compute_new_centroids(X,
                          centroids,
                          labels,
                          new_centroids,
                          sample_weights=None,
                          weight_per_cluster=None,
                          handle=None):
    """
    Compute new centroids given an input matrix and existing centroids

    Valid values for metric:
        ["euclidean", "sqeuclidean"]

    Parameters
    ----------

    X : Input CUDA array interface compliant matrix shape (m, k)
    centroids : Input CUDA array interface compliant matrix shape
                    (n_clusters, k)
    labels : Input CUDA array interface compliant matrix shape
               (m, 1)
    new_centroids : Writable CUDA array interface compliant matrix shape
                    (n_clusters, k)
    sample_weights : Optional input CUDA array interface compliant matrix shape
                     (n_clusters, 1) default: None
    weight_per_cluster : Optional writable CUDA array interface compliant
                         matrix shape (n_clusters, 1) default: None
    batch_samples : Optional integer specifying the batch size for X to compute
                    distances in batches. default: m
    batch_centroids : Optional integer specifying the batch size for centroids
                      to compute distances in batches. default: n_clusters
    {handle_docstring}

    Examples
    --------

    .. code-block:: python

        import cupy as cp

        from pylibraft.common import Handle
        from pylibraft.cluster.kmeans import compute_new_centroids
        from pylibraft.distance import fused_l2_nn_argmin

        # A single RAFT handle can optionally be reused across
        # pylibraft functions.
        handle = Handle()

        n_samples = 5000
        n_features = 50
        n_clusters = 3

        X = cp.random.random_sample((n_samples, n_features),
                                      dtype=cp.float32)

        centroids = cp.random.random_sample((n_clusters, n_features),
                                                dtype=cp.float32)

        labels = cp.random.randint(0, high=n_clusters, size=n_samples,
                                   dtype=cp.int32)

        new_centroids = cp.empty((n_clusters, n_features), dtype=cp.float32)

        compute_new_centroids(
            X, centroids, labels, new_centroids, handle=handle
        )

        # pylibraft functions are often asynchronous so the
        # handle needs to be explicitly synchronized
        handle.sync()
   """

    x_cai = X.__cuda_array_interface__
    centroids_cai = centroids.__cuda_array_interface__
    new_centroids_cai = new_centroids.__cuda_array_interface__
    labels_cai = labels.__cuda_array_interface__

    m = x_cai["shape"][0]
    x_k = x_cai["shape"][1]
    n_clusters = centroids_cai["shape"][0]

    centroids_k = centroids_cai["shape"][1]
    new_centroids_k = centroids_cai["shape"][1]

    x_dt = np.dtype(x_cai["typestr"])
    centroids_dt = np.dtype(centroids_cai["typestr"])
    new_centroids_dt = np.dtype(new_centroids_cai["typestr"])
    labels_dt = np.dtype(labels_cai["typestr"])

    if not do_cols_match(X, centroids):
        raise ValueError("X and centroids must have same number of columns.")

    if not do_rows_match(X, labels):
        raise ValueError("X and labels must have same number of rows")

    x_ptr = <uintptr_t>x_cai["data"][0]
    centroids_ptr = <uintptr_t>centroids_cai["data"][0]
    new_centroids_ptr = <uintptr_t>new_centroids_cai["data"][0]
    labels_ptr = <uintptr_t>labels_cai["data"][0]

    if sample_weights is not None:
        sample_weights_cai = sample_weights.__cuda_array_interface__
        sample_weights_ptr = <uintptr_t>sample_weights_cai["data"][0]
        sample_weights_dt = np.dtype(sample_weights_cai["typestr"])
    else:
        sample_weights_ptr = <uintptr_t>nullptr

    if weight_per_cluster is not None:
        weight_per_cluster_cai = weight_per_cluster.__cuda_array_interface__
        weight_per_cluster_ptr = <uintptr_t>weight_per_cluster_cai["data"][0]
        weight_per_cluster_dt = np.dtype(weight_per_cluster_cai["typestr"])
    else:
        weight_per_cluster_ptr = <uintptr_t>nullptr

    handle = handle if handle is not None else Handle()
    cdef handle_t *h = <handle_t*><size_t>handle.getHandle()

    x_c_contiguous = is_c_cont(x_cai, x_dt)
    centroids_c_contiguous = is_c_cont(centroids_cai, centroids_dt)
    new_centroids_c_contiguous = is_c_cont(new_centroids_cai, new_centroids_dt)

    if not x_c_contiguous or not centroids_c_contiguous \
            or not new_centroids_c_contiguous:
        raise ValueError("Inputs must all be c contiguous")

    if not do_dtypes_match(X, centroids, new_centroids):
        raise ValueError("Inputs must all have the same dtypes "
                         "(float32 or float64)")

    if x_dt == np.float32:
        update_centroids(deref(h),
                         <float*> x_ptr,
                         <int> m,
                         <int> x_k,
                         <int> n_clusters,
                         <float*> sample_weights_ptr,
                         <float*> centroids_ptr,
                         <int*> labels_ptr,
                         <float*> new_centroids_ptr,
                         <float*> weight_per_cluster_ptr)
    elif x_dt == np.float64:
        update_centroids(deref(h),
                         <double*> x_ptr,
                         <int> m,
                         <int> x_k,
                         <int> n_clusters,
                         <double*> sample_weights_ptr,
                         <double*> centroids_ptr,
                         <int*> labels_ptr,
                         <double*> new_centroids_ptr,
                         <double*> weight_per_cluster_ptr)
    else:
        raise ValueError("dtype %s not supported" % x_dt)<|MERGE_RESOLUTION|>--- conflicted
+++ resolved
@@ -25,11 +25,7 @@
 from libcpp cimport bool, nullptr
 
 from pylibraft.common import Handle
-<<<<<<< HEAD
-
-=======
 from pylibraft.common.handle import auto_sync_handle
->>>>>>> 2737d8d3
 from pylibraft.common.handle cimport handle_t
 
 from pylibraft.common.input_validation import *
