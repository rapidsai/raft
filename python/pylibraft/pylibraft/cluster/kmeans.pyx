--- conflicted
+++ resolved
@@ -17,7 +17,6 @@
 # distutils: language = c++
 # cython: embedsignature = True
 # cython: language_level = 3
-from collections import namedtuple
 
 import numpy as np
 
@@ -25,19 +24,18 @@
 from libc.stdint cimport uintptr_t
 from libcpp cimport nullptr
 
-from enum import IntEnum
-
-from pylibraft.common import Handle, cai_wrapper, device_ndarray
+from pylibraft.common import Handle
 from pylibraft.common.handle import auto_sync_handle
+
+from pylibraft.common.handle cimport handle_t
+
+from pylibraft.common.input_validation import *
+from pylibraft.distance import DISTANCE_TYPES
 
 from pylibraft.common.handle cimport handle_t
 from pylibraft.common.mdspan cimport *
 from pylibraft.common.optional cimport optional
 from pylibraft.cpp cimport kmeans as cpp_kmeans, kmeans_types
-
-from pylibraft.common.input_validation import *
-from pylibraft.distance import DISTANCE_TYPES
-
 from pylibraft.cpp.kmeans cimport (
     cluster_cost as cpp_cluster_cost,
     update_centroids,
@@ -205,7 +203,94 @@
         raise ValueError("dtype %s not supported" % x_dt)
 
 
-<<<<<<< HEAD
+@auto_sync_handle
+def cluster_cost(X, centroids, handle=None):
+    """
+    Compute cluster cost given an input matrix and existing centroids
+
+    Parameters
+    ----------
+    X : Input CUDA array interface compliant matrix shape (m, k)
+    centroids : Input CUDA array interface compliant matrix shape
+                    (n_clusters, k)
+    {handle_docstring}
+
+    Examples
+    --------
+
+    .. code-block:: python
+        import cupy as cp
+
+        from pylibraft.cluster.kmeans import cluster_cost
+
+        n_samples = 5000
+        n_features = 50
+        n_clusters = 3
+
+        X = cp.random.random_sample((n_samples, n_features),
+                                      dtype=cp.float32)
+
+        centroids = cp.random.random_sample((n_clusters, n_features),
+                                                dtype=cp.float32)
+
+        inertia = cluster_cost(X, centroids)
+    """
+    x_cai = X.__cuda_array_interface__
+    centroids_cai = centroids.__cuda_array_interface__
+
+    m = x_cai["shape"][0]
+    x_k = x_cai["shape"][1]
+    n_clusters = centroids_cai["shape"][0]
+
+    centroids_k = centroids_cai["shape"][1]
+
+    x_dt = np.dtype(x_cai["typestr"])
+    centroids_dt = np.dtype(centroids_cai["typestr"])
+
+    if not do_cols_match(X, centroids):
+        raise ValueError("X and centroids must have same number of columns.")
+
+    x_ptr = <uintptr_t>x_cai["data"][0]
+    centroids_ptr = <uintptr_t>centroids_cai["data"][0]
+
+    handle = handle if handle is not None else Handle()
+    cdef handle_t *h = <handle_t*><size_t>handle.getHandle()
+
+    x_c_contiguous = is_c_cont(x_cai, x_dt)
+    centroids_c_contiguous = is_c_cont(centroids_cai, centroids_dt)
+
+    if not x_c_contiguous or not centroids_c_contiguous:
+        raise ValueError("Inputs must all be c contiguous")
+
+    if not do_dtypes_match(X, centroids):
+        raise ValueError("Inputs must all have the same dtypes "
+                         "(float32 or float64)")
+
+    cdef float f_cost = 0
+    cdef double d_cost = 0
+
+    if x_dt == np.float32:
+        cpp_cluster_cost(deref(h),
+                         <float*> x_ptr,
+                         <int> m,
+                         <int> x_k,
+                         <int> n_clusters,
+                         <float*> centroids_ptr,
+                         <float*> &f_cost)
+        return f_cost
+    elif x_dt == np.float64:
+        cpp_cluster_cost(deref(h),
+                         <double*> x_ptr,
+                         <int> m,
+                         <int> x_k,
+                         <int> n_clusters,
+                         <double*> centroids_ptr,
+                         <double*> &d_cost)
+        return d_cost
+    else:
+        raise ValueError("dtype %s not supported" % x_dt)
+
+
 class InitMethod(IntEnum):
     KMeansPlusPlus = <int> kmeans_types.InitMethod.KMeansPlusPlus
     Random = <int> kmeans_types.InitMethod.Random
@@ -297,34 +382,16 @@
                 shape (n_clusters, k)
     sample_weights : Optional input CUDA array interface compliant matrix shape
                      (n_clusters, 1) default: None
-=======
-@auto_sync_handle
-def cluster_cost(X, centroids, handle=None):
-    """
-    Compute cluster cost given an input matrix and existing centroids
-
-    Parameters
-    ----------
-    X : Input CUDA array interface compliant matrix shape (m, k)
-    centroids : Input CUDA array interface compliant matrix shape
-                    (n_clusters, k)
->>>>>>> 11c51059
     {handle_docstring}
 
     Examples
     --------
 
     .. code-block:: python
-<<<<<<< HEAD
 
         import cupy as cp
 
         from pylibraft.cluster.kmeans import fit, KMeansParams
-=======
-        import cupy as cp
-
-        from pylibraft.cluster.kmeans import cluster_cost
->>>>>>> 11c51059
 
         n_samples = 5000
         n_features = 50
@@ -333,7 +400,6 @@
         X = cp.random.random_sample((n_samples, n_features),
                                       dtype=cp.float32)
 
-<<<<<<< HEAD
         params = KMeansParams(n_clusters=n_clusters)
         centroids, inertia, n_iter = fit(params, X)
     """
@@ -403,65 +469,4 @@
         return KMeansOutput(centroids, f_inertia, n_iter)
 
     else:
-        raise ValueError(f"unhandled dtype {dtype}")
-=======
-        centroids = cp.random.random_sample((n_clusters, n_features),
-                                                dtype=cp.float32)
-
-        inertia = cluster_cost(X, centroids)
-    """
-    x_cai = X.__cuda_array_interface__
-    centroids_cai = centroids.__cuda_array_interface__
-
-    m = x_cai["shape"][0]
-    x_k = x_cai["shape"][1]
-    n_clusters = centroids_cai["shape"][0]
-
-    centroids_k = centroids_cai["shape"][1]
-
-    x_dt = np.dtype(x_cai["typestr"])
-    centroids_dt = np.dtype(centroids_cai["typestr"])
-
-    if not do_cols_match(X, centroids):
-        raise ValueError("X and centroids must have same number of columns.")
-
-    x_ptr = <uintptr_t>x_cai["data"][0]
-    centroids_ptr = <uintptr_t>centroids_cai["data"][0]
-
-    handle = handle if handle is not None else Handle()
-    cdef handle_t *h = <handle_t*><size_t>handle.getHandle()
-
-    x_c_contiguous = is_c_cont(x_cai, x_dt)
-    centroids_c_contiguous = is_c_cont(centroids_cai, centroids_dt)
-
-    if not x_c_contiguous or not centroids_c_contiguous:
-        raise ValueError("Inputs must all be c contiguous")
-
-    if not do_dtypes_match(X, centroids):
-        raise ValueError("Inputs must all have the same dtypes "
-                         "(float32 or float64)")
-
-    cdef float f_cost = 0
-    cdef double d_cost = 0
-
-    if x_dt == np.float32:
-        cpp_cluster_cost(deref(h),
-                         <float*> x_ptr,
-                         <int> m,
-                         <int> x_k,
-                         <int> n_clusters,
-                         <float*> centroids_ptr,
-                         <float*> &f_cost)
-        return f_cost
-    elif x_dt == np.float64:
-        cpp_cluster_cost(deref(h),
-                         <double*> x_ptr,
-                         <int> m,
-                         <int> x_k,
-                         <int> n_clusters,
-                         <double*> centroids_ptr,
-                         <double*> &d_cost)
-        return d_cost
-    else:
-        raise ValueError("dtype %s not supported" % x_dt)
->>>>>>> 11c51059
+        raise ValueError(f"unhandled dtype {dtype}")