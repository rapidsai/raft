--- conflicted
+++ resolved
@@ -27,11 +27,7 @@
 from .distance_type cimport DistanceType
 
 from pylibraft.common import Handle
-<<<<<<< HEAD
-
-=======
 from pylibraft.common.handle import auto_sync_handle
->>>>>>> 2737d8d3
 from pylibraft.common.handle cimport handle_t
 
 
