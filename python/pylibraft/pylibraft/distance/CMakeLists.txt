--- conflicted
+++ resolved
@@ -13,21 +13,6 @@
 # =============================================================================
 
 # Set the list of Cython files to build
-<<<<<<< HEAD
-set(cython_sources pairwise_distance.pyx)
-set(linked_libraries raft::distance)
-
-# Build all of the Cython targets
-rapids_cython_create_modules(
-    CXX
-    SOURCE_FILES "${cython_sources}"
-    LINKED_LIBRARIES "${linked_libraries}"
-    MODULE_PREFIX distance_)
-
-foreach(cython_module IN LISTS RAPIDS_CYTHON_CREATED_TARGETS)
-    set_target_properties(${cython_module} PROPERTIES INSTALL_RPATH "\$ORIGIN;\$ORIGIN/../")
-endforeach()
-=======
 set(cython_sources pairwise_distance.pyx fused_l2_nn.pyx)
 set(linked_libraries raft::raft raft::distance)
 
@@ -36,5 +21,4 @@
   CXX
   SOURCE_FILES "${cython_sources}"
   LINKED_LIBRARIES "${linked_libraries}" ASSOCIATED_TARGETS raft MODULE_PREFIX distance_
-)
->>>>>>> 98af9830
+)