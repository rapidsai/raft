--- conflicted
+++ resolved
@@ -270,13 +270,8 @@
 
     >>> dataset = cp.random.random_sample((n_samples, n_features),
     ...                                   dtype=cp.float32)
-<<<<<<< HEAD
     >>> handle = DeviceResources()
-    >>> index_params = ivf_pq.IndexParams(n_lists=1024, metric="l2_expanded",
-=======
-    >>> handle = Handle()
     >>> index_params = ivf_pq.IndexParams(n_lists=1024, metric="sqeuclidean",
->>>>>>> 102a4f03
     ...                                   pq_dim=10)
     >>> index = ivf_pq.build(index_params, dataset, handle=handle)
 
