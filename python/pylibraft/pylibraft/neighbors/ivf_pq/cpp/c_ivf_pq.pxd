#
# Copyright (c) 2022-2023, NVIDIA CORPORATION.
#
# Licensed under the Apache License, Version 2.0 (the "License");
# you may not use this file except in compliance with the License.
# You may obtain a copy of the License at
#
#     http://www.apache.org/licenses/LICENSE-2.0
#
# Unless required by applicable law or agreed to in writing, software
# distributed under the License is distributed on an "AS IS" BASIS,
# WITHOUT WARRANTIES OR CONDITIONS OF ANY KIND, either express or implied.
# See the License for the specific language governing permissions and
# limitations under the License.
#
# cython: profile=False
# distutils: language = c++
# cython: embedsignature = True
# cython: language_level = 3

import numpy as np

import pylibraft.common.handle

from cython.operator cimport dereference as deref
from libc.stdint cimport int8_t, int64_t, uint8_t, uint32_t, uintptr_t
from libcpp cimport bool, nullptr
from libcpp.string cimport string

from rmm._lib.memory_resource cimport device_memory_resource

from pylibraft.common.cpp.mdspan cimport device_matrix_view, row_major
from pylibraft.common.handle cimport device_resources
from pylibraft.distance.distance_type cimport DistanceType


cdef extern from "<optional>" namespace "std" nogil:
    cdef cppclass nullopt_t:
        nullopt_t()

    cdef nullopt_t nullopt

    cdef cppclass optional[T]:
        ctypedef T value_type
        optional()
        optional(nullopt_t)
        optional(optional&) except +
        optional(T&) except +
        bool has_value()
        T& value()
        T& value_or[U](U& default_value)
        void swap(optional&)
        void reset()
        T& emplace(...)
        T& operator*()
        optional& operator=(optional&)
        optional& operator=[U](U&)
        bool operator bool()
        bool operator!()
        bool operator==[U](optional&, U&)
        bool operator!=[U](optional&, U&)
        bool operator<[U](optional&, U&)
        bool operator>[U](optional&, U&)
        bool operator<=[U](optional&, U&)
        bool operator>=[U](optional&, U&)

    optional[T] make_optional[T](...) except +


cdef extern from "library_types.h":
    ctypedef enum cudaDataType_t:
        CUDA_R_32F "CUDA_R_32F"  # float
        CUDA_R_16F "CUDA_R_16F"  # half

        # uint8 - used to refer to IVF-PQ's fp8 storage type
        CUDA_R_8U "CUDA_R_8U"

cdef extern from "raft/neighbors/ann_types.hpp" \
        namespace "raft::neighbors::ann" nogil:

    cdef cppclass ann_index "raft::neighbors::index":
        pass

    cdef cppclass ann_index_params "raft::spatial::knn::index_params":
        DistanceType metric
        float metric_arg
        bool add_data_on_build

    cdef cppclass ann_search_params "raft::spatial::knn::search_params":
        pass


cdef extern from "raft/neighbors/ivf_pq_types.hpp" \
        namespace "raft::neighbors::ivf_pq" nogil:

    ctypedef enum codebook_gen:
        PER_SUBSPACE "raft::neighbors::ivf_pq::codebook_gen::PER_SUBSPACE",
        PER_CLUSTER "raft::neighbors::ivf_pq::codebook_gen::PER_CLUSTER"

    cpdef cppclass index_params(ann_index_params):
        uint32_t n_lists
        uint32_t kmeans_n_iters
        double kmeans_trainset_fraction
        uint32_t pq_bits
        uint32_t pq_dim
        codebook_gen codebook_kind
        bool force_random_rotation
        bool conservative_memory_allocation

    cdef cppclass index[IdxT](ann_index):
        index(const device_resources& handle,
              DistanceType metric,
              codebook_gen codebook_kind,
              uint32_t n_lists,
              uint32_t dim,
              uint32_t pq_bits,
              uint32_t pq_dim,
              bool conservative_memory_allocation)

        IdxT size()
        uint32_t dim()
        uint32_t pq_dim()
        uint32_t pq_len()
        uint32_t pq_bits()
        DistanceType metric()
        uint32_t n_lists()
        uint32_t rot_dim()
        codebook_gen codebook_kind()
        bool conservative_memory_allocation()

    cpdef cppclass search_params(ann_search_params):
        uint32_t n_probes
        cudaDataType_t lut_dtype
        cudaDataType_t internal_distance_dtype


cdef extern from "raft_runtime/neighbors/ivf_pq.hpp" \
        namespace "raft::runtime::neighbors::ivf_pq" nogil:

    cdef void build(
        const device_resources& handle,
<<<<<<< HEAD
        index[uint64_t]* index,
        device_matrix_view[const float, uint64_t, row_major] dataset,
        const index_params& params) except +

    cdef void build(
        const device_resources& handle,
        index[uint64_t]* index,
        device_matrix_view[const int8_t, uint64_t, row_major] dataset,
        const index_params& params) except +

    cdef void build(
        const device_resources& handle,
        index[uint64_t]* index,
        device_matrix_view[const uint8_t, uint64_t, row_major] dataset,
        const index_params& params) except +

    cdef void extend(
        const device_resources& handle,
        index[uint64_t]* index,
        device_matrix_view[const float, uint64_t, row_major] new_vectors,
        optional[device_matrix_view[const uint64_t, uint64_t, row_major]] new_indices) except +  # noqa: E501

    cdef void extend(
        const device_resources& handle,
        index[uint64_t]* index,
        device_matrix_view[const int8_t, uint64_t, row_major] new_vectors,
        optional[device_matrix_view[const uint64_t, uint64_t, row_major]] new_indices) except +  # noqa: E501

    cdef void extend(
        const device_resources& handle,
        index[uint64_t]* index,
        device_matrix_view[const uint8_t, uint64_t, row_major] new_vectors,
        optional[device_matrix_view[const uint64_t, uint64_t, row_major]] new_indices) except +  # noqa: E501

    cdef void search(
        const device_resources& handle,
        const index[uint64_t]& index,
        device_matrix_view[float, uint64_t, row_major] queries,
        device_matrix_view[uint64_t, uint64_t, row_major] neighbors,
        device_matrix_view[float, uint64_t, row_major] distances,
        const search_params& params) except +

    cdef void search(
        const device_resources& handle,
        const index[uint64_t]& index,
        device_matrix_view[int8_t, uint64_t, row_major] queries,
        device_matrix_view[uint64_t, uint64_t, row_major] neighbors,
        device_matrix_view[float, uint64_t, row_major] distances,
        const search_params& params) except +

    cdef void search(
        const device_resources& handle,
        const index[uint64_t]& index,
        device_matrix_view[uint8_t, uint64_t, row_major] queries,
        device_matrix_view[uint64_t, uint64_t, row_major] neighbors,
        device_matrix_view[float, uint64_t, row_major] distances,
        const search_params& params) except +
=======
        const index_params& params,
        device_matrix_view[float, int64_t, row_major] dataset,
        index[int64_t]* index) except +

    cdef void build(
        const device_resources& handle,
        const index_params& params,
        device_matrix_view[int8_t, int64_t, row_major] dataset,
        index[int64_t]* index) except +

    cdef void build(
        const device_resources& handle,
        const index_params& params,
        device_matrix_view[uint8_t, int64_t, row_major] dataset,
        index[int64_t]* index) except +

    cdef void extend(
        const device_resources& handle,
        index[int64_t]* index,
        device_matrix_view[float, int64_t, row_major] new_vectors,
        device_matrix_view[int64_t, int64_t, row_major] new_indices) except +

    cdef void extend(
        const device_resources& handle,
        index[int64_t]* index,
        device_matrix_view[int8_t, int64_t, row_major] new_vectors,
        device_matrix_view[int64_t, int64_t, row_major] new_indices) except +

    cdef void extend(
        const device_resources& handle,
        index[int64_t]* index,
        device_matrix_view[uint8_t, int64_t, row_major] new_vectors,
        device_matrix_view[int64_t, int64_t, row_major] new_indices) except +

    cdef void search(
        const device_resources& handle,
        const search_params& params,
        const index[int64_t]& index,
        device_matrix_view[float, int64_t, row_major] queries,
        uint32_t k,
        device_matrix_view[int64_t, int64_t, row_major] neighbors,
        device_matrix_view[float, int64_t, row_major] distances) except +

    cdef void search(
        const device_resources& handle,
        const search_params& params,
        const index[int64_t]& index,
        device_matrix_view[int8_t, int64_t, row_major] queries,
        uint32_t k,
        device_matrix_view[int64_t, int64_t, row_major] neighbors,
        device_matrix_view[float, int64_t, row_major] distances) except +

    cdef void search(
        const device_resources& handle,
        const search_params& params,
        const index[int64_t]& index,
        device_matrix_view[uint8_t, int64_t, row_major] queries,
        uint32_t k,
        device_matrix_view[int64_t, int64_t, row_major] neighbors,
        device_matrix_view[float, int64_t, row_major] distances) except +
>>>>>>> e4aec7b0

    cdef void serialize(const device_resources& handle,
                        const string& filename,
                        const index[int64_t]& index) except +

    cdef void deserialize(const device_resources& handle,
                          const string& filename,
                          index[int64_t]* index) except +<|MERGE_RESOLUTION|>--- conflicted
+++ resolved
@@ -31,40 +31,8 @@
 
 from pylibraft.common.cpp.mdspan cimport device_matrix_view, row_major
 from pylibraft.common.handle cimport device_resources
+from pylibraft.common.optional cimport optional
 from pylibraft.distance.distance_type cimport DistanceType
-
-
-cdef extern from "<optional>" namespace "std" nogil:
-    cdef cppclass nullopt_t:
-        nullopt_t()
-
-    cdef nullopt_t nullopt
-
-    cdef cppclass optional[T]:
-        ctypedef T value_type
-        optional()
-        optional(nullopt_t)
-        optional(optional&) except +
-        optional(T&) except +
-        bool has_value()
-        T& value()
-        T& value_or[U](U& default_value)
-        void swap(optional&)
-        void reset()
-        T& emplace(...)
-        T& operator*()
-        optional& operator=(optional&)
-        optional& operator=[U](U&)
-        bool operator bool()
-        bool operator!()
-        bool operator==[U](optional&, U&)
-        bool operator!=[U](optional&, U&)
-        bool operator<[U](optional&, U&)
-        bool operator>[U](optional&, U&)
-        bool operator<=[U](optional&, U&)
-        bool operator>=[U](optional&, U&)
-
-    optional[T] make_optional[T](...) except +
 
 
 cdef extern from "library_types.h":
@@ -139,126 +107,63 @@
 
     cdef void build(
         const device_resources& handle,
-<<<<<<< HEAD
-        index[uint64_t]* index,
-        device_matrix_view[const float, uint64_t, row_major] dataset,
+        index[int64_t]* index,
+        device_matrix_view[float, int64_t, row_major] dataset,
         const index_params& params) except +
 
     cdef void build(
         const device_resources& handle,
-        index[uint64_t]* index,
-        device_matrix_view[const int8_t, uint64_t, row_major] dataset,
+        index[int64_t]* index,
+        device_matrix_view[int8_t, int64_t, row_major] dataset,
         const index_params& params) except +
 
     cdef void build(
         const device_resources& handle,
-        index[uint64_t]* index,
-        device_matrix_view[const uint8_t, uint64_t, row_major] dataset,
+        index[int64_t]* index,
+        device_matrix_view[uint8_t, int64_t, row_major] dataset,
         const index_params& params) except +
-
-    cdef void extend(
-        const device_resources& handle,
-        index[uint64_t]* index,
-        device_matrix_view[const float, uint64_t, row_major] new_vectors,
-        optional[device_matrix_view[const uint64_t, uint64_t, row_major]] new_indices) except +  # noqa: E501
-
-    cdef void extend(
-        const device_resources& handle,
-        index[uint64_t]* index,
-        device_matrix_view[const int8_t, uint64_t, row_major] new_vectors,
-        optional[device_matrix_view[const uint64_t, uint64_t, row_major]] new_indices) except +  # noqa: E501
-
-    cdef void extend(
-        const device_resources& handle,
-        index[uint64_t]* index,
-        device_matrix_view[const uint8_t, uint64_t, row_major] new_vectors,
-        optional[device_matrix_view[const uint64_t, uint64_t, row_major]] new_indices) except +  # noqa: E501
-
-    cdef void search(
-        const device_resources& handle,
-        const index[uint64_t]& index,
-        device_matrix_view[float, uint64_t, row_major] queries,
-        device_matrix_view[uint64_t, uint64_t, row_major] neighbors,
-        device_matrix_view[float, uint64_t, row_major] distances,
-        const search_params& params) except +
-
-    cdef void search(
-        const device_resources& handle,
-        const index[uint64_t]& index,
-        device_matrix_view[int8_t, uint64_t, row_major] queries,
-        device_matrix_view[uint64_t, uint64_t, row_major] neighbors,
-        device_matrix_view[float, uint64_t, row_major] distances,
-        const search_params& params) except +
-
-    cdef void search(
-        const device_resources& handle,
-        const index[uint64_t]& index,
-        device_matrix_view[uint8_t, uint64_t, row_major] queries,
-        device_matrix_view[uint64_t, uint64_t, row_major] neighbors,
-        device_matrix_view[float, uint64_t, row_major] distances,
-        const search_params& params) except +
-=======
-        const index_params& params,
-        device_matrix_view[float, int64_t, row_major] dataset,
-        index[int64_t]* index) except +
-
-    cdef void build(
-        const device_resources& handle,
-        const index_params& params,
-        device_matrix_view[int8_t, int64_t, row_major] dataset,
-        index[int64_t]* index) except +
-
-    cdef void build(
-        const device_resources& handle,
-        const index_params& params,
-        device_matrix_view[uint8_t, int64_t, row_major] dataset,
-        index[int64_t]* index) except +
 
     cdef void extend(
         const device_resources& handle,
         index[int64_t]* index,
         device_matrix_view[float, int64_t, row_major] new_vectors,
-        device_matrix_view[int64_t, int64_t, row_major] new_indices) except +
+        optional[device_matrix_view[int64_t, int64_t, row_major]] new_indices) except +  # noqa: E501
 
     cdef void extend(
         const device_resources& handle,
         index[int64_t]* index,
         device_matrix_view[int8_t, int64_t, row_major] new_vectors,
-        device_matrix_view[int64_t, int64_t, row_major] new_indices) except +
+        optional[device_matrix_view[int64_t, int64_t, row_major]] new_indices) except +  # noqa: E501
 
     cdef void extend(
         const device_resources& handle,
         index[int64_t]* index,
         device_matrix_view[uint8_t, int64_t, row_major] new_vectors,
-        device_matrix_view[int64_t, int64_t, row_major] new_indices) except +
+        optional[device_matrix_view[int64_t, int64_t, row_major]] new_indices) except +  # noqa: E501
 
     cdef void search(
         const device_resources& handle,
-        const search_params& params,
         const index[int64_t]& index,
         device_matrix_view[float, int64_t, row_major] queries,
-        uint32_t k,
         device_matrix_view[int64_t, int64_t, row_major] neighbors,
-        device_matrix_view[float, int64_t, row_major] distances) except +
+        device_matrix_view[float, int64_t, row_major] distances,
+        const search_params& params) except +
 
     cdef void search(
         const device_resources& handle,
-        const search_params& params,
         const index[int64_t]& index,
         device_matrix_view[int8_t, int64_t, row_major] queries,
-        uint32_t k,
         device_matrix_view[int64_t, int64_t, row_major] neighbors,
-        device_matrix_view[float, int64_t, row_major] distances) except +
+        device_matrix_view[float, int64_t, row_major] distances,
+        const search_params& params) except +
 
     cdef void search(
         const device_resources& handle,
-        const search_params& params,
         const index[int64_t]& index,
         device_matrix_view[uint8_t, int64_t, row_major] queries,
-        uint32_t k,
         device_matrix_view[int64_t, int64_t, row_major] neighbors,
-        device_matrix_view[float, int64_t, row_major] distances) except +
->>>>>>> e4aec7b0
+        device_matrix_view[float, int64_t, row_major] distances,
+        const search_params& params) except +
 
     cdef void serialize(const device_resources& handle,
                         const string& filename,
