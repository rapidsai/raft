--- conflicted
+++ resolved
@@ -13,11 +13,8 @@
 # limitations under the License.
 #
 
-<<<<<<< HEAD
-=======
 from pylibraft.neighbors import brute_force
 
->>>>>>> 31847afb
 from .refine import refine
 
 __all__ = ["common", "refine", "brute_force"]