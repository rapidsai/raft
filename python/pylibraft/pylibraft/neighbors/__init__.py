--- conflicted
+++ resolved
@@ -13,13 +13,9 @@
 # limitations under the License.
 #
 
-<<<<<<< HEAD
 from pylibraft.neighbors import brute_force  # type: ignore
 from pylibraft.neighbors import hnsw  # type: ignore
-from pylibraft.neighbors import cagra, ivf_flat, ivf_pq
-=======
-from pylibraft.neighbors import brute_force, cagra, ivf_flat, ivf_pq, rbc
->>>>>>> e272176e
+from pylibraft.neighbors import cagra, ivf_flat, ivf_pq, rbc
 
 from .refine import refine
 
@@ -29,11 +25,7 @@
     "brute_force",
     "ivf_flat",
     "ivf_pq",
-<<<<<<< HEAD
     "cagra",
     "hnsw",
-=======
-    "rbc",
-    "cagra",
->>>>>>> e272176e
+    "rbc"
 ]