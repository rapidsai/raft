--- conflicted
+++ resolved
@@ -88,55 +88,9 @@
 
 def convert_json_to_csv_search(dataset, dataset_path):
     for file, algo_name, df in read_file(dataset, dataset_path, "search"):
-<<<<<<< HEAD
-        build_file = os.path.join(
-            dataset_path, dataset, "result", "build", f"{algo_name}.csv"
-        )
-        algo_name = algo_name.replace("_base", "")
-        df["name"] = df["name"].str.split("/").str[0]
-        write = pd.DataFrame(
-            {
-                "algo_name": [algo_name] * len(df),
-                "index_name": df["name"],
-                "recall": df["Recall"],
-                "qps": df["items_per_second"],
-            }
-        )
-        for name in df:
-            if name not in skip_search_cols:
-                write[name] = df[name]
-
-        if os.path.exists(build_file):
-            build_df = pd.read_csv(build_file)
-            write_ncols = len(write.columns)
-            write["build time"] = None
-            write["build threads"] = None
-            write["build cpu_time"] = None
-            write["build GPU"] = None
-
-            for col_idx in range(6, len(build_df.columns)):
-                col_name = build_df.columns[col_idx]
-                write[col_name] = None
-
-            for s_index, search_row in write.iterrows():
-                for b_index, build_row in build_df.iterrows():
-                    if search_row["index_name"] == build_row["index_name"]:
-                        write.iloc[s_index, write_ncols] = build_df.iloc[
-                            b_index, 2
-                        ]
-                        write.iloc[s_index, write_ncols + 1 :] = build_df.iloc[
-                            b_index, 3:
-                        ]
-                        break
-        else:
-            warnings.warn(
-                f"Build CSV not found for {algo_name}, build params won't be "
-                "appended in the Search CSV"
-=======
         try:
             build_file = os.path.join(
                 dataset_path, dataset, "result", "build", f"{algo_name}.csv"
->>>>>>> 93e393d9
             )
             algo_name = algo_name.replace("_base", "")
             df["name"] = df["name"].str.split("/").str[0]
