--- conflicted
+++ resolved
@@ -17,11 +17,8 @@
 import argparse
 import json
 import os
-<<<<<<< HEAD
 import traceback
-=======
 import sys
->>>>>>> 27b23a24
 import warnings
 
 import pandas as pd
