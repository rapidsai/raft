--- conflicted
+++ resolved
@@ -401,10 +401,6 @@
                 )
                 index["search_params"] = []
                 all_search_params = itertools.product(*search_param_lists)
-<<<<<<< HEAD
-
-=======
->>>>>>> 0d6597d4
                 for search_params in all_search_params:
                     search_dict = dict()
                     for i in range(len(search_params)):
@@ -426,16 +422,12 @@
                                 batch_size,
                             ):
                                 index["search_params"].append(search_dict)
-<<<<<<< HEAD
                     else:
                         index["search_params"].append(search_dict)
                 executables_to_run[executable]["index"].append(index)
 
             if len(index["search_params"]) == 0:
                 print("No search parameters were added to configuration")
-=======
-                executables_to_run[executable]["index"].append(index)
->>>>>>> 0d6597d4
 
     run_build_and_search(
         conf_file,
