#
# Copyright (c) 2020, NVIDIA CORPORATION.
#
# Licensed under the Apache License, Version 2.0 (the "License");
# you may not use this file except in compliance with the License.
# You may obtain a copy of the License at
#
#     http://www.apache.org/licenses/LICENSE-2.0
#
# Unless required by applicable law or agreed to in writing, software
# distributed under the License is distributed on an "AS IS" BASIS,
# WITHOUT WARRANTIES OR CONDITIONS OF ANY KIND, either express or implied.
# See the License for the specific language governing permissions and
# limitations under the License.
#

# cython: profile=False
# distutils: language = c++
# cython: embedsignature = True
# cython: language_level = 3


from libcpp.memory cimport shared_ptr
from .cuda cimport _Stream
from rmm._lib.cuda_stream_view cimport cuda_stream_view
from rmm._lib.cuda_stream_pool cimport cuda_stream_pool
from libcpp.memory cimport unique_ptr

cdef extern from "raft/mr/device/allocator.hpp" \
        namespace "raft::mr::device" nogil:
    cdef cppclass allocator:
        pass

cdef extern from "raft/handle.hpp" namespace "raft" nogil:
    cdef cppclass handle_t:
        handle_t() except +
<<<<<<< HEAD
        handle_t(cuda_stream_view stream_view) except +
        handle_t(cuda_stream_view stream_view,
                 const cuda_stream_pool& stream_pool) except +
        void set_device_allocator(shared_ptr[allocator] a) except +
        shared_ptr[allocator] get_device_allocator() except +
        cuda_stream_view get_stream() except +
        void sync_stream() except +

cdef class Handle:
    cdef unique_ptr[handle_t] c_obj
    cdef unique_ptr[cuda_stream_pool] stream_pool
    cdef int n_streams
    cdef void sync(self) nogil except *
=======
        handle_t(int ns) except +
        void set_stream(_Stream s) except +
        _Stream get_stream() except +
        int get_num_internal_streams() except +
>>>>>>> 90f6b4bf
<|MERGE_RESOLUTION|>--- conflicted
+++ resolved
@@ -24,6 +24,7 @@
 from .cuda cimport _Stream
 from rmm._lib.cuda_stream_view cimport cuda_stream_view
 from rmm._lib.cuda_stream_pool cimport cuda_stream_pool
+from libcpp.memory cimport shared_ptr
 from libcpp.memory cimport unique_ptr
 
 cdef extern from "raft/mr/device/allocator.hpp" \
@@ -34,7 +35,6 @@
 cdef extern from "raft/handle.hpp" namespace "raft" nogil:
     cdef cppclass handle_t:
         handle_t() except +
-<<<<<<< HEAD
         handle_t(cuda_stream_view stream_view) except +
         handle_t(cuda_stream_view stream_view,
                  const cuda_stream_pool& stream_pool) except +
@@ -45,12 +45,6 @@
 
 cdef class Handle:
     cdef unique_ptr[handle_t] c_obj
-    cdef unique_ptr[cuda_stream_pool] stream_pool
+    cdef shared_ptr[cuda_stream_pool] stream_pool
     cdef int n_streams
-    cdef void sync(self) nogil except *
-=======
-        handle_t(int ns) except +
-        void set_stream(_Stream s) except +
-        _Stream get_stream() except +
-        int get_num_internal_streams() except +
->>>>>>> 90f6b4bf
+    cdef void sync(self) nogil except *