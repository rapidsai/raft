--- conflicted
+++ resolved
@@ -26,12 +26,6 @@
 from .cuda cimport Stream
 from .cuda import CudaRuntimeError
 
-<<<<<<< HEAD
-cdef extern from * nogil:
-    ctypedef void* cudaStream_t "cudaStream_t"
-
-=======
->>>>>>> 98a6cccf
 
 cdef class Handle:
     """
@@ -70,11 +64,7 @@
                                           self.stream_pool))
         else:
             # this constructor constructs a handle on user stream
-<<<<<<< HEAD
-            c_stream = cuda_stream_view(<cudaStream_t><size_t>stream.getStream())
-=======
             c_stream = cuda_stream_view(stream.getStream())
->>>>>>> 98a6cccf
             self.c_obj.reset(new handle_t(c_stream,
                                           self.stream_pool))
 
