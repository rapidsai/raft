# Quick Start

This guide is meant to provide a quick-start tutorial for interacting with RAFT's C++ & Python APIs.

## RAPIDS Memory Manager (RMM)

RAFT relies heavily on the [RMM](https://github.com/rapidsai/rmm) library which eases the burden of configuring different allocation strategies globally across the libraries that use it.

## Multi-dimensional Spans and Arrays

Most of the APIs in RAFT accept  [mdspan](https://arxiv.org/abs/2010.06474) multi-dimensional array view for representing data in higher dimensions similar to the `ndarray` in the Numpy Python library. RAFT also contains the corresponding owning `mdarray` structure, which simplifies the allocation and management of multi-dimensional data in both host and device (GPU) memory.

The `mdarray` is an owning object that forms a convenience layer over RMM and can be constructed in RAFT using a number of different helper functions:

```c++
#include <raft/core/device_mdarray.hpp>

int n_rows = 10;
int n_cols = 10;

auto scalar = raft::make_device_scalar<float>(handle, 1.0);
auto vector = raft::make_device_vector<float>(handle, n_cols);
auto matrix = raft::make_device_matrix<float>(handle, n_rows, n_cols);
```

The `mdspan` is a lightweight non-owning view that can wrap around any pointer, maintaining shape, layout, and indexing information for accessing elements.


We can construct `mdspan` instances directly from the above `mdarray` instances:

```c++
// Scalar mdspan on device
auto scalar_view = scalar.view();

// Vector mdspan on device
auto vector_view = vector.view();

// Matrix mdspan on device
auto matrix_view = matrix.view();
```
Since the `mdspan` is just a lightweight wrapper, we can also construct it from the underlying data handles in the `mdarray` instances above. We use the extent to get information about the `mdarray` or `mdspan`'s shape.

```c++
#include <raft/core/device_mdspan.hpp>

auto scalar_view = raft::make_device_scalar_view(scalar.data_handle());
auto vector_view = raft::make_device_vector_view(vector.data_handle(), vector.extent(0));
auto matrix_view = raft::make_device_matrix_view(matrix.data_handle(), matrix.extent(0), matrix.extent(1));
```

Of course, RAFT's `mdspan`/`mdarray` APIs aren't just limited to the `device`. You can also create `host` variants:

```c++
#include <raft/core/host_mdarray.hpp>
#include <raft/core/host_mdspan.hpp>

int n_rows = 10;
int n_cols = 10;

auto scalar = raft::make_host_scalar<float>(handle, 1.0);
auto vector = raft::make_host_vector<float>(handle, n_cols);
auto matrix = raft::make_host_matrix<float>(handle, n_rows, n_cols);

auto scalar_view = raft::make_host_scalar_view(scalar.data_handle());
auto vector_view = raft::make_host_vector_view(vector.data_handle(), vector.extent(0));
auto matrix_view = raft::make_host_matrix_view(matrix.data_handle(), matrix.extent(0), matrix.extent(1));
```

And `managed` variants:

```c++
#include <raft/core/device_mdspan.hpp>

int n_rows = 10;
int n_cols = 10;

auto matrix = raft::make_managed_mdspan(managed_ptr, raft::make_matrix_extents(n_rows, n_cols));
```

You can also create strided mdspans:

```c++

#include <raft/core/device_mdspan.hpp>

int n_elements = 10;
int stride = 10;

auto vector = raft::make_device_vector_view(vector_ptr, raft::make_vector_strided_layout(n_elements, stride));
```


## C++ Example

Most of the primitives in RAFT accept a `raft::handle_t` object for the management of resources which are expensive to create, such CUDA streams, stream pools, and handles to other CUDA libraries like `cublas` and `cusolver`.

The example below demonstrates creating a RAFT handle and using it with `device_matrix` and `device_vector` to allocate memory, generating random clusters, and computing
<<<<<<< HEAD
pairwise Euclidean distances with [Nvidia cuVS](https://github.com/rapidsai/cuvs):
=======
pairwise Euclidean distances with [NVIDIA cuVS](https://github.com/rapidsai/cuvs):
>>>>>>> 1881b4f6

```c++
#include <raft/core/handle.hpp>
#include <raft/core/device_mdarray.hpp>
#include <raft/random/make_blobs.cuh>
#include <cuvs/distance/distance.hpp>

raft::handle_t handle;

int n_samples = 5000;
int n_features = 50;

auto input = raft::make_device_matrix<float>(handle, n_samples, n_features);
auto labels = raft::make_device_vector<int>(handle, n_samples);
auto output = raft::make_device_matrix<float>(handle, n_samples, n_samples);

raft::random::make_blobs(handle, input.view(), labels.view());

auto metric = cuvs::distance::DistanceType::L2SqrtExpanded;
cuvs::distance::pairwise_distance(handle, input.view(), input.view(), output.view(), metric);
```

## Python Example

The `pylibraft` package contains a Python API for RAFT algorithms and primitives. `pylibraft` integrates nicely into other libraries by being very lightweight with minimal dependencies and accepting any object that supports the `__cuda_array_interface__`, such as [CuPy's ndarray](https://docs.cupy.dev/en/stable/user_guide/interoperability.html#rmm). The number of RAFT algorithms exposed in this package is continuing to grow from release to release.

<<<<<<< HEAD
The example below demonstrates computing the pairwise Euclidean distances between CuPy arrays with the [Nvidia cuVS](https://github.com/rapidsai/cuvs) library. Note that CuPy is not a required dependency for `pylibraft`.
=======
The example below demonstrates computing the pairwise Euclidean distances between CuPy arrays with the [NVIDIA cuVS](https://github.com/rapidsai/cuvs) library. Note that CuPy is not a required dependency for `pylibraft`.
>>>>>>> 1881b4f6

```python
import cupy as cp

from cuvs.distance import pairwise_distance

n_samples = 5000
n_features = 50

in1 = cp.random.random_sample((n_samples, n_features), dtype=cp.float32)
in2 = cp.random.random_sample((n_samples, n_features), dtype=cp.float32)

output = pairwise_distance(in1, in2, metric="euclidean")
```

The `output` array in the above example is of type `raft.common.device_ndarray`, which supports [__cuda_array_interface__](https://numba.pydata.org/numba-doc/dev/cuda/cuda_array_interface.html#cuda-array-interface-version-2) making it interoperable with other libraries like CuPy, Numba, and PyTorch that also support it. CuPy supports DLPack, which also enables zero-copy conversion from `raft.common.device_ndarray` to JAX and Tensorflow.

Below is an example of converting the output `pylibraft.common.device_ndarray` to a CuPy array:
```python
cupy_array = cp.asarray(output)
```

And converting to a PyTorch tensor:
```python
import torch

torch_tensor = torch.as_tensor(output, device='cuda')
```

When the corresponding library has been installed and available in your environment, this conversion can also be done automatically by all RAFT compute APIs by setting a global configuration option:
```python
import pylibraft.config
pylibraft.config.set_output_as("cupy")  # All compute APIs will return cupy arrays
pylibraft.config.set_output_as("torch") # All compute APIs will return torch tensors
```

You can also specify a `callable` that accepts a `pylibraft.common.device_ndarray` and performs a custom conversion. The following example converts all output to `numpy` arrays:
```python
pylibraft.config.set_output_as(lambda device_ndarray: return device_ndarray.copy_to_host())
```


`pylibraft` also supports writing to a pre-allocated output array so any `__cuda_array_interface__` supported array can be written to in-place:

```python
import cupy as cp

from cuvs.distance import pairwise_distance

n_samples = 5000
n_features = 50

in1 = cp.random.random_sample((n_samples, n_features), dtype=cp.float32)
in2 = cp.random.random_sample((n_samples, n_features), dtype=cp.float32)
output = cp.empty((n_samples, n_samples), dtype=cp.float32)

pairwise_distance(in1, in2, out=output, metric="euclidean")
```<|MERGE_RESOLUTION|>--- conflicted
+++ resolved
@@ -95,11 +95,7 @@
 Most of the primitives in RAFT accept a `raft::handle_t` object for the management of resources which are expensive to create, such CUDA streams, stream pools, and handles to other CUDA libraries like `cublas` and `cusolver`.
 
 The example below demonstrates creating a RAFT handle and using it with `device_matrix` and `device_vector` to allocate memory, generating random clusters, and computing
-<<<<<<< HEAD
-pairwise Euclidean distances with [Nvidia cuVS](https://github.com/rapidsai/cuvs):
-=======
 pairwise Euclidean distances with [NVIDIA cuVS](https://github.com/rapidsai/cuvs):
->>>>>>> 1881b4f6
 
 ```c++
 #include <raft/core/handle.hpp>
@@ -126,11 +122,7 @@
 
 The `pylibraft` package contains a Python API for RAFT algorithms and primitives. `pylibraft` integrates nicely into other libraries by being very lightweight with minimal dependencies and accepting any object that supports the `__cuda_array_interface__`, such as [CuPy's ndarray](https://docs.cupy.dev/en/stable/user_guide/interoperability.html#rmm). The number of RAFT algorithms exposed in this package is continuing to grow from release to release.
 
-<<<<<<< HEAD
-The example below demonstrates computing the pairwise Euclidean distances between CuPy arrays with the [Nvidia cuVS](https://github.com/rapidsai/cuvs) library. Note that CuPy is not a required dependency for `pylibraft`.
-=======
 The example below demonstrates computing the pairwise Euclidean distances between CuPy arrays with the [NVIDIA cuVS](https://github.com/rapidsai/cuvs) library. Note that CuPy is not a required dependency for `pylibraft`.
->>>>>>> 1881b4f6
 
 ```python
 import cupy as cp
