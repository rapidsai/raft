### Low-level Scripts and Executables
#### End-to-end Example
An end-to-end example (run from the RAFT source code root directory):
```bash
# (1) prepare a dataset
pushd

cd cpp/bench/ann
mkdir data && cd data
wget http://ann-benchmarks.com/glove-100-angular.hdf5

# option -n is used here to normalize vectors so cosine distance is converted
# to inner product; don't use -n for l2 distance
python scripts/hdf5_to_fbin.py -n glove-100-angular.hdf5

mkdir glove-100-inner
mv glove-100-angular.base.fbin glove-100-inner/base.fbin
mv glove-100-angular.query.fbin glove-100-inner/query.fbin
mv glove-100-angular.groundtruth.neighbors.ibin glove-100-inner/groundtruth.neighbors.ibin
mv glove-100-angular.groundtruth.distances.fbin glove-100-inner/groundtruth.distances.fbin
popd

# (2) build index
./cpp/build/RAFT_IVF_FLAT_ANN_BENCH \
  --data_prefix=cpp/bench/ann/data \
  --build \
  --benchmark_filter="raft_ivf_flat\..*" \
  cpp/bench/ann/conf/glove-100-inner.json

# (3) search
./cpp/build/RAFT_IVF_FLAT_ANN_BENCH \
  --data_prefix=cpp/bench/ann/data \
  --benchmark_min_time=2s \
  --benchmark_out=ivf_flat_search.csv \
  --benchmark_out_format=csv \
  --benchmark_counters_tabular \
  --search \
  --benchmark_filter="raft_ivf_flat\..*"
  cpp/bench/ann/conf/glove-100-inner.json

# optional step: plot QPS-Recall figure using data in ivf_flat_search.csv with your favorite tool
```

##### Step 1: Prepare Dataset
A dataset usually has 4 binary files containing database vectors, query vectors, ground truth neighbors and their corresponding distances. For example, Glove-100 dataset has files `base.fbin` (database vectors), `query.fbin` (query vectors), `groundtruth.neighbors.ibin` (ground truth neighbors), and `groundtruth.distances.fbin` (ground truth distances). The first two files are for index building and searching, while the other two are associated with a particular distance and are used for evaluation.

The file suffixes `.fbin`, `.f16bin`, `.ibin`, `.u8bin`, and `.i8bin` denote that the data type of vectors stored in the file are `float32`, `float16`(a.k.a `half`), `int`, `uint8`, and `int8`, respectively.
These binary files are little-endian and the format is: the first 8 bytes are `num_vectors` (`uint32_t`) and `num_dimensions` (`uint32_t`), and the following `num_vectors * num_dimensions * sizeof(type)` bytes are vectors stored in row-major order.

Some implementation can take `float16` database and query vectors as inputs and will have better performance. Use `script/fbin_to_f16bin.py` to transform dataset from `float32` to `float16` type.

Commonly used datasets can be downloaded from two websites:
1. Million-scale datasets can be found at the [Data sets](https://github.com/erikbern/ann-benchmarks#data-sets) section of [`ann-benchmarks`](https://github.com/erikbern/ann-benchmarks).

    However, these datasets are in HDF5 format. Use `cpp/bench/ann/scripts/hdf5_to_fbin.py` to transform the format. A few Python packages are required to run it:
    ```bash
    pip3 install numpy h5py
    ```
    The usage of this script is:
    ```bash
    $ cpp/bench/ann/scripts/hdf5_to_fbin.py
    usage: scripts/hdf5_to_fbin.py [-n] <input>.hdf5
       -n: normalize base/query set
     outputs: <input>.base.fbin
              <input>.query.fbin
              <input>.groundtruth.neighbors.ibin
              <input>.groundtruth.distances.fbin
    ```
    So for an input `.hdf5` file, four output binary files will be produced. See previous section for an example of prepossessing GloVe dataset.

    Most datasets provided by `ann-benchmarks` use `Angular` or `Euclidean` distance. `Angular` denotes cosine distance. However, computing cosine distance reduces to computing inner product by normalizing vectors beforehand. In practice, we can always do the normalization to decrease computation cost, so it's better to measure the performance of inner product rather than cosine distance. The `-n` option of `hdf5_to_fbin.py` can be used to normalize the dataset.

2. Billion-scale datasets can be found at [`big-ann-benchmarks`](http://big-ann-benchmarks.com). The ground truth file contains both neighbors and distances, thus should be split. A script is provided for this:
    ```bash
    $ cpp/bench/ann/scripts/split_groundtruth.pl
    usage: script/split_groundtruth.pl input output_prefix
    ```
    Take Deep-1B dataset as an example:
    ```bash
    pushd
    cd cpp/bench/ann
    mkdir -p data/deep-1B && cd data/deep-1B
    # download manually "Ground Truth" file of "Yandex DEEP"
    # suppose the file name is deep_new_groundtruth.public.10K.bin
    ../../scripts/split_groundtruth.pl deep_new_groundtruth.public.10K.bin groundtruth
    # two files 'groundtruth.neighbors.ibin' and 'groundtruth.distances.fbin' should be produced
    popd
    ```
    Besides ground truth files for the whole billion-scale datasets, this site also provides ground truth files for the first 10M or 100M vectors of the base sets. This mean we can use these billion-scale datasets as million-scale datasets. To facilitate this, an optional parameter `subset_size` for dataset can be used. See the next step for further explanation.


##### Step 2: Build Index
An index is a data structure to facilitate searching. Different algorithms may use different data structures for their index. We can use `RAFT_IVF_FLAT_ANN_BENCH --build` to build an index and save it to disk.

To run a benchmark executable, like `RAFT_IVF_FLAT_ANN_BENCH`, a JSON configuration file is required. Refer to [`cpp/bench/ann/conf/glove-100-inner.json`](../../cpp/cpp/bench/ann/conf/glove-100-inner.json) as an example. Configuration file has 3 sections:
* `dataset` section specifies the name and files of a dataset, and also the distance in use. Since the `*_ANN_BENCH` programs are for index building and searching, only `base_file` for database vectors and `query_file` for query vectors are needed. Ground truth files are for evaluation thus not needed.
    - To use only a subset of the base dataset, an optional parameter `subset_size` can be specified. It means using only the first `subset_size` vectors of `base_file` as the base dataset.
* `search_basic_param` section specifies basic parameters for searching:
    - `k` is the "k" in "k-nn", that is, the number of neighbors (or results) we want from the searching.
* `index` section specifies an array of configurations for index building and searching:
    - `build_param` and `search_params` are parameters for building and searching, respectively. `search_params` is an array since we will search with different parameters to get different recall values.
    - `file` is the file name of index. Building will save built index to this file, while searching will load this file.
<<<<<<< HEAD
    - if `multigpu` is specified, multiple GPUs will be used for index build and search.
=======
>>>>>>> 1daf2bfd
    - if `refine_ratio` is specified, refinement, as a post-processing step of search, will be done. It's for algorithms that compress vectors. For example, if `"refine_ratio" : 2` is set, 2`k` results are first computed, then exact distances of them are computed using original uncompressed vectors, and finally top `k` results among them are kept.


The usage of `*_ANN_BENCH` can be found by running `*_ANN_BENCH --help` on one of the executables:
```bash
$ ./cpp/build/*_ANN_BENCH --help
benchmark [--benchmark_list_tests={true|false}]
          [--benchmark_filter=<regex>]
          [--benchmark_min_time=`<integer>x` OR `<float>s` ]
          [--benchmark_min_warmup_time=<min_warmup_time>]
          [--benchmark_repetitions=<num_repetitions>]
          [--benchmark_enable_random_interleaving={true|false}]
          [--benchmark_report_aggregates_only={true|false}]
          [--benchmark_display_aggregates_only={true|false}]
          [--benchmark_format=<console|json|csv>]
          [--benchmark_out=<filename>]
          [--benchmark_out_format=<json|console|csv>]
          [--benchmark_color={auto|true|false}]
          [--benchmark_counters_tabular={true|false}]
          [--benchmark_context=<key>=<value>,...]
          [--benchmark_time_unit={ns|us|ms|s}]
          [--v=<verbosity>]
          [--build|--search]
          [--overwrite]
          [--data_prefix=<prefix>]
          <conf>.json

Note the non-standard benchmark parameters:
  --build: build mode, will build index
  --search: search mode, will search using the built index
            one and only one of --build and --search should be specified
  --overwrite: force overwriting existing index files
  --data_prefix=<prefix>: prepend <prefix> to dataset file paths specified in the <conf>.json.
  --override_kv=<key:value1:value2:...:valueN>: override a build/search key one or more times multiplying the number of configurations; you can use this parameter multiple times to get the Cartesian product of benchmark configs.
```
* `--build`: build index.
* `--search`: do the searching with built index.
* `--overwrite`: by default, the building mode skips building an index if it find out it already exists. This is useful when adding more configurations to the config; only new indices are build without the need to specify an elaborate filtering regex. By supplying `overwrite` flag, you disable this behavior; all indices are build regardless whether they are already stored on disk.
* `--data_prefix`: prepend an arbitrary path to the data file paths. By default, it is equal to `data`. Note, this does not apply to index file paths.
* `--override_kv`: override a build/search key one or more times multiplying the number of configurations.

In addition to these ANN-specific flags, you can use all of the standard google benchmark flags. Some of the useful flags:
* `--benchmark_filter`: specify subset of benchmarks to run
* `--benchmark_out`, `--benchmark_out_format`: store the output to a file
* `--benchmark_list_tests`: check the available configurations
* `--benchmark_min_time`: specify the minimum duration or number of iterations per case to improve accuracy of the benchmarks.

Refer to the google benchmark [user guide](https://github.com/google/benchmark/blob/main/docs/user_guide.md#command-line) for more information about the command-line usage.

##### Step 3: Searching
Use the `--search` flag on any of the `*_ANN_BENCH` executables. Other options are the same as in step 2.

## Adding a new ANN algorithm
Implementation of a new algorithm should be a class that inherits `class ANN` (defined in `cpp/bench/ann/src/ann.h`) and implements all the pure virtual functions.

In addition, it should define two `struct`s for building and searching parameters. The searching parameter class should inherit `struct ANN<T>::AnnSearchParam`. Take `class HnswLib` as an example, its definition is:
```c++
template<typename T>
class HnswLib : public ANN<T> {
public:
  struct BuildParam {
    int M;
    int ef_construction;
    int num_threads;
  };

  using typename ANN<T>::AnnSearchParam;
  struct SearchParam : public AnnSearchParam {
    int ef;
    int num_threads;
  };

  // ...
};
```

The benchmark program uses JSON configuration file. To add the new algorithm to the benchmark, need be able to specify `build_param`, whose value is a JSON object, and `search_params`, whose value is an array of JSON objects, for this algorithm in configuration file. Still take the configuration for `HnswLib` as an example:
```json
{
  "name" : "...",
  "algo" : "hnswlib",
  "build_param": {"M":12, "efConstruction":500, "numThreads":32},
  "file" : "/path/to/file",
  "search_params" : [
    {"ef":10, "numThreads":1},
    {"ef":20, "numThreads":1},
    {"ef":40, "numThreads":1}
  ]
},
```

How to interpret these JSON objects is totally left to the implementation and should be specified in `cpp/bench/ann/src/factory.cuh`:
1. First, add two functions for parsing JSON object to `struct BuildParam` and `struct SearchParam`, respectively:
    ```c++
    template<typename T>
    void parse_build_param(const nlohmann::json& conf,
                           typename cuann::HnswLib<T>::BuildParam& param) {
      param.ef_construction = conf.at("efConstruction");
      param.M = conf.at("M");
      if (conf.contains("numThreads")) {
        param.num_threads = conf.at("numThreads");
      }
    }

    template<typename T>
    void parse_search_param(const nlohmann::json& conf,
                            typename cuann::HnswLib<T>::SearchParam& param) {
      param.ef = conf.at("ef");
      if (conf.contains("numThreads")) {
        param.num_threads = conf.at("numThreads");
      }
    }
    ```

2. Next, add corresponding `if` case to functions `create_algo()` and `create_search_param()` by calling parsing functions. The string literal in `if` condition statement must be the same as the value of `algo` in configuration file. For example,
    ```c++
      // JSON configuration file contains a line like:  "algo" : "hnswlib"
      if (algo == "hnswlib") {
         // ...
      }
    ```<|MERGE_RESOLUTION|>--- conflicted
+++ resolved
@@ -100,10 +100,6 @@
 * `index` section specifies an array of configurations for index building and searching:
     - `build_param` and `search_params` are parameters for building and searching, respectively. `search_params` is an array since we will search with different parameters to get different recall values.
     - `file` is the file name of index. Building will save built index to this file, while searching will load this file.
-<<<<<<< HEAD
-    - if `multigpu` is specified, multiple GPUs will be used for index build and search.
-=======
->>>>>>> 1daf2bfd
     - if `refine_ratio` is specified, refinement, as a post-processing step of search, will be done. It's for algorithms that compress vectors. For example, if `"refine_ratio" : 2` is set, 2`k` results are first computed, then exact distances of them are computed using original uncompressed vectors, and finally top `k` results among them are kept.
 
 
