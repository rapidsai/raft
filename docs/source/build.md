--- conflicted
+++ resolved
@@ -43,11 +43,8 @@
 - [Thrust](https://github.com/NVIDIA/thrust) v1.17 / [CUB](https://github.com/NVIDIA/cub)
 - [cuCollections](https://github.com/NVIDIA/cuCollections) - Used in `raft::sparse::distance` API.
 - [CUTLASS](https://github.com/NVIDIA/cutlass)  v2.9.1 - Used in `raft::distance` API.
-<<<<<<< HEAD
 
 #### Optional
-=======
->>>>>>> c4671ed3
 - [NCCL](https://github.com/NVIDIA/nccl) - Used in `raft::comms` API and needed to build `raft-dask`.
 - [UCX](https://github.com/openucx/ucx) - Used in `raft::comms` API and needed to build `raft-dask`.
 - [Googletest](https://github.com/google/googletest) - Needed to build tests
@@ -270,11 +267,7 @@
 
 ### Using C++ pre-compiled shared libraries
 
-<<<<<<< HEAD
 Use `find_package(raft COMPONENTS compiled distributed)` to enable the shared library and transitively pass dependencies through separate targets for each component. In this example, the `raft::compiled` and `raft::distributed` targets will be available for configuring linking paths in addition to `raft::raft`. These targets will also pass through any transitive dependencies (such as NCCL for the `distributed` component).
-=======
-Use `find_package(raft COMPONENTS nn distance)` to enable the shared libraries and transitively pass dependencies through separate targets for each component. In this example, the `raft::distance` and `raft::nn` targets will be available for configuring linking paths in addition to `raft::raft`. These targets will also pass through any transitive dependencies (such as CUTLASS for the `distance` package).
->>>>>>> c4671ed3
 
 The pre-compiled libraries contain template specializations for commonly used types, such as single- and double-precision floating-point. In order to use the symbols in the pre-compiled libraries, the compiler needs to be told not to instantiate templates that are already contained in the shared libraries. By convention, these header files are named `specializations.cuh` and located in the base directory for the packages that contain specializations.
 
@@ -299,14 +292,7 @@
 set(RAFT_PINNED_TAG "branch-${RAFT_VERSION}")
 
 function(find_and_configure_raft)
-<<<<<<< HEAD
   set(oneValueArgs VERSION FORK PINNED_TAG COMPILE_LIBRARY CLONE_ON_PIN)
-=======
-  set(oneValueArgs VERSION FORK PINNED_TAG
-          COMPILE_LIBRARIES CLONE_ON_PIN
-          USE_NN_LIBRARY USE_DISTANCE_LIBRARY
-          ENABLE_thrust_DEPENDENCY)
->>>>>>> c4671ed3
   cmake_parse_arguments(PKG "${options}" "${oneValueArgs}"
                             "${multiValueArgs}" ${ARGN} )
 
@@ -335,12 +321,7 @@
           OPTIONS
           "BUILD_TESTS OFF"
           "BUILD_BENCH OFF"
-<<<<<<< HEAD
           "RAFT_COMPILE_LIBRARY ${PKG_COMPILE_LIBRARY}"
-=======
-          "RAFT_COMPILE_LIBRARIES ${PKG_COMPILE_LIBRARIES}"
-          "RAFT_ENABLE_thrust_DEPENDENCY ${PKG_ENABLE_thrust_DEPENDENCY}"
->>>>>>> c4671ed3
   )
 
 endfunction()
@@ -356,16 +337,7 @@
         # force local raft clone in build directory
         # even if it's already installed.
         CLONE_ON_PIN     ON
-<<<<<<< HEAD
-        
         COMPILE_LIBRARY          NO
-=======
-
-        COMPILE_LIBRARIES        NO
-        USE_NN_LIBRARY           NO
-        USE_DISTANCE_LIBRARY     NO
-        ENABLE_thrust_DEPENDENCY YES
->>>>>>> c4671ed3
 )
 ```
 
