# Install Guide

## Building and installing RAFT

### CUDA/GPU Requirements
<<<<<<< HEAD
- cmake 3.23.1+
- GCC 9.0+ (9.5.0+ recommended)
- CUDA Toolkit 11.0+
=======
- GCC 9.0+ (9.5.0+ recommended)
- CUDA Toolkit 11.2+
>>>>>>> dfab5f0c
- NVIDIA driver 450.80.02+
- Pascal architecture or better (compute capability >= 6.0)

### Build Dependencies

In addition to the libraries included with cudatoolkit 11.0+, there are some other dependencies below for building RAFT from source. Many of the dependencies are optional and depend only on the primitives being used. All of these can be installed with cmake or [rapids-cpm](https://github.com/rapidsai/rapids-cmake#cpm) and many of them can be installed with [conda](https://anaconda.org).

#### Required
- [RMM](https://github.com/rapidsai/rmm) corresponding to RAFT version.
- [Thrust](https://github.com/NVIDIA/thrust) v1.17 / [CUB](https://github.com/NVIDIA/cub)

#### Optional
- [cuCollections](https://github.com/NVIDIA/cuCollections) - Used in `raft::sparse::distance` API.
- [Libcu++](https://github.com/NVIDIA/libcudacxx) v1.7.0
- [FAISS](https://github.com/facebookresearch/faiss) v1.7.0 - Used in `raft::neighbors` API..
- [NCCL](https://github.com/NVIDIA/nccl) - Used in `raft::comms` API and needed to build `raft-dask`.
- [UCX](https://github.com/openucx/ucx) - Used in `raft::comms` API and needed to build `raft-dask`.
- [Googletest](https://github.com/google/googletest) - Needed to build tests
- [Googlebench](https://github.com/google/benchmark) - Needed to build benchmarks
- [Doxygen](https://github.com/doxygen/doxygen) - Needed to build docs

All of RAFT's C++ APIs can be used header-only but pre-compiled shared libraries also contain some host-accessable APIs and template instantiations to accelerate compile times.

The recommended way to build and install RAFT is to use the `build.sh` script in the root of the repository. This script can build both the C++ and Python artifacts and provides options for building and installing the headers, tests, benchmarks, and individual shared libraries.

### Header-only C++

`build.sh` uses [rapids-cmake](https://github.com/rapidsai/rapids-cmake), which will automatically download any dependencies which are not already installed. It's important to note that while all the headers will be installed and available, some parts of the RAFT API depend on libraries like `FAISS`, which will need to be explicitly enabled in `build.sh`.

The following example will download the needed dependencies and install the RAFT headers into `$INSTALL_PREFIX/include/raft`. The `--install` flag can be omitted to just have the build download the needed dependencies. Since RAFT is primarily used at build-time, the dependencies will never be installed by the RAFT build, with the exception of building FAISS statically into the shared libraries.
```bash
./build.sh libraft --install
```

### C++ Shared Libraries (optional)

For larger projects which make heavy use of the pairwise distances or nearest neighbors APIs, shared libraries can be built to speed up compile times. These shared libraries can also significantly improve re-compile times both while developing RAFT and developing against the APIs. Build all of the available shared libraries by passing `--compile-libs` flag to `build.sh`:
```bash
./build.sh libraft --compile-libs
```

Individual shared libraries have their own flags and multiple can be used (though currently only the `nn` and `distance` packages contain shared libraries):
```bash
./build.sh libraft --compile-nn --compile-dist
```

Add the `--install` flag to the above example to also install the shared libraries into `$INSTALL_PREFIX/lib`.

### ccache and sccache

`ccache` and `sccache` can be used to better cache parts of the build when rebuilding frequently, such as when working on a new feature. You can also use `ccache` or `sccache` with `build.sh`:

```bash
./build.sh libraft --cache-tool=ccache
```

### Tests

Compile the tests using the `tests` target in `build.sh`.

```bash
./build.sh libraft tests
```

Test compile times can be improved significantly by using the optional shared libraries. If installed, they will be used automatically when building the tests but `--compile-libs` can be used to add additional compilation units and compile them with the tests.

```bash
./build.sh libraft tests --compile-libs
```

The tests are broken apart by algorithm category, so you will find several binaries in `cpp/build/` named `*_TEST`.

For example, to run the distance tests:
```bash
./cpp/build/DISTANCE_TEST
```

It can take sometime to compile all of the tests. You can build individual tests by providing a semicolon-separated list to the `--limit-tests` option in `build.sh`:

```bash
./build.sh libraft tests --limit-tests=NEIGHBORS_TEST;DISTANCE_TEST;MATRIX_TEST
```

### Benchmarks

The benchmarks are broken apart by algorithm category, so you will find several binaries in `cpp/build/` named `*_BENCH`.
```bash
./build.sh libraft bench
```

It can take sometime to compile all of the benchmarks. You can build individual benchmarks by providing a semicolon-separated list to the `--limit-bench` option in `build.sh`:

```bash
./build.sh libraft bench --limit-bench=NEIGHBORS_BENCH;DISTANCE_BENCH;LINALG_BENCH
```

### C++ Using Cmake

Use `CMAKE_INSTALL_PREFIX` to install RAFT into a specific location. The snippet below will install it into the current conda environment:
```bash
cd cpp
mkdir build
cd build
cmake -D BUILD_TESTS=ON -DRAFT_COMPILE_LIBRARIES=ON -DRAFT_ENABLE_NN_DEPENDENCIES=ON  -DCMAKE_INSTALL_PREFIX=$CONDA_PREFIX ../
make -j<parallel_level> install
```

RAFT's cmake has the following configurable flags available:.

| Flag | Possible Values | Default Value | Behavior |
| --- | --- | --- | --- |
| BUILD_TESTS | ON, OFF | ON | Compile Googletests |
| BUILD_BENCH | ON, OFF | ON | Compile benchmarks |
| raft_FIND_COMPONENTS | nn distance | | Configures the optional components as a space-separated list |
| RAFT_COMPILE_LIBRARIES | ON, OFF | OFF | Compiles all `libraft` shared libraries (these are required for Googletests) |
| RAFT_COMPILE_NN_LIBRARY | ON, OFF | OFF | Compiles the `libraft-nn` shared library |
| RAFT_COMPILE_DIST_LIBRARY | ON, OFF | OFF | Compiles the `libraft-distance` shared library |
| RAFT_ENABLE_NN_DEPENDENCIES | ON, OFF | OFF | Searches for dependencies of nearest neighbors API, such as FAISS, and compiles them if not found. Needed for `raft::spatial::knn` |
| RAFT_USE_FAISS_STATIC | ON, OFF | OFF | Statically link FAISS into `libraft-nn` |
| RAFT_STATIC_LINK_LIBRARIES | ON, OFF | ON | Build static link libraries instead of shared libraries |
| DETECT_CONDA_ENV | ON, OFF | ON | Enable detection of conda environment for dependencies |
| NVTX | ON, OFF | OFF | Enable NVTX Markers |
| CUDA_ENABLE_KERNELINFO | ON, OFF | OFF | Enables `kernelinfo` in nvcc. This is useful for `compute-sanitizer` |
| CUDA_ENABLE_LINEINFO  | ON, OFF | OFF | Enable the -lineinfo option for nvcc |
| CUDA_STATIC_RUNTIME | ON, OFF | OFF | Statically link the CUDA runtime |

Currently, shared libraries are provided for the `libraft-nn` and `libraft-distance` components. The `libraft-nn` component depends upon [FAISS](https://github.com/facebookresearch/faiss) and the `RAFT_ENABLE_NN_DEPENDENCIES` option will build it from source if it is not already installed.

### Python

Conda environment scripts are provided for installing the necessary dependencies for building and using the Python APIs. It is preferred to use `mamba`, as it provides significant speedup over `conda`. In addition you will have to manually install `nvcc` as it will not be installed as part of the conda environment. The following example will install create and install dependencies for a CUDA 11.5 conda environment:

```bash
mamba env create --name raft_env_name -f conda/environments/raft_dev_cuda11.5.yml
mamba activate raft_env_name
```

The Python APIs can be built and installed using the `build.sh` script:

```bash
# to build pylibraft
./build.sh libraft pylibraft --install --compile-libs
# to build raft-dask
./build.sh libraft raft-dask --install --compile-libs
```

`setup.py` can also be used to build the Python APIs manually:

```
cd python/raft-dask
python setup.py build_ext --inplace
python setup.py install

cd python/pylibraft
python setup.py build_ext --inplace
python setup.py install
```

To run the Python tests:
```bash
cd python/raft-dask
py.test -s -v

cd python/pylibraft
py.test -s -v
```

### Documentation

The documentation requires that the C++ headers and python packages have been built and installed.

The following will build the docs along with the C++ and Python packages:

```
./build.sh libraft pylibraft raft-dask docs --compile-libs --install
```


## Using RAFT in downstream projects

There are a few different strategies for including RAFT in downstream projects, depending on whether the [required build dependencies](#build-dependencies) have already been installed and are available on the `lib` and `include` paths.

Using cmake, you can enable CUDA support right in your project's declaration:
```cmake
project(YOUR_PROJECT VERSION 0.1 LANGUAGES CXX CUDA)
```

Please note that some additional compiler flags might need to be added when building against RAFT. For example, if you see an error like this `The experimental flag '--expt-relaxed-constexpr' can be used to allow this.`. The necessary flags can be set with cmake:
```cmake
target_compile_options(your_target_name PRIVATE $<$<COMPILE_LANGUAGE:CUDA>:--expt-extended-lambda --expt-relaxed-constexpr>)
```

Further, it's important that the language level be set to at least C++ 17. This can be done with cmake:
```cmake
set_target_properties(your_target_name
PROPERTIES CXX_STANDARD                        17
           CXX_STANDARD_REQUIRED               ON
           CUDA_STANDARD                       17
           CUDA_STANDARD_REQUIRED              ON
           POSITION_INDEPENDENT_CODE           ON
           INTERFACE_POSITION_INDEPENDENT_CODE ON)
```


### C++ header-only integration

When the needed [build dependencies](#build-dependencies) are already satisfied, RAFT can be trivially integrated into downstream projects by cloning the repository and adding `cpp/include` from RAFT to the include path:
```cmake
set(RAFT_GIT_DIR ${CMAKE_CURRENT_BINARY_DIR}/raft CACHE STRING "Path to RAFT repo")
ExternalProject_Add(raft
  GIT_REPOSITORY    git@github.com:rapidsai/raft.git
  GIT_TAG           branch-22.10
  PREFIX            ${RAFT_GIT_DIR}
  CONFIGURE_COMMAND ""
  BUILD_COMMAND     ""
  INSTALL_COMMAND   "")
set(RAFT_INCLUDE_DIR ${RAFT_GIT_DIR}/raft/cpp/include CACHE STRING "RAFT include variable")
```

If RAFT has already been installed, such as by using the `build.sh` script, use `find_package(raft)` and the `raft::raft` target.

### Using C++ pre-compiled shared libraries

Use `find_package(raft COMPONENTS nn distance)` to enable the shared libraries and transitively pass dependencies through separate targets for each component. In this example, the `raft::distance` and `raft::nn` targets will be available for configuring linking paths in addition to `raft::raft`. These targets will also pass through any transitive dependencies (such as FAISS for the `nn` package).

The pre-compiled libraries contain template specializations for commonly used types, such as single- and double-precision floating-point. In order to use the symbols in the pre-compiled libraries, the compiler needs to be told not to instantiate templates that are already contained in the shared libraries. By convention, these header files are named `specializations.hpp` and located in the base directory for the packages that contain specializations.

The following example tells the compiler to ignore the pre-compiled templates for the `libraft-distance` API so any symbols already compiled into pre-compiled shared library will be used instead:
```c++
#include <raft/distance/distance.cuh>
#include <raft/distance/specializations.cuh>
```

### Building RAFT C++ from source in cmake

RAFT uses the [RAPIDS-CMake](https://github.com/rapidsai/rapids-cmake) library so it can be more easily included into downstream projects. RAPIDS cmake provides a convenience layer around the [CMake Package Manager (CPM)](https://github.com/cpm-cmake/CPM.cmake).

The following example is similar to invoking `find_package(raft)` but uses `rapids_cpm_find`, which provides a richer and more flexible configuration landscape by using CPM to fetch any dependencies not already available to the build. The `raft::raft` link target will be made available and it's recommended that it be used as a `PRIVATE` link dependency in downstream projects. The `COMPILE_LIBRARIES` option enables the building the shared libraries.

The following `cmake` snippet enables a flexible configuration of RAFT:

```cmake

set(RAFT_VERSION "22.12")
set(RAFT_FORK "rapidsai")
set(RAFT_PINNED_TAG "branch-${RAFT_VERSION}")

function(find_and_configure_raft)
  set(oneValueArgs VERSION FORK PINNED_TAG USE_FAISS_STATIC
          COMPILE_LIBRARIES ENABLE_NN_DEPENDENCIES CLONE_ON_PIN
          USE_NN_LIBRARY USE_DISTANCE_LIBRARY
          ENABLE_thrust_DEPENDENCY)
  cmake_parse_arguments(PKG "${options}" "${oneValueArgs}"
                            "${multiValueArgs}" ${ARGN} )

  #-----------------------------------------------------
  # Clone RAFT locally if PINNED_TAG has been changed
  #-----------------------------------------------------
  if(PKG_CLONE_ON_PIN AND NOT PKG_PINNED_TAG STREQUAL "branch-${RAFT_VERSION}")
    message("Pinned tag found: ${PKG_PINNED_TAG}. Cloning raft locally.")
    set(CPM_DOWNLOAD_raft ON)
    set(CMAKE_IGNORE_PATH "${CMAKE_INSTALL_PREFIX}/include/raft;${CMAKE_IGNORE_PATH})
  endif()

  #-----------------------------------------------------
  # Add components
  #-----------------------------------------------------

  if(PKG_USE_NN_LIBRARY)
    string(APPEND RAFT_COMPONENTS " nn")
  endif()

  if(PKG_USE_DISTANCE_LIBRARY)
    string(APPEND RAFT_COMPONENTS " distance")
  endif()

  #-----------------------------------------------------
  # Invoke CPM find_package()
  #-----------------------------------------------------

  rapids_cpm_find(raft ${PKG_VERSION}
          GLOBAL_TARGETS      raft::raft
          BUILD_EXPORT_SET    projname-exports
          INSTALL_EXPORT_SET  projname-exports
          CPM_ARGS
          GIT_REPOSITORY https://github.com/${PKG_FORK}/raft.git
          GIT_TAG        ${PKG_PINNED_TAG}
          SOURCE_SUBDIR  cpp
          FIND_PACKAGE_ARGUMENTS "COMPONENTS ${RAFT_COMPONENTS}"
          OPTIONS
          "BUILD_TESTS OFF"
          "BUILD_BENCH OFF"
          "RAFT_ENABLE_NN_DEPENDENCIES ${PKG_ENABLE_NN_DEPENDENCIES}"
          "RAFT_USE_FAISS_STATIC ${PKG_USE_FAISS_STATIC}"
          "RAFT_COMPILE_LIBRARIES ${PKG_COMPILE_LIBRARIES}"
          "RAFT_ENABLE_thrust_DEPENDENCY ${PKG_ENABLE_thrust_DEPENDENCY}"
  )

endfunction()

# Change pinned tag here to test a commit in CI
# To use a different RAFT locally, set the CMake variable
# CPM_raft_SOURCE=/path/to/local/raft
find_and_configure_raft(VERSION    ${RAFT_VERSION}.00
        FORK             ${RAFT_FORK}
        PINNED_TAG       ${RAFT_PINNED_TAG}

        # When PINNED_TAG above doesn't match cuml,
        # force local raft clone in build directory
        # even if it's already installed.
        CLONE_ON_PIN     ON

        COMPILE_LIBRARIES        NO
        USE_NN_LIBRARY           NO
        USE_DISTANCE_LIBRARY     NO
        ENABLE_NN_DEPENDENCIES   NO  # This builds FAISS if not installed
        USE_FAISS_STATIC         NO
        ENABLE_thrust_DEPENDENCY YES
)
```

If using the nearest neighbors APIs without the shared libraries, set `ENABLE_NN_DEPENDENCIES=ON` and keep `USE_NN_LIBRARY=OFF`

### Python/Cython Integration

Once installed, RAFT's Python library can be added to downstream conda recipes, imported and used directly.<|MERGE_RESOLUTION|>--- conflicted
+++ resolved
@@ -3,14 +3,9 @@
 ## Building and installing RAFT
 
 ### CUDA/GPU Requirements
-<<<<<<< HEAD
 - cmake 3.23.1+
-- GCC 9.0+ (9.5.0+ recommended)
-- CUDA Toolkit 11.0+
-=======
-- GCC 9.0+ (9.5.0+ recommended)
+- GCC 9.3+ (9.5.0+ recommended)
 - CUDA Toolkit 11.2+
->>>>>>> dfab5f0c
 - NVIDIA driver 450.80.02+
 - Pascal architecture or better (compute capability >= 6.0)
 
