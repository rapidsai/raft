# RAFT ANN Benchmarks

This project provides a benchmark program for various ANN search implementations. It's especially suitable for comparing GPU implementations as well as comparing GPU against CPU.

## Installing the benchmarks

The easiest way to install these benchmarks is through conda. We suggest using mamba as it generally leads to a faster install time::
```bash
git clone https://github.com/rapidsai/raft.git && cd raft
export RAFT_HOME=$(pwd)

mamba env create --name raft_ann_benchmarks -f conda/environments/bench_ann_cuda-118_arch-x86_64.yaml
conda activate raft_ann_benchmarks

mamba install -c rapidsai -c conda-forge -c nvidia libraft libraft-ann-bench cudatoolkit=11.8*
```
The channel `rapidsai` can easily be substituted `rapidsai-nightly` if nightly benchmarks are desired.

Please see the [build instructions](ann_benchmarks_build.md) to build the benchmarks from source.

## Running the benchmarks

### Usage
There are 3 general steps to running the benchmarks and vizualizing the results:
1. Prepare Dataset
2. Build Index and Search Index
<<<<<<< HEAD
3. Plot Results
=======
3. Data Export
4. Plot Results
>>>>>>> e8b97ff3

We provide a collection of lightweight Python scripts that are wrappers over
lower level scripts and executables to run our benchmarks. Either Python scripts or
[low-level scripts and executables](ann_benchmarks_low_level.md) are valid methods to run benchmarks,
however plots are only provided through our Python scripts. An environment variable `RAFT_HOME` is
expected to be defined to run these scripts; this variable holds the directory where RAFT is cloned.

### End-to-end example: Million-scale

The steps below demonstrate how to download, install, and run benchmarks on a subset of 10M vectors from the Yandex Deep-1B dataset.

```bash
export RAFT_HOME=$(pwd)
# All scripts are present in directory raft/bench/ann

# (1) prepare dataset
python bench/ann/get_dataset.py --dataset deep-image-96-angular --normalize

# (2) build and search index
python bench/ann/run.py --dataset deep-image-96-inner

<<<<<<< HEAD
# (3) plot results
=======
# (3) export data
python bench/ann/data_export.py --dataset deep-image-96-inner

# (4) plot results
>>>>>>> e8b97ff3
python bench/ann/plot.py --dataset deep-image-96-inner
```

Configuration files already exist for the following list of the million-scale datasets. These all work out-of-the-box with the `--dataset` argument. Other million-scale datasets from `ann-benchmarks.com` will work, but will require a json configuration file to be created in `bench/ann/conf`.
- `deep-image-96-angular`
- `fashion-mnist-784-euclidean`
- `glove-50-angular`
- `glove-100-angular`
- `lastfm-65-angular`
- `mnist-784-euclidean`
- `nytimes-256-angular`
- `sift-128-euclidean`

### End-to-end example: Billion-scale
`bench/ann/get_dataset.py` cannot be used to download the [billion-scale datasets](ann_benchmarks_dataset.md#billion-scale) 
because they are so large. You should instead use our billion-scale datasets guide to download and prepare them.
All other python  mentioned below work as intended once the
billion-scale dataset has been downloaded.
To download Billion-scale datasets, visit [big-ann-benchmarks](http://big-ann-benchmarks.com/neurips21.html)

The steps below demonstrate how to download, install, and run benchmarks on a subset of 100M vectors from the Yandex Deep-1B dataset. Please note that datasets of this scale are recommended for GPUs with larger amounts of memory, such as the A100 or H100. 
```bash
export RAFT_HOME=$(pwd)
# All scripts are present in directory raft/bench/ann

mkdir -p bench/ann/data/deep-1B
# (1) prepare dataset
# download manually "Ground Truth" file of "Yandex DEEP"
# suppose the file name is deep_new_groundtruth.public.10K.bin
python bench/ann/split_groundtruth.py --groundtruth bench/ann/data/deep-1B/deep_new_groundtruth.public.10K.bin
# two files 'groundtruth.neighbors.ibin' and 'groundtruth.distances.fbin' should be produced

# (2) build and search index
python bench/ann/run.py --dataset deep-1B

<<<<<<< HEAD
# (3) plot results
=======
# (3) export data
python bench/ann/data_export.py --dataset deep-1B

# (4) plot results
>>>>>>> e8b97ff3
python bench/ann/plot.py --dataset deep-1B
```

The usage of `bench/ann/split-groundtruth.py` is:
```bash
usage: split_groundtruth.py [-h] --groundtruth GROUNDTRUTH

options:
  -h, --help            show this help message and exit
  --groundtruth GROUNDTRUTH
                        Path to billion-scale dataset groundtruth file (default: None)
```

##### Step 1: Prepare Dataset<a id='prep-dataset'></a>
The script `bench/ann/get_dataset.py` will download and unpack the dataset in directory
that the user provides. As of now, only million-scale datasets are supported by this
script. For more information on [datasets and formats](ann_benchmarks_dataset.md).

The usage of this script is:
```bash
usage: get_dataset.py [-h] [--name NAME] [--dataset-path DATASET_PATH] [--normalize]

options:
  -h, --help            show this help message and exit
  --dataset DATASET     dataset to download (default: glove-100-angular)
  --dataset-path DATASET_PATH
                        path to download dataset (default: ${RAFT_HOME}/bench/ann/data)
  --normalize           normalize cosine distance to inner product (default: False)
```

When option `normalize` is provided to the script, any dataset that has cosine distances
will be normalized to inner product. So, for example, the dataset `glove-100-angular` 
will be written at location `${RAFT_HOME}/bench/ann/data/glove-100-inner/`.

#### Step 2: Build and Search Index
The script `bench/ann/run.py` will build and search indices for a given dataset and its
specified configuration.
To confirgure which algorithms are available, we use `algos.yaml`.
To configure building/searching indices for a dataset, look at [index configuration](#json-index-config).
An entry in `algos.yaml` looks like:
```yaml
raft_ivf_pq:
  executable: RAFT_IVF_PQ_ANN_BENCH
  disabled: false
```
`executable` : specifies the name of the binary that will build/search the index. It is assumed to be
available in `raft/cpp/build/`.
`disabled` : denotes whether an algorithm should be excluded from benchmark runs.

The usage of the script `bench/ann/run.py` is:
```bash
usage: run.py [-h] [-k COUNT] [-bs BATCH_SIZE] [--configuration CONFIGURATION] [--dataset DATASET] [--dataset-path DATASET_PATH] [--build] [--search] [--algorithms ALGORITHMS] [--indices INDICES]
              [-f]

options:
  -h, --help            show this help message and exit
  -k COUNT, --count COUNT
                        the number of nearest neighbors to search for (default: 10)
  -bs BATCH_SIZE, --batch-size BATCH_SIZE
                        number of query vectors to use in each query trial (default: 10000)
  --configuration CONFIGURATION
                        path to configuration file for a dataset (default: None)
  --dataset DATASET     dataset whose configuration file will be used (default: glove-100-inner)
  --dataset-path DATASET_PATH
                        path to dataset folder (default: ${RAFT_HOME}/bench/ann/data)
  --build
  --search
  --algorithms ALGORITHMS
                        run only comma separated list of named algorithms (default: None)
  --indices INDICES     run only comma separated list of named indices. parameter `algorithms` is ignored (default: None)
  -f, --force           re-run algorithms even if their results already exist (default: False)
```

`configuration` and `dataset` : `configuration` is a path to a configuration file for a given dataset.
The configuration file should be name as `<dataset>.json`. It is optional if the name of the dataset is
provided with the `dataset` argument, in which case
a configuration file will be searched for as `${RAFT_HOME}/bench/ann/conf/<dataset>.json`.
<<<<<<< HEAD
For every algorithm run by this script, it outputs an index build statistics CSV file in `<dataset-path/<dataset>/result/build/<algo.csv>
and an index search statistics CSV file in `<dataset-path/<dataset>/result/search/<algo.csv>.
=======
For every algorithm run by this script, it outputs an index build statistics JSON file in `<dataset-path/<dataset>/result/build/<algo-k{k}-batch_size{batch_size}.json>`
and an index search statistics JSON file in `<dataset-path/<dataset>/result/search/<algo-k{k}-batch_size{batch_size}.json>`.
>>>>>>> e8b97ff3

`dataset-path` : 
1. data is read from `<dataset-path>/<dataset>`
2. indices are built in `<dataset-path>/<dataset>/index`
3. build/search results are stored in `<dataset-path>/<dataset>/result`

`build` and `search` : if both parameters are not supplied to the script then
it is assumed both are `True`.

`indices` and `algorithms` : these parameters ensure that the algorithm specified for an index 
is available in `algos.yaml` and not disabled, as well as having an associated executable.

<<<<<<< HEAD
#### Step 3: Plot Results
The script `bench/ann/plot.py` will plot results for all algorithms found in index search statistics
CSV file in `<dataset-path/<dataset>/search/result/<algo.csv>.
=======
#### Step 3: Data Export
The script `bench/ann/data_export.py` will convert the intermediate JSON outputs produced by `bench/ann/run.py` to more
easily readable CSV files, which are needed to build charts made by `bench/ann/plot.py`.
>>>>>>> e8b97ff3

```bash
<<<<<<< HEAD
usage: plot.py [-h] [--dataset DATASET] [--dataset-path DATASET_PATH] [--output-filepath OUTPUT_FILEPATH] [--x-scale X_SCALE] [--y-scale {linear,log,symlog,logit}] [--raw]
=======
usage: data_export.py [-h] [--dataset DATASET] [--dataset-path DATASET_PATH]
>>>>>>> e8b97ff3

options:
  -h, --help            show this help message and exit
  --dataset DATASET     dataset to download (default: glove-100-inner)
  --dataset-path DATASET_PATH
                        path to dataset folder (default: ${RAFT_HOME}/bench/ann/data)
<<<<<<< HEAD
  --output-filepath OUTPUT_FILEPATH
                        directory for PNG to be saved (default: os.getcwd())
=======
```
Build statistics CSV file is stored in `<dataset-path/<dataset>/result/build/<algo-k{k}-batch_size{batch_size}.csv>`
and index search statistics CSV file in `<dataset-path/<dataset>/result/search/<algo-k{k}-batch_size{batch_size}.csv>`.

#### Step 4: Plot Results
The script `bench/ann/plot.py` will plot results for all algorithms found in index search statistics
CSV file in `<dataset-path/<dataset>/result/search/<-k{k}-batch_size{batch_size}>.csv`.

The usage of this script is:
```bash
usage: plot.py [-h] [--dataset DATASET] [--dataset-path DATASET_PATH] [--output-filepath OUTPUT_FILEPATH] [--algorithms ALGORITHMS] [-k COUNT] [-bs BATCH_SIZE] [--build] [--search]
               [--x-scale X_SCALE] [--y-scale {linear,log,symlog,logit}] [--raw]

options:
  -h, --help            show this help message and exit
  --dataset DATASET     dataset to download (default: glove-100-inner)
  --dataset-path DATASET_PATH
                        path to dataset folder (default: ${RAFT_HOME}/bench/ann/data)
  --output-filepath OUTPUT_FILEPATH
                        directory for PNG to be saved (default: os.getcwd())
  --algorithms ALGORITHMS
                        plot only comma separated list of named algorithms (default: None)
  -k COUNT, --count COUNT
                        the number of nearest neighbors to search for (default: 10)
  -bs BATCH_SIZE, --batch-size BATCH_SIZE
                        number of query vectors to use in each query trial (default: 10000)
  --build
  --search
>>>>>>> e8b97ff3
  --x-scale X_SCALE     Scale to use when drawing the X-axis. Typically linear, logit or a2 (default: linear)
  --y-scale {linear,log,symlog,logit}
                        Scale to use when drawing the Y-axis (default: linear)
  --raw                 Show raw results (not just Pareto frontier) in faded colours (default: False)
```

The figure below is the resulting plot of running our benchmarks as of August 2023 for a batch size of 10, on an NVIDIA H100 GPU and an Intel Xeon Platinum 8480CL CPU. It presents the throughput (in Queries-Per-Second) performance for every level of recall.

![Throughput vs recall plot comparing popular ANN algorithms with RAFT's at batch size 10](../../img/raft-vector-search-batch-10.png)

## Creating and customizing dataset configurations

A single configuration file will often define a set of algorithms, with associated index and search parameters, for a specific dataset. A configuration file uses json format with 4 major parts:
1. Dataset information
2. Algorithm information
3. Index parameters
4. Search parameters

Below is a simple example configuration file for the 1M-scale `sift-128-euclidean` dataset:

```json
{
  "dataset": {
    "name": "sift-128-euclidean",
    "base_file": "sift-128-euclidean/base.fbin",
    "query_file": "sift-128-euclidean/query.fbin", 
    "subset_size": 1000000,
    "groundtruth_neighbors_file": "sift-128-euclidean/groundtruth.neighbors.ibin",
    "distance": "euclidean"
  },
  "index": []
}
```

The `index` section will contain a list of index objects, each of which will have the following form:
```json
{
   "name": "algo_name.unique_index_name",
   "algo": "algo_name",
   "file": "sift-128-euclidean/algo_name/param1_val1-param2_val2",
   "build_param": { "param1": "val1", "param2": "val2" },
   "search_params": { "search_param1": "search_val1" }
}
```

The table below contains the possible settings for the `algo` field. Each unique algorithm will have its own set of `build_param` and `search_params` settings. The [ANN Algorithm Parameter Tuning Guide](ann_benchmarks_param_tuning.md) contains detailed instructions on choosing build and search parameters for each supported algorithm.

| Library   | Algorithms                                   |
|-----------|----------------------------------------------|
| FAISS | `faiss_gpu_ivf_flat`, `faiss_gpu_ivf_pq`     |
| GGNN | `ggnn` |
| HNSWlib | `hnswlib` |
| RAFT    | `raft_cagra`, `raft_ivf_flat`, `raft_ivf_pq` |




By default, the index will be placed in `bench/ann/data/<dataset_name>/index/<name>`. Using `sift-128-euclidean` for the dataset with the `algo` example above, the indexes would be placed in `bench/ann/data/sift-128-euclidean/index/algo_name/param1_val1-param2_val2`.


## Adding a new ANN algorithm

### Implementation and Configuration
Implementation of a new algorithm should be a C++ class that inherits `class ANN` (defined in `cpp/bench/ann/src/ann.h`) and implements all the pure virtual functions.

In addition, it should define two `struct`s for building and searching parameters. The searching parameter class should inherit `struct ANN<T>::AnnSearchParam`. Take `class HnswLib` as an example, its definition is:
```c++
template<typename T>
class HnswLib : public ANN<T> {
public:
  struct BuildParam {
    int M;
    int ef_construction;
    int num_threads;
  };

  using typename ANN<T>::AnnSearchParam;
  struct SearchParam : public AnnSearchParam {
    int ef;
    int num_threads;
  };

  // ...
};
```

<a id='json-index-config'></a>The benchmark program uses JSON format in a configuration file to specify indexes to build, along with the build and search parameters. To add the new algorithm to the benchmark, need be able to specify `build_param`, whose value is a JSON object, and `search_params`, whose value is an array of JSON objects, for this algorithm in configuration file. The `build_param` and `search_param` arguments will vary depending on the algorithm.  Take the configuration for `HnswLib` as an example:
```json
{
  "name" : "hnswlib.M12.ef500.th32",
  "algo" : "hnswlib",
  "build_param": {"M":12, "efConstruction":500, "numThreads":32},
  "file" : "/path/to/file",
  "search_params" : [
    {"ef":10, "numThreads":1},
    {"ef":20, "numThreads":1},
    {"ef":40, "numThreads":1},
  ],
  "search_result_file" : "/path/to/file"
},
```
How to interpret these JSON objects is totally left to the implementation and should be specified in `cpp/bench/ann/src/factory.cuh`:
1. First, add two functions for parsing JSON object to `struct BuildParam` and `struct SearchParam`, respectively:
    ```c++
    template<typename T>
    void parse_build_param(const nlohmann::json& conf,
                           typename cuann::HnswLib<T>::BuildParam& param) {
      param.ef_construction = conf.at("efConstruction");
      param.M = conf.at("M");
      if (conf.contains("numThreads")) {
        param.num_threads = conf.at("numThreads");
      }
    }

    template<typename T>
    void parse_search_param(const nlohmann::json& conf,
                            typename cuann::HnswLib<T>::SearchParam& param) {
      param.ef = conf.at("ef");
      if (conf.contains("numThreads")) {
        param.num_threads = conf.at("numThreads");
      }
    }
    ```

2. Next, add corresponding `if` case to functions `create_algo()` (in `bench/ann/) and `create_search_param()` by calling parsing functions. The string literal in `if` condition statement must be the same as the value of `algo` in configuration file. For example,
    ```c++
      // JSON configuration file contains a line like:  "algo" : "hnswlib"
      if (algo == "hnswlib") {
         // ...
      }
    ```

### Adding a CMake Target
In `raft/cpp/bench/ann/CMakeLists.txt`, we provide a `CMake` function to configure a new Benchmark target with the following signature:
```
ConfigureAnnBench(
  NAME <algo_name> 
  PATH </path/to/algo/benchmark/source/file> 
  INCLUDES <additional_include_directories> 
  CXXFLAGS <additional_cxx_flags>
  LINKS <additional_link_library_targets>
)
```

To add a target for `HNSWLIB`, we would call the function as:
```
ConfigureAnnBench(
  NAME HNSWLIB PATH bench/ann/src/hnswlib/hnswlib_benchmark.cpp INCLUDES
  ${CMAKE_CURRENT_BINARY_DIR}/_deps/hnswlib-src/hnswlib CXXFLAGS "${HNSW_CXX_FLAGS}"
)
```

This will create an executable called `HNSWLIB_ANN_BENCH`, which can then be used to run `HNSWLIB` benchmarks.<|MERGE_RESOLUTION|>--- conflicted
+++ resolved
@@ -24,12 +24,8 @@
 There are 3 general steps to running the benchmarks and vizualizing the results:
 1. Prepare Dataset
 2. Build Index and Search Index
-<<<<<<< HEAD
-3. Plot Results
-=======
 3. Data Export
 4. Plot Results
->>>>>>> e8b97ff3
 
 We provide a collection of lightweight Python scripts that are wrappers over
 lower level scripts and executables to run our benchmarks. Either Python scripts or
@@ -51,14 +47,10 @@
 # (2) build and search index
 python bench/ann/run.py --dataset deep-image-96-inner
 
-<<<<<<< HEAD
-# (3) plot results
-=======
 # (3) export data
 python bench/ann/data_export.py --dataset deep-image-96-inner
 
 # (4) plot results
->>>>>>> e8b97ff3
 python bench/ann/plot.py --dataset deep-image-96-inner
 ```
 
@@ -94,14 +86,10 @@
 # (2) build and search index
 python bench/ann/run.py --dataset deep-1B
 
-<<<<<<< HEAD
-# (3) plot results
-=======
 # (3) export data
 python bench/ann/data_export.py --dataset deep-1B
 
 # (4) plot results
->>>>>>> e8b97ff3
 python bench/ann/plot.py --dataset deep-1B
 ```
 
@@ -179,13 +167,8 @@
 The configuration file should be name as `<dataset>.json`. It is optional if the name of the dataset is
 provided with the `dataset` argument, in which case
 a configuration file will be searched for as `${RAFT_HOME}/bench/ann/conf/<dataset>.json`.
-<<<<<<< HEAD
-For every algorithm run by this script, it outputs an index build statistics CSV file in `<dataset-path/<dataset>/result/build/<algo.csv>
-and an index search statistics CSV file in `<dataset-path/<dataset>/result/search/<algo.csv>.
-=======
 For every algorithm run by this script, it outputs an index build statistics JSON file in `<dataset-path/<dataset>/result/build/<algo-k{k}-batch_size{batch_size}.json>`
 and an index search statistics JSON file in `<dataset-path/<dataset>/result/search/<algo-k{k}-batch_size{batch_size}.json>`.
->>>>>>> e8b97ff3
 
 `dataset-path` : 
 1. data is read from `<dataset-path>/<dataset>`
@@ -198,32 +181,18 @@
 `indices` and `algorithms` : these parameters ensure that the algorithm specified for an index 
 is available in `algos.yaml` and not disabled, as well as having an associated executable.
 
-<<<<<<< HEAD
-#### Step 3: Plot Results
-The script `bench/ann/plot.py` will plot results for all algorithms found in index search statistics
-CSV file in `<dataset-path/<dataset>/search/result/<algo.csv>.
-=======
 #### Step 3: Data Export
 The script `bench/ann/data_export.py` will convert the intermediate JSON outputs produced by `bench/ann/run.py` to more
 easily readable CSV files, which are needed to build charts made by `bench/ann/plot.py`.
->>>>>>> e8b97ff3
-
-```bash
-<<<<<<< HEAD
-usage: plot.py [-h] [--dataset DATASET] [--dataset-path DATASET_PATH] [--output-filepath OUTPUT_FILEPATH] [--x-scale X_SCALE] [--y-scale {linear,log,symlog,logit}] [--raw]
-=======
+
+```bash
 usage: data_export.py [-h] [--dataset DATASET] [--dataset-path DATASET_PATH]
->>>>>>> e8b97ff3
 
 options:
   -h, --help            show this help message and exit
   --dataset DATASET     dataset to download (default: glove-100-inner)
   --dataset-path DATASET_PATH
                         path to dataset folder (default: ${RAFT_HOME}/bench/ann/data)
-<<<<<<< HEAD
-  --output-filepath OUTPUT_FILEPATH
-                        directory for PNG to be saved (default: os.getcwd())
-=======
 ```
 Build statistics CSV file is stored in `<dataset-path/<dataset>/result/build/<algo-k{k}-batch_size{batch_size}.csv>`
 and index search statistics CSV file in `<dataset-path/<dataset>/result/search/<algo-k{k}-batch_size{batch_size}.csv>`.
@@ -252,7 +221,6 @@
                         number of query vectors to use in each query trial (default: 10000)
   --build
   --search
->>>>>>> e8b97ff3
   --x-scale X_SCALE     Scale to use when drawing the X-axis. Typically linear, logit or a2 (default: linear)
   --y-scale {linear,log,symlog,logit}
                         Scale to use when drawing the Y-axis (default: linear)
