# ANN Benchmarks Parameter Tuning Guide

This guide outlines the various parameter settings that can be specified in [RAFT ANN Benchmark](raft_ann_benchmarks.md) json configuration files and explains the impact they have on corresponding algorithms to help inform their settings for benchmarking across desired levels of recall.


## RAFT Indexes

### `raft_ivf_flat`

IVF-flat uses an inverted-file index, which partitions the vectors into a series of clusters, or lists, storing them in an interleaved format which is optimized for fast distance computation. The searching of an IVF-flat index reduces the total vectors in the index to those within some user-specified nearest clusters called probes.

IVF-flat is a simple algorithm which won't save any space, but it provides competitive search times even at higher levels of recall.

| Parameter             | Type             | Required | Data Type                  | Default  | Description                                                                                                                                                                       |
|-----------------------|------------------|----------|----------------------------|----------|-----------------------------------------------------------------------------------------------------------------------------------------------------------------------------------|
| `nlists`              | `build_param`    | Y        | Positive Integer >0        |          | Number of clusters to partition the vectors into. Larger values will put less points into each cluster but this will impact index build time as more clusters need to be trained. |
| `niter`               | `build_param`    | N        | Positive Integer >0        | 20       | Number of clusters to partition the vectors into. Larger values will put less points into each cluster but this will impact index build time as more clusters need to be trained. |
| `ratio`               | `build_param`    | N        | Positive Integer >0        | 2        | `1/ratio` is the number of training points which should be used to train the clusters.                                                                                            |
| `dataset_memory_type` | `build_param` | N | ["device", "host", "mmap"] | "device" | What memory type should the dataset reside?                                                                                                                                       |
| `query_memory_type`   | `search_params` | N | ["device", "host", "mmap"] | "device | What memory type should the queries reside? |
| `nprobe`              | `search_params`  | Y        | Positive Integer >0        |          | The closest number of clusters to search for each query vector. Larger values will improve recall but will search more points in the index.                                       |


### `raft_ivf_pq`

IVF-pq is an inverted-file index, which partitions the vectors into a series of clusters, or lists, in a similar way to IVF-flat above. The difference is that IVF-PQ uses product quantization to also compress the vectors, giving the index a smaller memory footprint. Unfortunately, higher levels of compression can also shrink recall, which a refinement step can improve when the original vectors are still available.

| Parameter               | Type           | Required | Data Type                        | Default | Description                                                                                                                                                                     |
|-------------------------|----------------|---|----------------------------------|---------|---------------------------------------------------------------------------------------------------------------------------------------------------------------------------------|
| `nlists`                | `build_param`  | Y | Positive Integer >0              |         | Number of clusters to partition the vectors into. Larger values will put less points into each cluster but this will impact index build time as more clusters need to be trained. |
| `niter`                 | `build_param`  | N | Positive Integer >0              | 20      | Number of k-means iterations to use when training the clusters.                                                                                                                 |
| `ratio`                 | `build_param`  | N | Positive Integer >0              | 2       | `1/ratio` is the number of training points which should be used to train the clusters.                                                                                            |
| `pq_dim`                | `build_param`  | N | Positive Integer. Multiple of 8. | 0       | Dimensionality of the vector after product quantization. When 0, a heuristic is used to select this value. `pq_dim` * `pq_bits` must be a multiple of 8.                        |
| `pq_bits`               | `build_param`  | N | Positive Integer. [4-8]          | 8       | Bit length of the vector element after quantization.                                                                                                                            |
| `codebook_kind`         | `build_param`  | N | ["cluster", "subspace"]          | "subspace" | Type of codebook. See the [API docs](https://docs.rapids.ai/api/raft/nightly/cpp_api/neighbors_ivf_pq/#_CPPv412codebook_gen) for more detail                                 |
| `dataset_memory_type`   | `build_param` | N | ["device", "host", "mmap"]       | "device" | What memory type should the dataset reside?                                                                                                                                       |
| `query_memory_type`     | `search_params` | N | ["device", "host", "mmap"]       | "device | What memory type should the queries reside? |
| `nprobe`                | `search_params` | Y | Positive Integer >0              |         | The closest number of clusters to search for each query vector. Larger values will improve recall but will search more points in the index.                                     |
| `internalDistanceDtype` | `search_params` | N | [`float`, `half`]                | `half`  | The precision to use for the distance computations. Lower precision can increase performance at the cost of accuracy.                                                           |
| `smemLutDtype`          | `search_params` | N | [`float`, `half`, `fp8`]         | `half`  | The precision to use for the lookup table in shared memory. Lower precision can increase performance at the cost of accuracy.                                                   |
| `refine_ratio`          | `search_params` | N| Positive Number >=0              | 0       | `refine_ratio * k` nearest neighbors are queried from the index initially and an additional refinement step improves recall by selecting only the best `k` neighbors.           |


### `raft_cagra`
CAGRA uses a graph-based index, which creates an intermediate, approximate kNN graph using IVF-PQ and then further refining and optimizing to create a final kNN graph. This kNN graph is used by CAGRA as an index for search.

<<<<<<< HEAD
| Parameter | Type           | Required | Data Type           | Default | Description                                                                                                                                                                       |
|-----------|----------------|----------|---------------------|---------|-----------------------------------------------------------------------------------------------------------------------------------------------------------------------------------|
| `graph_degree`  | `build_param`  | N        | Positive Integer >0 | 64 | Degree of the final kNN graph index. |
| `intermediate_graph_degree`  | `build_param`  | N        | Positive Integer >0 | 128 | Degree of the intermediate kNN graph. |
| `graph_build_algo`  | `build_param`  | N        | string | "IVF_PQ" | Algorithm to use for search. Possible values: {"IVF_PQ", "NN_DESCENT"} |
| `itopk`  | `search_wdith`  | N        | Positive Integer >0 | 64 | Number of intermediate search results retained during the search. Higher values improve search accuracy at the cost of speed. |
| `search_width`  | `search_param`  | N        | Positive Integer >0 | 1 | Number of graph nodes to select as the starting point for the search in each iteration. |
| `max_iterations`  | `search_param`  | N        | Integer >=0 | 0 | Upper limit of search iterations. Auto select when 0. |
| `algo`  | `search_param`  | N        | string | "auto" | Algorithm to use for search. Possible values: {"auto", "single_cta", "multi_cta", "multi_kernel"} |
=======
| Parameter                   | Type           | Required | Data Type                  | Default | Description                                                                                                                                                                       |
|-----------------------------|----------------|----------|----------------------------|---------|-----------------------------------------------------------------------------------------------------------------------------------------------------------------------------------|
| `graph_degree`              | `build_param`  | N        | Positive Integer >0        | 64 | Degree of the final kNN graph index. |
| `intermediate_graph_degree` | `build_param`  | N        | Positive Integer >0        | 128 | Degree of the intermediate kNN graph. |
| `dataset_memory_type`       | `build_param` | N | ["device", "host", "mmap"] | "device" | What memory type should the dataset reside?                                                                                                                                       |
| `query_memory_type`         | `search_params` | N | ["device", "host", "mmap"] | "device | What memory type should the queries reside? |
| `itopk`                     | `search_wdith`  | N        | Positive Integer >0        | 64 | Number of intermediate search results retained during the search. Higher values improve search accuracy at the cost of speed. |
| `search_width`              | `search_param`  | N        | Positive Integer >0        | 1 | Number of graph nodes to select as the starting point for the search in each iteration. |
| `max_iterations`            | `search_param`  | N        | Integer >=0                | 0 | Upper limit of search iterations. Auto select when 0. |
| `algo`                      | `search_param`  | N        | string                     | "auto" | Algorithm to use for search. Possible values: {"auto", "single_cta", "multi_cta", "multi_kernel"} |
>>>>>>> 28b78940


## FAISS Indexes

### `faiss_gpu_ivf_flat`

IVF-flat uses an inverted-file index, which partitions the vectors into a series of clusters, or lists, storing them in an interleaved format which is optimized for fast distance computation. The searching of an IVF-flat index reduces the total vectors in the index to those within some user-specified nearest clusters called probes.

IVF-flat is a simple algorithm which won't save any space, but it provides competitive search times even at higher levels of recall.

| Parameter | Type           | Required | Data Type           | Default | Description                                                                                                                                                                       |
|-----------|----------------|----------|---------------------|---------|-----------------------------------------------------------------------------------------------------------------------------------------------------------------------------------|
| `nlists`  | `build_param`  | Y        | Positive Integer >0 |         | Number of clusters to partition the vectors into. Larger values will put less points into each cluster but this will impact index build time as more clusters need to be trained. |
| `ratio`   | `build_param`  | N        | Positive Integer >0 | 2       | `1/ratio` is the number of training points which should be used to train the clusters.                                                                                            |
| `nprobe`  | `search_params` | Y        | Positive Integer >0 | | The closest number of clusters to search for each query vector. Larger values will improve recall but will search more points in the index.                                       |

### `faiss_gpu_ivf_pq`

IVF-pq is an inverted-file index, which partitions the vectors into a series of clusters, or lists, in a similar way to IVF-flat above. The difference is that IVF-PQ uses product quantization to also compress the vectors, giving the index a smaller memory footprint. Unfortunately, higher levels of compression can also shrink recall, which a refinement step can improve when the original vectors are still available.

| Parameter        | Type           | Required | Data Type                        | Default | Description                                                                                                                                                                       |
|------------------|----------------|----------|----------------------------------|---------|-----------------------------------------------------------------------------------------------------------------------------------------------------------------------------------|
| `nlists`         | `build_param`  | Y        | Positive Integer >0              |         | Number of clusters to partition the vectors into. Larger values will put less points into each cluster but this will impact index build time as more clusters need to be trained. |
| `ratio`          | `build_param`  | N        | Positive Integer >0              | 2       | `1/ratio` is the number of training points which should be used to train the clusters.                                                                                            |
| `M`              | `build_param`  | Y        | Positive Integer Power of 2 [8-64] |         | Number of chunks or subquantizers for each vector.                                                                                                                                |
| `usePrecomputed` | `build_param`  | N        | Boolean. Default=`false`         | `false` | Use pre-computed lookup tables to speed up search at the cost of increased memory usage.                                                                                          |
| `useFloat16`     | `build_param`  | N        | Boolean. Default=`false`         | `false`  | Use half-precision floats for clustering step.                                                                                                                                    |
| `numProbes`      | `search_params` | Y        | Positive Integer >0              |         | The closest number of clusters to search for each query vector. Larger values will improve recall but will search more points in the index.                                       |
| `refine_ratio`   | `search_params` | N| Positive Number >=0          | 0       | `refine_ratio * k` nearest neighbors are queried from the index initially and an additional refinement step improves recall by selecting only the best `k` neighbors.           |




## HNSW

### `hnswlib`

| Parameter        | Type            | Required | Data Type                            | Default | Description                                                                                                                                                                                                                                                                                       |
|------------------|-----------------|----------|--------------------------------------|---------|---------------------------------------------------------------------------------------------------------------------------------------------------------------------------------------------------------------------------------------------------------------------------------------------------|
| `efConstruction` | `build_param`   | Y        | Positive Integer >0                  |         | Controls index time and accuracy. Bigger values increase the index quality. At some point, increasing this will no longer improve the quality.                                                                                                                                                    |
| `M`              | `build_param`   | Y        | Positive Integer often between 2-100 |         | Number of bi-directional links create for every new element during construction. Higher values work for higher intrinsic dimensionality and/or high recall, low values can work for datasets with low intrinsic dimensionality and/or low recalls. Also affects the algorithm's memory consumption. |
| `numThreads`     | `build_param`   | N        | Positive Integer >0                  | 1       | Number of threads to use to build the index.                                                                                                                                                                                                                                                      |
| `ef`             | `search_param`  | Y        | Positive Integer >0                  |         | Size of the dynamic list for the nearest neighbors used for search. Higher value leads to more accurate but slower search. Cannot be lower than `k`.                                                                                                                                              |
| `numThreads`     | `search_params` | N        | Positive Integer >0                  | 1       | Number of threads to use for queries.                                                                                                                                                                                                                                                             |

Please refer to [HNSW algorithm parameters guide] from `hnswlib` to learn more about these arguments.<|MERGE_RESOLUTION|>--- conflicted
+++ resolved
@@ -44,28 +44,17 @@
 ### `raft_cagra`
 CAGRA uses a graph-based index, which creates an intermediate, approximate kNN graph using IVF-PQ and then further refining and optimizing to create a final kNN graph. This kNN graph is used by CAGRA as an index for search.
 
-<<<<<<< HEAD
-| Parameter | Type           | Required | Data Type           | Default | Description                                                                                                                                                                       |
-|-----------|----------------|----------|---------------------|---------|-----------------------------------------------------------------------------------------------------------------------------------------------------------------------------------|
-| `graph_degree`  | `build_param`  | N        | Positive Integer >0 | 64 | Degree of the final kNN graph index. |
-| `intermediate_graph_degree`  | `build_param`  | N        | Positive Integer >0 | 128 | Degree of the intermediate kNN graph. |
-| `graph_build_algo`  | `build_param`  | N        | string | "IVF_PQ" | Algorithm to use for search. Possible values: {"IVF_PQ", "NN_DESCENT"} |
-| `itopk`  | `search_wdith`  | N        | Positive Integer >0 | 64 | Number of intermediate search results retained during the search. Higher values improve search accuracy at the cost of speed. |
-| `search_width`  | `search_param`  | N        | Positive Integer >0 | 1 | Number of graph nodes to select as the starting point for the search in each iteration. |
-| `max_iterations`  | `search_param`  | N        | Integer >=0 | 0 | Upper limit of search iterations. Auto select when 0. |
-| `algo`  | `search_param`  | N        | string | "auto" | Algorithm to use for search. Possible values: {"auto", "single_cta", "multi_cta", "multi_kernel"} |
-=======
 | Parameter                   | Type           | Required | Data Type                  | Default | Description                                                                                                                                                                       |
 |-----------------------------|----------------|----------|----------------------------|---------|-----------------------------------------------------------------------------------------------------------------------------------------------------------------------------------|
 | `graph_degree`              | `build_param`  | N        | Positive Integer >0        | 64 | Degree of the final kNN graph index. |
 | `intermediate_graph_degree` | `build_param`  | N        | Positive Integer >0        | 128 | Degree of the intermediate kNN graph. |
-| `dataset_memory_type`       | `build_param` | N | ["device", "host", "mmap"] | "device" | What memory type should the dataset reside?                                                                                                                                       |
+| `graph_build_algo`          | `build_param`  | N | ["IVF_PQ", "NN_DESCENT"]   | "IVF_PQ" | Algorithm to use for search |
+| `dataset_memory_type`       | `build_param`  | N | ["device", "host", "mmap"] | "device" | What memory type should the dataset reside?                                                                                                                                       |
 | `query_memory_type`         | `search_params` | N | ["device", "host", "mmap"] | "device | What memory type should the queries reside? |
 | `itopk`                     | `search_wdith`  | N        | Positive Integer >0        | 64 | Number of intermediate search results retained during the search. Higher values improve search accuracy at the cost of speed. |
 | `search_width`              | `search_param`  | N        | Positive Integer >0        | 1 | Number of graph nodes to select as the starting point for the search in each iteration. |
 | `max_iterations`            | `search_param`  | N        | Integer >=0                | 0 | Upper limit of search iterations. Auto select when 0. |
 | `algo`                      | `search_param`  | N        | string                     | "auto" | Algorithm to use for search. Possible values: {"auto", "single_cta", "multi_cta", "multi_kernel"} |
->>>>>>> 28b78940
 
 
 ## FAISS Indexes
