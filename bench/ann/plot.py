--- conflicted
+++ resolved
@@ -270,7 +270,6 @@
                     idx = pos
                     break
             
-<<<<<<< HEAD
             if method == "build":
                 if "hnswlib" in result_filename:
                     key_idx = [2]
@@ -281,16 +280,6 @@
                     key_idx = [10, 6]
                 else:
                     key_idx = [12, 10]
-=======
-            keys = lines[idx].split(',')
-            recall_idx = -1
-            qps_idx = -1
-            for pos, key in enumerate(keys):
-                if "Recall" in key:
-                    recall_idx = pos
-                if "QPS" in key:
-                    qps_idx = pos
->>>>>>> 1720e11e
 
             for line in lines[idx+1:]:
                 split_lines = line.split(',')
