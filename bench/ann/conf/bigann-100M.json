{
  "dataset": {
    "name": "bigann-100M",
    "base_file": "bigann-1B/base.1B.u8bin",
    "subset_size": 100000000,
    "query_file": "bigann-1B/query.public.10K.u8bin",
    "groundtruth_neighbors_file": "bigann-100M/groundtruth.neighbors.ibin",
    "distance": "euclidean"
  },

  "search_basic_param": {
    "batch_size": 10000,
    "k": 10
  },

  "index": [
    {
      "name": "raft_ivf_pq.dimpq64-cluster5K",
      "algo": "raft_ivf_pq",
      "build_param": {"niter": 25, "nlist": 5000, "pq_dim": 64, "ratio": 10},
      "file": "bigann-100M/raft_ivf_pq/dimpq64-cluster5K",
<<<<<<< HEAD
=======
      "dataset_memtype": "host",
>>>>>>> 1daf2bfd
      "search_params": [
        { "nprobe": 20, "internalDistanceDtype": "float", "smemLutDtype": "float" },
        { "nprobe": 30, "internalDistanceDtype": "float", "smemLutDtype": "float" },
        { "nprobe": 40, "internalDistanceDtype": "float", "smemLutDtype": "float" },
        { "nprobe": 50, "internalDistanceDtype": "float", "smemLutDtype": "float" },
        { "nprobe": 100, "internalDistanceDtype": "float", "smemLutDtype": "float" },
        { "nprobe": 200, "internalDistanceDtype": "float", "smemLutDtype": "float" },
        { "nprobe": 500, "internalDistanceDtype": "float", "smemLutDtype": "float" },
        { "nprobe": 1000, "internalDistanceDtype": "float", "smemLutDtype": "float" },
        { "nprobe": 20, "internalDistanceDtype": "float", "smemLutDtype": "fp8" },
        { "nprobe": 30, "internalDistanceDtype": "float", "smemLutDtype": "fp8" },
        { "nprobe": 40, "internalDistanceDtype": "float", "smemLutDtype": "fp8" },
        { "nprobe": 50, "internalDistanceDtype": "float", "smemLutDtype": "fp8" },
        { "nprobe": 100, "internalDistanceDtype": "float", "smemLutDtype": "fp8" },
        { "nprobe": 200, "internalDistanceDtype": "float", "smemLutDtype": "fp8" },
        { "nprobe": 500, "internalDistanceDtype": "float", "smemLutDtype": "fp8" },
        { "nprobe": 1000, "internalDistanceDtype": "float", "smemLutDtype": "fp8" },
        { "nprobe": 20, "internalDistanceDtype": "half", "smemLutDtype": "half" },
        { "nprobe": 30, "internalDistanceDtype": "half", "smemLutDtype": "half" },
        { "nprobe": 40, "internalDistanceDtype": "half", "smemLutDtype": "half" },
        { "nprobe": 50, "internalDistanceDtype": "half", "smemLutDtype": "half" },
        { "nprobe": 100, "internalDistanceDtype": "half", "smemLutDtype": "half" },
        { "nprobe": 200, "internalDistanceDtype": "half", "smemLutDtype": "half" },
        { "nprobe": 500, "internalDistanceDtype": "half", "smemLutDtype": "half" },
        { "nprobe": 1000, "internalDistanceDtype": "half", "smemLutDtype": "half" }
      ]
    },
    {
      "name": "raft_ivf_pq.dimpq64-cluster10K",
      "algo": "raft_ivf_pq",
      "build_param": {"niter": 25, "nlist": 10000, "pq_dim": 64, "ratio": 10},
      "file": "bigann-100M/raft_ivf_pq/dimpq64-cluster5K",
      "search_params": [
        { "nprobe": 20, "internalDistanceDtype": "float", "smemLutDtype": "float" },
        { "nprobe": 30, "internalDistanceDtype": "float", "smemLutDtype": "float" },
        { "nprobe": 40, "internalDistanceDtype": "float", "smemLutDtype": "float" },
        { "nprobe": 50, "internalDistanceDtype": "float", "smemLutDtype": "float" },
        { "nprobe": 100, "internalDistanceDtype": "float", "smemLutDtype": "float" },
        { "nprobe": 200, "internalDistanceDtype": "float", "smemLutDtype": "float" },
        { "nprobe": 500, "internalDistanceDtype": "float", "smemLutDtype": "float" },
        { "nprobe": 1000, "internalDistanceDtype": "float", "smemLutDtype": "float" },
        { "nprobe": 20, "internalDistanceDtype": "float", "smemLutDtype": "fp8" },
        { "nprobe": 30, "internalDistanceDtype": "float", "smemLutDtype": "fp8" },
        { "nprobe": 40, "internalDistanceDtype": "float", "smemLutDtype": "fp8" },
        { "nprobe": 50, "internalDistanceDtype": "float", "smemLutDtype": "fp8" },
        { "nprobe": 100, "internalDistanceDtype": "float", "smemLutDtype": "fp8" },
        { "nprobe": 200, "internalDistanceDtype": "float", "smemLutDtype": "fp8" },
        { "nprobe": 500, "internalDistanceDtype": "float", "smemLutDtype": "fp8" },
        { "nprobe": 1000, "internalDistanceDtype": "float", "smemLutDtype": "fp8" },
        { "nprobe": 20, "internalDistanceDtype": "half", "smemLutDtype": "half" },
        { "nprobe": 30, "internalDistanceDtype": "half", "smemLutDtype": "half" },
        { "nprobe": 40, "internalDistanceDtype": "half", "smemLutDtype": "half" },
        { "nprobe": 50, "internalDistanceDtype": "half", "smemLutDtype": "half" },
        { "nprobe": 100, "internalDistanceDtype": "half", "smemLutDtype": "half" },
        { "nprobe": 200, "internalDistanceDtype": "half", "smemLutDtype": "half" },
        { "nprobe": 500, "internalDistanceDtype": "half", "smemLutDtype": "half" },
        { "nprobe": 1000, "internalDistanceDtype": "half", "smemLutDtype": "half" }
      ]
    },
    {
      "name": "hnswlib.M12",
      "algo": "hnswlib",
      "build_param": {"M":12, "efConstruction":500, "numThreads":32},
      "file": "bigann-100M/hnswlib/M12",
      "search_params": [
        {"ef":10, "numThreads":1},
        {"ef":20, "numThreads":1},
        {"ef":40, "numThreads":1},
        {"ef":60, "numThreads":1},
        {"ef":80, "numThreads":1},
        {"ef":120, "numThreads":1},
        {"ef":200, "numThreads":1},
        {"ef":400, "numThreads":1},
        {"ef":600, "numThreads":1},
        {"ef":800, "numThreads":1}
      ]
    },
    {
      "name": "hnswlib.M16",
      "algo": "hnswlib",
      "build_param": {"M":16, "efConstruction":500, "numThreads":32},
      "file": "bigann-100M/hnswlib/M16",
      "search_params": [
        {"ef":10, "numThreads":1},
        {"ef":20, "numThreads":1},
        {"ef":40, "numThreads":1},
        {"ef":60, "numThreads":1},
        {"ef":80, "numThreads":1},
        {"ef":120, "numThreads":1},
        {"ef":200, "numThreads":1},
        {"ef":400, "numThreads":1},
        {"ef":600, "numThreads":1},
        {"ef":800, "numThreads":1}
      ]
    },
    {
      "name": "hnswlib.M24",
      "algo": "hnswlib",
      "build_param": {"M":24, "efConstruction":500, "numThreads":32},
      "file": "bigann-100M/hnswlib/M24",
      "search_params": [
        {"ef":10, "numThreads":1},
        {"ef":20, "numThreads":1},
        {"ef":40, "numThreads":1},
        {"ef":60, "numThreads":1},
        {"ef":80, "numThreads":1},
        {"ef":120, "numThreads":1},
        {"ef":200, "numThreads":1},
        {"ef":400, "numThreads":1},
        {"ef":600, "numThreads":1},
        {"ef":800, "numThreads":1}
      ]
    },
    {
      "name": "hnswlib.M36",
      "algo": "hnswlib",
      "build_param": {"M":36, "efConstruction":500, "numThreads":32},
      "file": "bigann-100M/hnswlib/M36",
      "search_params": [
        {"ef":10, "numThreads":1},
        {"ef":20, "numThreads":1},
        {"ef":40, "numThreads":1},
        {"ef":60, "numThreads":1},
        {"ef":80, "numThreads":1},
        {"ef":120, "numThreads":1},
        {"ef":200, "numThreads":1},
        {"ef":400, "numThreads":1},
        {"ef":600, "numThreads":1},
        {"ef":800, "numThreads":1}
      ]
    },
    {
      "name": "raft_ivf_flat.nlist100K",
      "algo": "raft_ivf_flat",
      "build_param": {"nlist": 100000, "niter": 25, "ratio": 5},
<<<<<<< HEAD
=======
      "dataset_memtype":"host",
>>>>>>> 1daf2bfd
      "file": "bigann-100M/raft_ivf_flat/nlist100K",
      "search_params": [
        {"max_batch":10000, "max_k":10, "nprobe":20},
        {"max_batch":10000, "max_k":10, "nprobe":30},
        {"max_batch":10000, "max_k":10, "nprobe":40},
        {"max_batch":10000, "max_k":10, "nprobe":50},
        {"max_batch":10000, "max_k":10, "nprobe":100},
        {"max_batch":10000, "max_k":10, "nprobe":200},
        {"max_batch":10000, "max_k":10, "nprobe":500},
        {"max_batch":10000, "max_k":10, "nprobe":1000}
      ]
    },
    {
      "name": "raft_cagra.dim32",
      "algo": "raft_cagra",
<<<<<<< HEAD
=======
      "dataset_memtype": "host",
>>>>>>> 1daf2bfd
      "build_param": {"index_dim": 32},
      "file": "bigann-100M/raft_cagra/dim32",
      "search_params": [
        {"itopk": 32},
        {"itopk": 64},
        {"itopk": 128}
      ]
    },
    {
      "name": "raft_cagra.dim64",
      "algo": "raft_cagra",
<<<<<<< HEAD
=======
      "dataset_memtype":"host",
>>>>>>> 1daf2bfd
      "build_param": {"index_dim": 64},
      "file": "bigann-100M/raft_cagra/dim64",
      "search_params": [
        {"itopk": 32},
        {"itopk": 64},
        {"itopk": 128}
      ]
    }
  ]
}<|MERGE_RESOLUTION|>--- conflicted
+++ resolved
@@ -19,10 +19,7 @@
       "algo": "raft_ivf_pq",
       "build_param": {"niter": 25, "nlist": 5000, "pq_dim": 64, "ratio": 10},
       "file": "bigann-100M/raft_ivf_pq/dimpq64-cluster5K",
-<<<<<<< HEAD
-=======
       "dataset_memtype": "host",
->>>>>>> 1daf2bfd
       "search_params": [
         { "nprobe": 20, "internalDistanceDtype": "float", "smemLutDtype": "float" },
         { "nprobe": 30, "internalDistanceDtype": "float", "smemLutDtype": "float" },
@@ -158,10 +155,7 @@
       "name": "raft_ivf_flat.nlist100K",
       "algo": "raft_ivf_flat",
       "build_param": {"nlist": 100000, "niter": 25, "ratio": 5},
-<<<<<<< HEAD
-=======
       "dataset_memtype":"host",
->>>>>>> 1daf2bfd
       "file": "bigann-100M/raft_ivf_flat/nlist100K",
       "search_params": [
         {"max_batch":10000, "max_k":10, "nprobe":20},
@@ -177,10 +171,7 @@
     {
       "name": "raft_cagra.dim32",
       "algo": "raft_cagra",
-<<<<<<< HEAD
-=======
       "dataset_memtype": "host",
->>>>>>> 1daf2bfd
       "build_param": {"index_dim": 32},
       "file": "bigann-100M/raft_cagra/dim32",
       "search_params": [
@@ -192,10 +183,7 @@
     {
       "name": "raft_cagra.dim64",
       "algo": "raft_cagra",
-<<<<<<< HEAD
-=======
       "dataset_memtype":"host",
->>>>>>> 1daf2bfd
       "build_param": {"index_dim": 64},
       "file": "bigann-100M/raft_cagra/dim64",
       "search_params": [
