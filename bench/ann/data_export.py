#
# Copyright (c) 2023, NVIDIA CORPORATION.
#
# Licensed under the Apache License, Version 2.0 (the "License");
# you may not use this file except in compliance with the License.
# You may obtain a copy of the License at
#
#     http://www.apache.org/licenses/LICENSE-2.0
#
# Unless required by applicable law or agreed to in writing, software
# distributed under the License is distributed on an "AS IS" BASIS,
# WITHOUT WARRANTIES OR CONDITIONS OF ANY KIND, either express or implied.
# See the License for the specific language governing permissions and
# limitations under the License.

import argparse
import os
import subprocess
import json

from pathlib import Path

def parse_filepaths(fs):
    for p in fs:
        if p.endswith(".json") and os.path.exists(p):
            yield p
        else:
            for f in Path(p).rglob('*.json'):
                yield f.as_posix()

def export_results(output_filepath, recompute, groundtruth_filepath,
                   result_filepath):
    print(f"Writing output file to: {output_filepath}")
<<<<<<< HEAD

    parsed_filepaths = parse_filepaths(result_filepaths)

    with open(output_filepath, 'w') as out:
        out.write("Algo,Recall,QPS\n")

        for fp in parsed_filepaths:
            with open(fp, 'r') as f:
                data = json.load(f)
                for benchmark_case in data["benchmarks"]:
                    algo = benchmark_case["name"]
                    recall = benchmark_case["Recall"]
                    qps = benchmark_case["items_per_second"]
                    out.write(f"{algo},{recall},{qps}\n")
=======
    ann_bench_scripts_dir = os.path.join(os.getenv("RAFT_HOME"),
                                         "cpp/bench/ann/scripts")
    ann_bench_scripts_path = os.path.join(ann_bench_scripts_dir,
                                          "eval.pl")
    if recompute:
        p = subprocess.Popen([ann_bench_scripts_path, "-f", "-o", output_filepath,
                              groundtruth_filepath, result_filepath])
    else:
        p = subprocess.Popen([ann_bench_scripts_path, "-o", output_filepath,
                              groundtruth_filepath, result_filepath])
    p.wait()
>>>>>>> 845ae38c


def main():
    parser = argparse.ArgumentParser(
        formatter_class=argparse.ArgumentDefaultsHelpFormatter)
    parser.add_argument("--output", help="Path to the CSV output file",
                        required=True)
    parser.add_argument("--recompute", action="store_true",
                        help="Recompute metrics")
    parser.add_argument("--dataset",
                        help="Name of the dataset to export results for",
                        default="glove-100-inner")
    parser.add_argument(
        "--dataset-path",
        help="path to dataset folder",
        default=os.path.join(os.getenv("RAFT_HOME"),
                             "bench", "ann", "data")
    )
<<<<<<< HEAD

    args, result_filepaths = parser.parse_known_args()

    # if nothing is provided
    if len(result_filepaths) == 0:
        raise ValueError("No filepaths to results were provided")

    groundtruth_filepath = os.path.join(args.dataset_path, args.dataset,
=======
    
    args = parser.parse_args()

    result_filepath = os.path.join(args.dataset_path, args.dataset, "result")
    groundtruth_filepath = os.path.join(args.dataset_path, args.dataset, 
>>>>>>> 845ae38c
                                        "groundtruth.neighbors.ibin")
    export_results(args.output, args.recompute, groundtruth_filepath,
                   result_filepath)


if __name__ == "__main__":
    main()<|MERGE_RESOLUTION|>--- conflicted
+++ resolved
@@ -31,7 +31,6 @@
 def export_results(output_filepath, recompute, groundtruth_filepath,
                    result_filepath):
     print(f"Writing output file to: {output_filepath}")
-<<<<<<< HEAD
 
     parsed_filepaths = parse_filepaths(result_filepaths)
 
@@ -46,19 +45,6 @@
                     recall = benchmark_case["Recall"]
                     qps = benchmark_case["items_per_second"]
                     out.write(f"{algo},{recall},{qps}\n")
-=======
-    ann_bench_scripts_dir = os.path.join(os.getenv("RAFT_HOME"),
-                                         "cpp/bench/ann/scripts")
-    ann_bench_scripts_path = os.path.join(ann_bench_scripts_dir,
-                                          "eval.pl")
-    if recompute:
-        p = subprocess.Popen([ann_bench_scripts_path, "-f", "-o", output_filepath,
-                              groundtruth_filepath, result_filepath])
-    else:
-        p = subprocess.Popen([ann_bench_scripts_path, "-o", output_filepath,
-                              groundtruth_filepath, result_filepath])
-    p.wait()
->>>>>>> 845ae38c
 
 
 def main():
@@ -77,7 +63,6 @@
         default=os.path.join(os.getenv("RAFT_HOME"),
                              "bench", "ann", "data")
     )
-<<<<<<< HEAD
 
     args, result_filepaths = parser.parse_known_args()
 
@@ -86,13 +71,6 @@
         raise ValueError("No filepaths to results were provided")
 
     groundtruth_filepath = os.path.join(args.dataset_path, args.dataset,
-=======
-    
-    args = parser.parse_args()
-
-    result_filepath = os.path.join(args.dataset_path, args.dataset, "result")
-    groundtruth_filepath = os.path.join(args.dataset_path, args.dataset, 
->>>>>>> 845ae38c
                                         "groundtruth.neighbors.ibin")
     export_results(args.output, args.recompute, groundtruth_filepath,
                    result_filepath)
