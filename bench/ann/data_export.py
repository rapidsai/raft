--- conflicted
+++ resolved
@@ -37,38 +37,6 @@
                               'time' : df['real_time']})
         write.to_csv(file.replace('.json', '.csv'), index=False)
 
-<<<<<<< HEAD
-def export_results(
-    output_filepath, recompute, groundtruth_filepath, result_filepath
-):
-    print(f"Writing output file to: {output_filepath}")
-    ann_bench_scripts_dir = os.path.join(
-        os.getenv("RAFT_HOME"), "cpp/bench/ann/scripts"
-    )
-    ann_bench_scripts_path = os.path.join(ann_bench_scripts_dir, "eval.pl")
-    if recompute:
-        p = subprocess.Popen(
-            [
-                ann_bench_scripts_path,
-                "-f",
-                "-o",
-                output_filepath,
-                groundtruth_filepath,
-                result_filepath,
-            ]
-        )
-    else:
-        p = subprocess.Popen(
-            [
-                ann_bench_scripts_path,
-                "-o",
-                output_filepath,
-                groundtruth_filepath,
-                result_filepath,
-            ]
-        )
-    p.wait()
-=======
 
 def convert_json_to_csv_search(dataset, dataset_path):
     for file, algo_name, df in read_file(dataset, dataset_path, "search"):
@@ -78,41 +46,10 @@
                               'recall' : df['Recall'],
                               'qps' : df['items_per_second']})
         write.to_csv(file.replace('.json', '.csv'), index=False)
->>>>>>> 02e44ac3
 
 
 def main():
     parser = argparse.ArgumentParser(
-<<<<<<< HEAD
-        formatter_class=argparse.ArgumentDefaultsHelpFormatter
-    )
-    parser.add_argument(
-        "--output", help="Path to the CSV output file", required=True
-    )
-    parser.add_argument(
-        "--recompute", action="store_true", help="Recompute metrics"
-    )
-    parser.add_argument(
-        "--dataset",
-        help="Name of the dataset to export results for",
-        default="glove-100-inner",
-    )
-    parser.add_argument(
-        "--dataset-path",
-        help="path to dataset folder",
-        default=os.path.join(os.getenv("RAFT_HOME"), "bench", "ann", "data"),
-    )
-
-    args = parser.parse_args()
-
-    result_filepath = os.path.join(args.dataset_path, args.dataset, "result")
-    groundtruth_filepath = os.path.join(
-        args.dataset_path, args.dataset, "groundtruth.neighbors.ibin"
-    )
-    export_results(
-        args.output, args.recompute, groundtruth_filepath, result_filepath
-    )
-=======
         formatter_class=argparse.ArgumentDefaultsHelpFormatter)
     parser.add_argument("--dataset", help="dataset to download",
                         default="glove-100-inner")
@@ -122,7 +59,6 @@
     args = parser.parse_args()
     convert_json_to_csv_build(args.dataset, args.dataset_path)
     convert_json_to_csv_search(args.dataset, args.dataset_path)
->>>>>>> 02e44ac3
 
 
 if __name__ == "__main__":
