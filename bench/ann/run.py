#
# Copyright (c) 2023, NVIDIA CORPORATION.
#
# Licensed under the Apache License, Version 2.0 (the "License");
# you may not use this file except in compliance with the License.
# You may obtain a copy of the License at
#
#     http://www.apache.org/licenses/LICENSE-2.0
#
# Unless required by applicable law or agreed to in writing, software
# distributed under the License is distributed on an "AS IS" BASIS,
# WITHOUT WARRANTIES OR CONDITIONS OF ANY KIND, either express or implied.
# See the License for the specific language governing permissions and
# limitations under the License.

import argparse
import json
import os
import subprocess

import yaml

RAFT_HOME = os.getenv("RAFT_HOME")
if RAFT_HOME is None:
    RAFT_HOME = os.path.realpath(os.path.join(__file__, "..", "..", ".."))


def validate_algorithm(algos_conf, algo):
    algos_conf_keys = set(algos_conf.keys())
    return algo in algos_conf_keys and not algos_conf[algo]["disabled"]


def find_executable(algos_conf, algo):
    executable = algos_conf[algo]["executable"]
    conda_path = os.path.join(
        os.getenv("CONDA_PREFIX"), "bin", "ann", executable
    )
    build_path = os.path.join(RAFT_HOME, "cpp", "build", executable)
    if os.path.exists(conda_path):
        return (executable, conda_path)
    elif os.path.exists(build_path):
        return (executable, build_path)
    else:
        raise FileNotFoundError(executable)


def run_build_and_search(
    conf_filename,
    conf_file,
    executables_to_run,
    force,
    conf_filedir,
    build,
    search,
):
    for executable, ann_executable_path in executables_to_run.keys():
        # Need to write temporary configuration
        temp_conf_filename = f"temporary_executable_{conf_filename}"
        temp_conf_filepath = os.path.join(conf_filedir, temp_conf_filename)
        with open(temp_conf_filepath, "w") as f:
            temp_conf = dict()
            temp_conf["dataset"] = conf_file["dataset"]
            temp_conf["search_basic_param"] = conf_file["search_basic_param"]
            temp_conf["index"] = executables_to_run[
                (executable, ann_executable_path)
            ]["index"]
            json.dump(temp_conf, f)

        if build:
            if force:
                p = subprocess.Popen(
                    [ann_executable_path, "-b", "-f", temp_conf_filepath]
                )
                p.wait()
            else:
                p = subprocess.Popen(
                    [ann_executable_path, "-b", temp_conf_filepath]
                )
                p.wait()

        if search:
            if force:
                p = subprocess.Popen(
                    [ann_executable_path, "-s", "-f", temp_conf_filepath]
                )
                p.wait()
            else:
                p = subprocess.Popen(
                    [ann_executable_path, "-s", temp_conf_filepath]
                )
                p.wait()

        os.remove(temp_conf_filepath)


def main():
    scripts_path = os.path.dirname(os.path.realpath(__file__))
    # Read list of allowed algorithms
    with open(f"{scripts_path}/algos.yaml", "r") as f:
        algos_conf = yaml.safe_load(f)

    parser = argparse.ArgumentParser(
        formatter_class=argparse.ArgumentDefaultsHelpFormatter
    )
    parser.add_argument(
        "--configuration",
        help="path to configuration file for a dataset",
    )
    parser.add_argument(
        "--dataset",
        help="dataset whose configuration file will be used",
        default="glove-100-inner",
    )

    parser.add_argument(
        "--dataset-path",
        help="path to dataset folder",
        default=os.path.join(RAFT_HOME, "bench", "ann", "data"),
    )
    parser.add_argument("--build", action="store_true")
    parser.add_argument("--search", action="store_true")
    parser.add_argument(
        "--algorithms",
        help="run only comma separated list of named \
                              algorithms",
        default=None,
    )
    parser.add_argument(
        "--indices",
        help="run only comma separated list of named indices. \
                              parameter `algorithms` is ignored",
        default=None,
    )
    parser.add_argument(
        "-f",
        "--force",
        help="re-run algorithms even if their results \
                              already exist",
        action="store_true",
    )

    args = parser.parse_args()

    # If both build and search are not provided,
    # run both
    if not args.build and not args.search:
        build = True
        search = True
    else:
        build = args.build
        search = args.search

    # Read configuration file associated to dataset
    if args.configuration:
        conf_filepath = args.configuration
    else:
        conf_filepath = os.path.join(
            scripts_path, "conf", f"{args.dataset}.json"
        )
    conf_filename = conf_filepath.split("/")[-1]
    conf_filedir = "/".join(conf_filepath.split("/")[:-1])
    dataset_name = conf_filename.replace(".json", "")
    dataset_path = os.path.join(args.dataset_path, dataset_name)
    if not os.path.exists(conf_filepath):
        raise FileNotFoundError(conf_filename)

    with open(conf_filepath, "r") as f:
        conf_file = json.load(f)

    # Replace base, query to dataset-path
<<<<<<< HEAD
    conf_file["dataset"]["base_file"] = os.path.join(dataset_path, "base.fbin")
    conf_file["dataset"]["query_file"] = os.path.join(
        dataset_path, "query.fbin"
    )
=======
    replacement_base_filepath = \
        os.path.normpath(conf_file["dataset"]["base_file"]).split(os.path.sep)[-1]
    conf_file["dataset"]["base_file"] = \
        os.path.join(dataset_path, replacement_base_filepath)
    replacement_query_filepath = \
        os.path.normpath(conf_file["dataset"]["query_file"]).split(os.path.sep)[-1]
    conf_file["dataset"]["query_file"] = \
        os.path.join(dataset_path, replacement_query_filepath)
>>>>>>> 08a1fad9
    # Ensure base and query files exist for dataset
    if not os.path.exists(conf_file["dataset"]["base_file"]):
        raise FileNotFoundError(conf_file["dataset"]["base_file"])
    if not os.path.exists(conf_file["dataset"]["query_file"]):
        raise FileNotFoundError(conf_file["dataset"]["query_file"])

    executables_to_run = dict()
    # At least one named index should exist in config file
    if args.indices:
        indices = set(args.indices.split(","))
        # algo associated with index should still be present in algos.yaml
        # and enabled
        for index in conf_file["index"]:
            curr_algo = index["algo"]
            if index["name"] in indices and validate_algorithm(
                algos_conf, curr_algo
            ):
                executable_path = find_executable(algos_conf, curr_algo)
                if executable_path not in executables_to_run:
                    executables_to_run[executable_path] = {"index": []}
                executables_to_run[executable_path]["index"].append(index)

    # switch to named algorithms if indices parameter is not supplied
    elif args.algorithms:
        algorithms = set(args.algorithms.split(","))
        # pick out algorithms from conf file that exist
        # and are enabled in algos.yaml
        for index in conf_file["index"]:
            curr_algo = index["algo"]
            if curr_algo in algorithms and validate_algorithm(
                algos_conf, curr_algo
            ):
                executable_path = find_executable(algos_conf, curr_algo)
                if executable_path not in executables_to_run:
                    executables_to_run[executable_path] = {"index": []}
                executables_to_run[executable_path]["index"].append(index)

    # default, try to run all available algorithms
    else:
        for index in conf_file["index"]:
            curr_algo = index["algo"]
            if validate_algorithm(algos_conf, curr_algo):
                executable_path = find_executable(algos_conf, curr_algo)
                if executable_path not in executables_to_run:
                    executables_to_run[executable_path] = {"index": []}
                executables_to_run[executable_path]["index"].append(index)

    # Replace build, search to dataset path
    for executable_path in executables_to_run:
        for pos, index in enumerate(
            executables_to_run[executable_path]["index"]
        ):
            index["file"] = os.path.join(dataset_path, "index", index["name"])
            index["search_result_file"] = os.path.join(
                dataset_path, "result", index["name"]
            )
            executables_to_run[executable_path]["index"][pos] = index

    run_build_and_search(
        conf_filename,
        conf_file,
        executables_to_run,
        args.force,
        conf_filedir,
        build,
        search,
    )


if __name__ == "__main__":
    main()<|MERGE_RESOLUTION|>--- conflicted
+++ resolved
@@ -168,12 +168,6 @@
         conf_file = json.load(f)
 
     # Replace base, query to dataset-path
-<<<<<<< HEAD
-    conf_file["dataset"]["base_file"] = os.path.join(dataset_path, "base.fbin")
-    conf_file["dataset"]["query_file"] = os.path.join(
-        dataset_path, "query.fbin"
-    )
-=======
     replacement_base_filepath = \
         os.path.normpath(conf_file["dataset"]["base_file"]).split(os.path.sep)[-1]
     conf_file["dataset"]["base_file"] = \
@@ -182,7 +176,6 @@
         os.path.normpath(conf_file["dataset"]["query_file"]).split(os.path.sep)[-1]
     conf_file["dataset"]["query_file"] = \
         os.path.join(dataset_path, replacement_query_filepath)
->>>>>>> 08a1fad9
     # Ensure base and query files exist for dataset
     if not os.path.exists(conf_file["dataset"]["base_file"]):
         raise FileNotFoundError(conf_file["dataset"]["base_file"])
