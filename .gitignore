## common
__pycache__
*.pyc
*~
\#*
.#*
*.o
*.so
*.dylib
.cache
.coverage
.vscode
*.swp
*.pytest_cache
htmlcov
build/
build_prims/
dist/
python/**/**/*.cpp
python/raft-dask/record.txt
python/pylibraft/record.txt
log
.ipynb_checkpoints
.DS_Store
dask-worker-space/
*.egg-info/
*.bin
bench/ann/data
<<<<<<< HEAD
=======
temporary_*.json
>>>>>>> f331a94b

## scikit-build
_skbuild

## eclipse
.project
.cproject
.settings
.ptp-sync-folder

## Pycharm
.idea

## ccls
.ccls-cache
.ccls

## profiling
*.qdrep
*.qdrep.cache
*.qdstrm
*.nvprof

## doxygen build check inside ci/checks/style.sh
doxygen_check/

## cibuildwheel
/wheelhouse

# doxygen
_xml

# sphinx
_html
_text<|MERGE_RESOLUTION|>--- conflicted
+++ resolved
@@ -26,10 +26,7 @@
 *.egg-info/
 *.bin
 bench/ann/data
-<<<<<<< HEAD
-=======
 temporary_*.json
->>>>>>> f331a94b
 
 ## scikit-build
 _skbuild
