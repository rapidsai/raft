--- conflicted
+++ resolved
@@ -122,12 +122,7 @@
                   cpp/include/raft/thirdparty/|
                   docs/source/sphinxext/github_link[.]py|
           - id: verify-alpha-spec
-<<<<<<< HEAD
             args: ["--fix", "--mode=release"]
-=======
-          - id: verify-codeowners
-            args: [--fix, --project-prefix=raft]
->>>>>>> 6b3b4e93
       - repo: https://github.com/rapidsai/dependency-file-generator
         rev: v1.17.0
         hooks:
