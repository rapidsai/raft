# Dependency list for https://github.com/rapidsai/dependency-file-generator
files:
  all:
    output: conda
    matrix:
      cuda: ["11.8", "12.5"]
      arch: [x86_64, aarch64]
    includes:
      - rapids_build
      - build_pylibraft
      - cuda
      - cuda_version
      - depends_on_cupy
      - depends_on_distributed_ucxx
      - develop
      - checks
      - test_libraft
      - docs
      - rapids_build_setuptools
      - rapids_build_skbuild
      - run_raft_dask
      - run_pylibraft
      - test_python_common
      - test_pylibraft
  bench_ann:
    output: conda
    matrix:
      cuda: ["11.8", "12.0"]
      arch: [x86_64, aarch64]
    includes:
      - rapids_build
      - cuda
      - cuda_version
      - develop
      - nn_bench
      - nn_bench_python
      - rapids_build_skbuild
  test_cpp:
    output: none
    includes:
      - cuda_version
      - test_libraft
  test_python:
    output: none
    includes:
      - cuda_version
      - py_version
      - test_python_common
      - test_pylibraft
      - depends_on_cupy
  checks:
    output: none
    includes:
      - checks
      - py_version
  docs:
    output: none
    includes:
      - cuda_version
      - depends_on_cupy
      - docs
      - py_version
      - test_pylibraft
  py_build_pylibraft:
    output: pyproject
    pyproject_dir: python/pylibraft
    extras:
      table: build-system
    includes:
      - rapids_build_skbuild
  py_rapids_build_pylibraft:
    output: pyproject
    pyproject_dir: python/pylibraft
    extras:
      table: tool.rapids-build-backend
      key: requires
    includes:
      - rapids_build
      - build_pylibraft
  py_run_pylibraft:
    output: pyproject
    pyproject_dir: python/pylibraft
    extras:
      table: project
    includes:
      - cuda_wheels
      - run_pylibraft
  py_test_pylibraft:
    output: pyproject
    pyproject_dir: python/pylibraft
    extras:
      table: project.optional-dependencies
      key: test
    includes:
      - test_python_common
      - test_pylibraft
      - depends_on_cupy
  py_build_raft_dask:
    output: pyproject
    pyproject_dir: python/raft-dask
    extras:
      table: build-system
    includes:
      - rapids_build_skbuild
  py_rapids_build_raft_dask:
    output: pyproject
    pyproject_dir: python/raft-dask
    extras:
      table: tool.rapids-build-backend
      key: requires
    includes:
      - rapids_build
      - depends_on_ucx_build
  py_run_raft_dask:
    output: pyproject
    pyproject_dir: python/raft-dask
    extras:
      table: project
    includes:
      - run_raft_dask
      - depends_on_distributed_ucxx
  py_test_raft_dask:
    output: pyproject
    pyproject_dir: python/raft-dask
    extras:
      table: project.optional-dependencies
      key: test
    includes:
      - test_python_common
  py_build_raft_ann_bench:
    output: pyproject
    pyproject_dir: python/raft-ann-bench
    extras:
      table: build-system
    includes:
      - rapids_build_setuptools
  py_run_raft_ann_bench:
    output: pyproject
    pyproject_dir: python/raft-ann-bench
    extras:
      table: project
    includes:
      - nn_bench_python
channels:
  - rapidsai
  - rapidsai-nightly
  - dask/label/dev
  - conda-forge
  - nvidia
dependencies:
  rapids_build_skbuild:
    common:
      - output_types: [conda, requirements, pyproject]
        packages:
          - &rapids_build_backend rapids-build-backend>=0.3.0,<0.4.0.dev0
      - output_types: [conda]
        packages:
          - scikit-build-core>=0.10.0
      - output_types: [requirements, pyproject]
        packages:
          - scikit-build-core[pyproject]>=0.10.0
  rapids_build:
    common:
      - output_types: [conda, requirements, pyproject]
        packages:
          - &cmake_ver cmake>=3.26.4,!=3.30.0
          - cython>=3.0.0
          - ninja
      - output_types: [conda]
        packages:
          - c-compiler
          - cxx-compiler
<<<<<<< HEAD
          - nccl>=2.9.9
          - libucxx==0.39.*
=======
          - nccl>=2.19
          - libucxx==0.40.*,>=0.0.0a0
>>>>>>> ec12aba6
    specific:
      - output_types: conda
        matrices:
          - matrix:
              arch: x86_64
            packages:
              - gcc_linux-64=11.*
              - sysroot_linux-64==2.17
          - matrix:
              arch: aarch64
            packages:
              - gcc_linux-aarch64=11.*
              - sysroot_linux-aarch64==2.17
      - output_types: conda
        matrices:
          - matrix: {cuda: "12.*"}
            packages: [cuda-nvcc]
          - matrix: {cuda: "11.8", arch: x86_64}
            packages: [nvcc_linux-64=11.8]
          - matrix: {cuda: "11.8", arch: aarch64}
            packages: [nvcc_linux-aarch64=11.8]
          - matrix: {cuda: "11.5", arch: x86_64}
            packages: [nvcc_linux-64=11.5]
          - matrix: {cuda: "11.5", arch: aarch64}
            packages: [nvcc_linux-aarch64=11.5]
          - matrix: {cuda: "11.4", arch: x86_64}
            packages: [nvcc_linux-64=11.4]
          - matrix: {cuda: "11.4", arch: aarch64}
            packages: [nvcc_linux-aarch64=11.4]
          - matrix: {cuda: "11.2", arch: x86_64}
            packages: [nvcc_linux-64=11.2]
          - matrix: {cuda: "11.2", arch: aarch64}
            packages: [nvcc_linux-aarch64=11.2]

  build_pylibraft:
    common:
      - output_types: [conda]
        packages:
<<<<<<< HEAD
          - &rmm_unsuffixed rmm==24.8.*
=======
          - &rmm_unsuffixed rmm==24.10.*,>=0.0.0a0
>>>>>>> ec12aba6
      - output_types: requirements
        packages:
          # pip recognizes the index as a global option for the requirements.txt file
          # This index is needed for rmm-cu{11,12}.
          - --extra-index-url=https://pypi.nvidia.com
          - --extra-index-url=https://pypi.anaconda.org/rapidsai-wheels-nightly/simple
    specific:
      - output_types: [conda, requirements, pyproject]
        matrices:
          - matrix:
              cuda: "12.*"
            packages:
              - &cuda_python12 cuda-python>=12.0,<13.0a0
          - matrix:
              cuda: "11.*"
            packages:
              - &cuda_python11 cuda-python>=11.7.1,<12.0a0
          - matrix:
            packages:
              - &cuda_python cuda-python
      - output_types: [requirements, pyproject]
        matrices:
          - matrix:
              cuda: "12.*"
              cuda_suffixed: "true"
            packages:
<<<<<<< HEAD
              - &rmm_cu12 rmm-cu12==24.8.*
=======
              - &rmm_cu12 rmm-cu12==24.10.*,>=0.0.0a0
>>>>>>> ec12aba6
          - matrix:
              cuda: "11.*"
              cuda_suffixed: "true"
            packages:
<<<<<<< HEAD
              - &rmm_cu11 rmm-cu11==24.8.*
=======
              - &rmm_cu11 rmm-cu11==24.10.*,>=0.0.0a0
>>>>>>> ec12aba6
          - {matrix: null, packages: [*rmm_unsuffixed] }
  checks:
    common:
      - output_types: [conda, requirements]
        packages:
          - pre-commit
  develop:
    common:
      - output_types: conda
        packages:
          - clang==16.0.6
          - clang-tools=16.0.6
  nn_bench:
    common:
      - output_types: [conda, pyproject, requirements]
        packages:
          - hnswlib=0.7.0
          - nlohmann_json>=3.11.2
          - glog>=0.6.0
          - h5py>=3.8.0
          - benchmark>=1.8.2
          - openblas
          - *rmm_unsuffixed
  nn_bench_python:
    common:
      - output_types: [conda]
        packages:
          - matplotlib
          - pandas
          - pyyaml
          - pandas
  cuda_version:
    specific:
      - output_types: conda
        matrices:
          - matrix:
              cuda: "11.2"
            packages:
              - cuda-version=11.2
          - matrix:
              cuda: "11.4"
            packages:
              - cuda-version=11.4
          - matrix:
              cuda: "11.5"
            packages:
              - cuda-version=11.5
          - matrix:
              cuda: "11.8"
            packages:
              - cuda-version=11.8
          - matrix:
              cuda: "12.0"
            packages:
              - cuda-version=12.0
          - matrix:
              cuda: "12.2"
            packages:
              - cuda-version=12.2
          - matrix:
              cuda: "12.5"
            packages:
              - cuda-version=12.5
  cuda:
    specific:
      - output_types: conda
        matrices:
          - matrix:
              cuda: "12.*"
            packages:
              - cuda-nvtx-dev
              - cuda-cudart-dev
              - cuda-profiler-api
              - libcublas-dev
              - libcurand-dev
              - libcusolver-dev
              - libcusparse-dev
          - matrix:
              cuda: "11.8"
            packages:
              - cudatoolkit
              - cuda-nvtx=11.8
              - cuda-profiler-api=11.8.86
              - libcublas-dev=11.11.3.6
              - libcublas=11.11.3.6
              - libcurand-dev=10.3.0.86
              - libcurand=10.3.0.86
              - libcusolver-dev=11.4.1.48
              - libcusolver=11.4.1.48
              - libcusparse-dev=11.7.5.86
              - libcusparse=11.7.5.86
          - matrix:
              cuda: "11.5"
            packages:
              - cudatoolkit
              - cuda-nvtx=11.5
              - cuda-profiler-api>=11.4.240,<=11.8.86 # use any `11.x` version since pkg is missing several CUDA/arch packages
              - libcublas-dev>=11.7.3.1,<=11.7.4.6
              - libcublas>=11.7.3.1,<=11.7.4.6
              - libcurand-dev>=10.2.6.48,<=10.2.7.107
              - libcurand>=10.2.6.48,<=10.2.7.107
              - libcusolver-dev>=11.2.1.48,<=11.3.2.107
              - libcusolver>=11.2.1.48,<=11.3.2.107
              - libcusparse-dev>=11.7.0.31,<=11.7.0.107
              - libcusparse>=11.7.0.31,<=11.7.0.107
          - matrix:
              cuda: "11.4"
            packages:
              - cudatoolkit
              - &cudanvtx114 cuda-nvtx=11.4
              - cuda-profiler-api>=11.4.240,<=11.8.86 # use any `11.x` version since pkg is missing several CUDA/arch packages
              - &libcublas_dev114 libcublas-dev>=11.5.2.43,<=11.6.5.2
              - &libcublas114 libcublas>=11.5.2.43,<=11.6.5.2
              - &libcurand_dev114 libcurand-dev>=10.2.5.43,<=10.2.5.120
              - &libcurand114 libcurand>=10.2.5.43,<=10.2.5.120
              - &libcusolver_dev114 libcusolver-dev>=11.2.0.43,<=11.2.0.120
              - &libcusolver114 libcusolver>=11.2.0.43,<=11.2.0.120
              - &libcusparse_dev114 libcusparse-dev>=11.6.0.43,<=11.6.0.120
              - &libcusparse114 libcusparse>=11.6.0.43,<=11.6.0.120
          - matrix:
              cuda: "11.2"
            packages:
              - cudatoolkit
              - *cudanvtx114
              - cuda-profiler-api>=11.4.240,<=11.8.86 # use any `11.x` version since pkg is missing several CUDA/arch packages
              # The NVIDIA channel doesn't publish pkgs older than 11.4 for these libs,
              # so 11.2 uses 11.4 packages (the oldest available).
              - *libcublas_dev114
              - *libcublas114
              - *libcurand_dev114
              - *libcurand114
              - *libcusolver_dev114
              - *libcusolver114
              - *libcusparse_dev114
              - *libcusparse114
  cuda_wheels:
    specific:
      - output_types: pyproject
        matrices:
          - matrix:
              cuda: "12.*"
              use_cuda_wheels: "true"
            packages:
              - nvidia-cublas-cu12
              - nvidia-curand-cu12
              - nvidia-cusolver-cu12
              - nvidia-cusparse-cu12
          # CUDA 11 does not provide wheels, so use the system libraries instead
          - matrix:
              cuda: "11.*"
              use_cuda_wheels: "true"
            packages:
          # if use_cuda_wheels=false is provided, do not add dependencies on any CUDA wheels
          # (e.g. for DLFW and pip devcontainers)
          - matrix:
              use_cuda_wheels: "false"
            packages:
          # if no matching matrix selectors passed, list the unsuffixed packages
          # (just as a source of documentation, as this populates pyproject.toml in source control)
          - matrix:
            packages:
              - nvidia-cublas
              - nvidia-curand
              - nvidia-cusolver
              - nvidia-cusparse

  depends_on_cupy:
    common:
      - output_types: conda
        packages:
          - cupy>=12.0.0
    specific:
      - output_types: [requirements, pyproject]
        matrices:
          - matrix: {cuda: "12.*"}
            packages:
              - cupy-cuda12x>=12.0.0
          - matrix: {cuda: "11.*"}
            packages:
              - cupy-cuda11x>=12.0.0
          - {matrix: null, packages: [cupy-cuda11x>=12.0.0]}

  test_libraft:
    common:
      - output_types: [conda]
        packages:
          - *cmake_ver
  docs:
    common:
      - output_types: [conda]
        packages:
          - breathe
          - doxygen>=1.8.20
          - graphviz
          - ipython
          - numpydoc
          - pydata-sphinx-theme
          - recommonmark
          - sphinx-copybutton
          - sphinx-markdown-tables
  rapids_build_setuptools:
    common:
      - output_types: [requirements, pyproject]
        packages:
          - wheel
          - setuptools
          - *rapids_build_backend
  py_version:
    specific:
      - output_types: conda
        matrices:
          - matrix:
              py: "3.10"
            packages:
              - python=3.10
          - matrix:
              py: "3.11"
            packages:
              - python=3.11
          - matrix:
              py: "3.12"
            packages:
              - python=3.12
          - matrix:
            packages:
              - python>=3.10,<3.13
  run_pylibraft:
    common:
      - output_types: [conda, pyproject]
        packages:
          - numpy>=1.23,<3.0a0
      - output_types: [conda]
        packages:
          - *rmm_unsuffixed
      - output_types: requirements
        packages:
          # pip recognizes the index as a global option for the requirements.txt file
          # This index is needed for cudf and rmm.
          - --extra-index-url=https://pypi.nvidia.com
          - --extra-index-url=https://pypi.anaconda.org/rapidsai-wheels-nightly/simple
    specific:
      - output_types: [conda, requirements, pyproject]
        matrices:
          - matrix:
              cuda: "12.*"
            packages:
              - *cuda_python12
          - matrix:
              cuda: "11.*"
            packages:
              - *cuda_python11
          - matrix:
            packages:
              - *cuda_python
      - output_types: [requirements, pyproject]
        matrices:
          - matrix:
              cuda: "12.*"
              cuda_suffixed: "true"
            packages:
              - *rmm_cu12
          - matrix:
              cuda: "11.*"
              cuda_suffixed: "true"
            packages:
              - *rmm_cu11
          - {matrix: null, packages: [*rmm_unsuffixed]}
  run_raft_dask:
    common:
      - output_types: [conda, pyproject]
        packages:
<<<<<<< HEAD
          - dask-cuda==24.8.*
          - joblib>=0.11
          - numba>=0.57
          - *numpy
          - rapids-dask-dependency==24.8.*
      - output_types: conda
        packages:
          - &pylibraft_unsuffixed pylibraft==24.8.*
          - &ucx_py_unsuffixed ucx-py==0.39.*
=======
          - dask-cuda==24.10.*,>=0.0.0a0
          - joblib>=0.11
          - numba>=0.57
          - rapids-dask-dependency==24.10.*,>=0.0.0a0
      - output_types: conda
        packages:
          - &pylibraft_unsuffixed pylibraft==24.10.*,>=0.0.0a0
          - &ucx_py_unsuffixed ucx-py==0.40.*,>=0.0.0a0
>>>>>>> ec12aba6
      - output_types: requirements
        packages:
          # pip recognizes the index as a global option for the requirements.txt file
          # This index is needed for cudf and rmm.
          - --extra-index-url=https://pypi.nvidia.com
          - --extra-index-url=https://pypi.anaconda.org/rapidsai-wheels-nightly/simple
    specific:
      - output_types: [requirements, pyproject]
        matrices:
          - matrix:
              cuda: "12.*"
              cuda_suffixed: "true"
            packages:
<<<<<<< HEAD
              - &pylibraft_cu12 pylibraft-cu12==24.8.*
              - &ucx_py_cu12 ucx-py-cu12==0.39.*
=======
              - &pylibraft_cu12 pylibraft-cu12==24.10.*,>=0.0.0a0
              - &ucx_py_cu12 ucx-py-cu12==0.40.*,>=0.0.0a0
>>>>>>> ec12aba6
          - matrix:
              cuda: "11.*"
              cuda_suffixed: "true"
            packages:
<<<<<<< HEAD
              - &pylibraft_cu11 pylibraft-cu11==24.8.*
              - &ucx_py_cu11 ucx-py-cu11==0.39.*
=======
              - &pylibraft_cu11 pylibraft-cu11==24.10.*,>=0.0.0a0
              - &ucx_py_cu11 ucx-py-cu11==0.40.*,>=0.0.0a0
>>>>>>> ec12aba6
          - {matrix: null, packages: [*pylibraft_unsuffixed, *ucx_py_unsuffixed]}
  test_python_common:
    common:
      - output_types: [conda, requirements, pyproject]
        packages:
          - pytest==7.*
          - pytest-cov
  test_pylibraft:
    common:
      - output_types: [conda, requirements, pyproject]
        packages:
          - scikit-learn
          - scipy
  depends_on_distributed_ucxx:
    common:
      - output_types: conda
        packages:
          # UCXX is not currently a hard-dependency thus only installed during tests,
          # this will change in the future.
<<<<<<< HEAD
          - &distributed_ucxx_unsuffixed distributed-ucxx==0.39.*
=======
          - &distributed_ucxx_unsuffixed distributed-ucxx==0.40.*,>=0.0.0a0
>>>>>>> ec12aba6
      - output_types: requirements
        packages:
          # pip recognizes the index as a global option for the requirements.txt file
          - --extra-index-url=https://pypi.nvidia.com
          - --extra-index-url=https://pypi.anaconda.org/rapidsai-wheels-nightly/simple
    specific:
      - output_types: [requirements, pyproject]
        matrices:
          - matrix:
              cuda: "12.*"
              cuda_suffixed: "true"
            packages:
<<<<<<< HEAD
              - distributed-ucxx-cu12==0.39.*
=======
              - distributed-ucxx-cu12==0.40.*,>=0.0.0a0
>>>>>>> ec12aba6
          - matrix:
              cuda: "11.*"
              cuda_suffixed: "true"
            packages:
<<<<<<< HEAD
              - distributed-ucxx-cu11==0.39.*
=======
              - distributed-ucxx-cu11==0.40.*,>=0.0.0a0
>>>>>>> ec12aba6
          - {matrix: null, packages: [*distributed_ucxx_unsuffixed]}
  depends_on_ucx_build:
    common:
      - output_types: conda
        packages:
          - ucx==1.15.0
      - output_types: requirements
        packages:
          # pip recognizes the index as a global option for the requirements.txt file
          - --extra-index-url=https://pypi.nvidia.com
          - --extra-index-url=https://pypi.anaconda.org/rapidsai-wheels-nightly/simple
    specific:
      - output_types: [requirements, pyproject]
        matrices:
          - matrix:
              cuda: "12.*"
              cuda_suffixed: "true"
            packages:
              - libucx-cu12==1.15.0
          - matrix:
              cuda: "11.*"
              cuda_suffixed: "true"
            packages:
              - libucx-cu11==1.15.0
          - matrix: null
            packages:
              - libucx==1.15.0
  depends_on_ucx_run:
    common:
      - output_types: conda
        packages:
          - ucx>=1.15.0
      - output_types: requirements
        packages:
          # pip recognizes the index as a global option for the requirements.txt file
          - --extra-index-url=https://pypi.nvidia.com
          - --extra-index-url=https://pypi.anaconda.org/rapidsai-wheels-nightly/simple
    specific:
      - output_types: [requirements, pyproject]
        matrices:
          - matrix:
              cuda: "12.*"
              cuda_suffixed: "true"
            packages:
              - libucx-cu12>=1.15.0
          - matrix:
              cuda: "11.*"
              cuda_suffixed: "true"
            packages:
              - libucx-cu11>=1.15.0
          - matrix: null
            packages:
              - libucx>=1.15.0<|MERGE_RESOLUTION|>--- conflicted
+++ resolved
@@ -170,13 +170,8 @@
         packages:
           - c-compiler
           - cxx-compiler
-<<<<<<< HEAD
-          - nccl>=2.9.9
-          - libucxx==0.39.*
-=======
           - nccl>=2.19
           - libucxx==0.40.*,>=0.0.0a0
->>>>>>> ec12aba6
     specific:
       - output_types: conda
         matrices:
@@ -215,11 +210,7 @@
     common:
       - output_types: [conda]
         packages:
-<<<<<<< HEAD
-          - &rmm_unsuffixed rmm==24.8.*
-=======
           - &rmm_unsuffixed rmm==24.10.*,>=0.0.0a0
->>>>>>> ec12aba6
       - output_types: requirements
         packages:
           # pip recognizes the index as a global option for the requirements.txt file
@@ -246,20 +237,12 @@
               cuda: "12.*"
               cuda_suffixed: "true"
             packages:
-<<<<<<< HEAD
-              - &rmm_cu12 rmm-cu12==24.8.*
-=======
               - &rmm_cu12 rmm-cu12==24.10.*,>=0.0.0a0
->>>>>>> ec12aba6
-          - matrix:
-              cuda: "11.*"
-              cuda_suffixed: "true"
-            packages:
-<<<<<<< HEAD
-              - &rmm_cu11 rmm-cu11==24.8.*
-=======
+          - matrix:
+              cuda: "11.*"
+              cuda_suffixed: "true"
+            packages:
               - &rmm_cu11 rmm-cu11==24.10.*,>=0.0.0a0
->>>>>>> ec12aba6
           - {matrix: null, packages: [*rmm_unsuffixed] }
   checks:
     common:
@@ -531,17 +514,6 @@
     common:
       - output_types: [conda, pyproject]
         packages:
-<<<<<<< HEAD
-          - dask-cuda==24.8.*
-          - joblib>=0.11
-          - numba>=0.57
-          - *numpy
-          - rapids-dask-dependency==24.8.*
-      - output_types: conda
-        packages:
-          - &pylibraft_unsuffixed pylibraft==24.8.*
-          - &ucx_py_unsuffixed ucx-py==0.39.*
-=======
           - dask-cuda==24.10.*,>=0.0.0a0
           - joblib>=0.11
           - numba>=0.57
@@ -550,7 +522,6 @@
         packages:
           - &pylibraft_unsuffixed pylibraft==24.10.*,>=0.0.0a0
           - &ucx_py_unsuffixed ucx-py==0.40.*,>=0.0.0a0
->>>>>>> ec12aba6
       - output_types: requirements
         packages:
           # pip recognizes the index as a global option for the requirements.txt file
@@ -564,24 +535,14 @@
               cuda: "12.*"
               cuda_suffixed: "true"
             packages:
-<<<<<<< HEAD
-              - &pylibraft_cu12 pylibraft-cu12==24.8.*
-              - &ucx_py_cu12 ucx-py-cu12==0.39.*
-=======
               - &pylibraft_cu12 pylibraft-cu12==24.10.*,>=0.0.0a0
               - &ucx_py_cu12 ucx-py-cu12==0.40.*,>=0.0.0a0
->>>>>>> ec12aba6
-          - matrix:
-              cuda: "11.*"
-              cuda_suffixed: "true"
-            packages:
-<<<<<<< HEAD
-              - &pylibraft_cu11 pylibraft-cu11==24.8.*
-              - &ucx_py_cu11 ucx-py-cu11==0.39.*
-=======
+          - matrix:
+              cuda: "11.*"
+              cuda_suffixed: "true"
+            packages:
               - &pylibraft_cu11 pylibraft-cu11==24.10.*,>=0.0.0a0
               - &ucx_py_cu11 ucx-py-cu11==0.40.*,>=0.0.0a0
->>>>>>> ec12aba6
           - {matrix: null, packages: [*pylibraft_unsuffixed, *ucx_py_unsuffixed]}
   test_python_common:
     common:
@@ -601,11 +562,7 @@
         packages:
           # UCXX is not currently a hard-dependency thus only installed during tests,
           # this will change in the future.
-<<<<<<< HEAD
-          - &distributed_ucxx_unsuffixed distributed-ucxx==0.39.*
-=======
           - &distributed_ucxx_unsuffixed distributed-ucxx==0.40.*,>=0.0.0a0
->>>>>>> ec12aba6
       - output_types: requirements
         packages:
           # pip recognizes the index as a global option for the requirements.txt file
@@ -618,20 +575,12 @@
               cuda: "12.*"
               cuda_suffixed: "true"
             packages:
-<<<<<<< HEAD
-              - distributed-ucxx-cu12==0.39.*
-=======
               - distributed-ucxx-cu12==0.40.*,>=0.0.0a0
->>>>>>> ec12aba6
-          - matrix:
-              cuda: "11.*"
-              cuda_suffixed: "true"
-            packages:
-<<<<<<< HEAD
-              - distributed-ucxx-cu11==0.39.*
-=======
+          - matrix:
+              cuda: "11.*"
+              cuda_suffixed: "true"
+            packages:
               - distributed-ucxx-cu11==0.40.*,>=0.0.0a0
->>>>>>> ec12aba6
           - {matrix: null, packages: [*distributed_ucxx_unsuffixed]}
   depends_on_ucx_build:
     common:
