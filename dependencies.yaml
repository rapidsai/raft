--- conflicted
+++ resolved
@@ -171,11 +171,7 @@
           - c-compiler
           - cxx-compiler
           - nccl>=2.19
-<<<<<<< HEAD
-          - libucxx==0.41.*,>=0.0.0a0
-=======
           - libucxx==0.40.*
->>>>>>> 397042a0
     specific:
       - output_types: conda
         matrices:
@@ -214,11 +210,7 @@
     common:
       - output_types: [conda]
         packages:
-<<<<<<< HEAD
-          - &rmm_unsuffixed rmm==24.12.*,>=0.0.0a0
-=======
           - &rmm_unsuffixed rmm==24.10.*
->>>>>>> 397042a0
       - output_types: requirements
         packages:
           # pip recognizes the index as a global option for the requirements.txt file
@@ -245,20 +237,12 @@
               cuda: "12.*"
               cuda_suffixed: "true"
             packages:
-<<<<<<< HEAD
-              - &rmm_cu12 rmm-cu12==24.12.*,>=0.0.0a0
-=======
               - &rmm_cu12 rmm-cu12==24.10.*
->>>>>>> 397042a0
-          - matrix:
-              cuda: "11.*"
-              cuda_suffixed: "true"
-            packages:
-<<<<<<< HEAD
-              - &rmm_cu11 rmm-cu11==24.12.*,>=0.0.0a0
-=======
+          - matrix:
+              cuda: "11.*"
+              cuda_suffixed: "true"
+            packages:
               - &rmm_cu11 rmm-cu11==24.10.*
->>>>>>> 397042a0
           - {matrix: null, packages: [*rmm_unsuffixed] }
   checks:
     common:
@@ -530,16 +514,6 @@
     common:
       - output_types: [conda, pyproject]
         packages:
-<<<<<<< HEAD
-          - dask-cuda==24.12.*,>=0.0.0a0
-          - joblib>=0.11
-          - numba>=0.57
-          - rapids-dask-dependency==24.12.*,>=0.0.0a0
-      - output_types: conda
-        packages:
-          - &pylibraft_unsuffixed pylibraft==24.12.*,>=0.0.0a0
-          - &ucx_py_unsuffixed ucx-py==0.41.*,>=0.0.0a0
-=======
           - dask-cuda==24.10.*
           - joblib>=0.11
           - numba>=0.57
@@ -548,7 +522,6 @@
         packages:
           - &pylibraft_unsuffixed pylibraft==24.10.*
           - &ucx_py_unsuffixed ucx-py==0.40.*
->>>>>>> 397042a0
       - output_types: requirements
         packages:
           # pip recognizes the index as a global option for the requirements.txt file
@@ -562,24 +535,14 @@
               cuda: "12.*"
               cuda_suffixed: "true"
             packages:
-<<<<<<< HEAD
-              - &pylibraft_cu12 pylibraft-cu12==24.12.*,>=0.0.0a0
-              - &ucx_py_cu12 ucx-py-cu12==0.41.*,>=0.0.0a0
-=======
               - &pylibraft_cu12 pylibraft-cu12==24.10.*
               - &ucx_py_cu12 ucx-py-cu12==0.40.*
->>>>>>> 397042a0
-          - matrix:
-              cuda: "11.*"
-              cuda_suffixed: "true"
-            packages:
-<<<<<<< HEAD
-              - &pylibraft_cu11 pylibraft-cu11==24.12.*,>=0.0.0a0
-              - &ucx_py_cu11 ucx-py-cu11==0.41.*,>=0.0.0a0
-=======
+          - matrix:
+              cuda: "11.*"
+              cuda_suffixed: "true"
+            packages:
               - &pylibraft_cu11 pylibraft-cu11==24.10.*
               - &ucx_py_cu11 ucx-py-cu11==0.40.*
->>>>>>> 397042a0
           - {matrix: null, packages: [*pylibraft_unsuffixed, *ucx_py_unsuffixed]}
   test_python_common:
     common:
@@ -599,11 +562,7 @@
         packages:
           # UCXX is not currently a hard-dependency thus only installed during tests,
           # this will change in the future.
-<<<<<<< HEAD
-          - &distributed_ucxx_unsuffixed distributed-ucxx==0.41.*,>=0.0.0a0
-=======
           - &distributed_ucxx_unsuffixed distributed-ucxx==0.40.*
->>>>>>> 397042a0
       - output_types: requirements
         packages:
           # pip recognizes the index as a global option for the requirements.txt file
@@ -616,20 +575,12 @@
               cuda: "12.*"
               cuda_suffixed: "true"
             packages:
-<<<<<<< HEAD
-              - distributed-ucxx-cu12==0.41.*,>=0.0.0a0
-=======
               - distributed-ucxx-cu12==0.40.*
->>>>>>> 397042a0
-          - matrix:
-              cuda: "11.*"
-              cuda_suffixed: "true"
-            packages:
-<<<<<<< HEAD
-              - distributed-ucxx-cu11==0.41.*,>=0.0.0a0
-=======
+          - matrix:
+              cuda: "11.*"
+              cuda_suffixed: "true"
+            packages:
               - distributed-ucxx-cu11==0.40.*
->>>>>>> 397042a0
           - {matrix: null, packages: [*distributed_ucxx_unsuffixed]}
   depends_on_ucx_build:
     common:
