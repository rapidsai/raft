# Dependency list for https://github.com/rapidsai/dependency-file-generator
files:
  all:
    output: conda
    matrix:
      cuda: ["11.8", "12.0"]
      arch: [x86_64, aarch64]
    includes:
      - build
      - build_pylibraft
      - cudatoolkit
      - develop
      - checks
      - build_wheels
      - test_libraft
      - docs
      - run_raft_dask
      - run_pylibraft
      - test_python_common
      - test_pylibraft
      - cupy
  bench_ann:
    output: conda
    matrix:
      cuda: ["11.8", "12.0"]
      arch: [x86_64, aarch64]
    includes:
      - build
      - develop
      - cudatoolkit
      - nn_bench
      - nn_bench_python
  test_cpp:
    output: none
    includes:
      - cudatoolkit
      - test_libraft
  test_python:
    output: none
    includes:
      - cudatoolkit
      - py_version
      - test_python_common
      - test_pylibraft
      - cupy
  checks:
    output: none
    includes:
      - checks
      - py_version
  docs:
    output: none
    includes:
      - test_pylibraft
      - cupy
      - cudatoolkit
      - docs
      - py_version
  py_build_pylibraft:
    output: pyproject
    pyproject_dir: python/pylibraft
    extras:
      table: build-system
    includes:
      - build
      - build_pylibraft
      - build_wheels
  py_run_pylibraft:
    output: pyproject
    pyproject_dir: python/pylibraft
    extras:
      table: project
    includes:
      - run_pylibraft
  py_test_pylibraft:
    output: pyproject
    pyproject_dir: python/pylibraft
    extras:
      table: project.optional-dependencies
      key: test
    includes:
      - test_python_common
      - test_pylibraft
      - cupy
  py_build_raft_dask:
    output: pyproject
    pyproject_dir: python/raft-dask
    extras:
      table: build-system
    includes:
      - build
      - build_wheels
  py_run_raft_dask:
    output: pyproject
    pyproject_dir: python/raft-dask
    extras:
      table: project
    includes:
      - run_raft_dask
  py_test_raft_dask:
    output: pyproject
    pyproject_dir: python/raft-dask
    extras:
      table: project.optional-dependencies
      key: test
    includes:
      - test_python_common
  py_build_raft_ann_bench:
    output: pyproject
    pyproject_dir: python/raft-ann-bench
    extras:
      table: build-system
    includes:
      - build_wheels
  py_run_raft_ann_bench:
    output: pyproject
    pyproject_dir: python/raft-ann-bench
    extras:
      table: project
    includes:
      - nn_bench_python
channels:
  - rapidsai
  - rapidsai-nightly
  - dask/label/dev
  - conda-forge
  - nvidia
dependencies:
  build:
    common:
      - output_types: [conda, requirements, pyproject]
        packages:
          - &cmake_ver cmake>=3.26.4
          - cython>=3.0.0
          - ninja
          - scikit-build>=0.13.1
      - output_types: [conda]
        packages:
          - c-compiler
          - cxx-compiler
          - nccl>=2.9.9
    specific:
      - output_types: conda
        matrices:
          - matrix:
              arch: x86_64
            packages:
              - gcc_linux-64=11.*
              - sysroot_linux-64==2.17
          - matrix:
              arch: aarch64
            packages:
              - gcc_linux-aarch64=11.*
              - sysroot_linux-aarch64==2.17
      - output_types: conda
        matrices:
          - matrix: {cuda: "12.0"}
            packages: [cuda-version=12.0, cuda-nvcc]
          - matrix: {cuda: "11.8", arch: x86_64}
            packages: [nvcc_linux-64=11.8]
          - matrix: {cuda: "11.8", arch: aarch64}
            packages: [nvcc_linux-aarch64=11.8]
          - matrix: {cuda: "11.5", arch: x86_64}
            packages: [nvcc_linux-64=11.5]
          - matrix: {cuda: "11.5", arch: aarch64}
            packages: [nvcc_linux-aarch64=11.5]
          - matrix: {cuda: "11.4", arch: x86_64}
            packages: [nvcc_linux-64=11.4]
          - matrix: {cuda: "11.4", arch: aarch64}
            packages: [nvcc_linux-aarch64=11.4]
          - matrix: {cuda: "11.2", arch: x86_64}
            packages: [nvcc_linux-64=11.2]
          - matrix: {cuda: "11.2", arch: aarch64}
            packages: [nvcc_linux-aarch64=11.2]

  build_pylibraft:
    common:
      - output_types: [conda]
        packages:
          - &rmm_conda rmm==24.2.*
      - output_types: requirements
        packages:
          # pip recognizes the index as a global option for the requirements.txt file
          # This index is needed for rmm-cu{11,12}.
          - --extra-index-url=https://pypi.nvidia.com
    specific:
      - output_types: [conda, requirements, pyproject]
        matrices:
          - matrix:
              cuda: "12.0"
            packages:
              - &cuda_python12 cuda-python>=12.0,<13.0a0
          - matrix: # All CUDA 11 versions
            packages:
              - &cuda_python11 cuda-python>=11.7.1,<12.0a0
      - output_types: [requirements, pyproject]
        matrices:
          - matrix: {cuda: "12.2"}
            packages: &build_pylibraft_packages_cu12
              - &rmm_cu12 rmm-cu12==24.2.*
          - {matrix: {cuda: "12.1"}, packages: *build_pylibraft_packages_cu12}
          - {matrix: {cuda: "12.0"}, packages: *build_pylibraft_packages_cu12}
          - matrix: {cuda: "11.8"}
            packages: &build_pylibraft_packages_cu11
              - &rmm_cu11 rmm-cu11==24.2.*
          - {matrix: {cuda: "11.5"}, packages: *build_pylibraft_packages_cu11}
          - {matrix: {cuda: "11.4"}, packages: *build_pylibraft_packages_cu11}
          - {matrix: {cuda: "11.2"}, packages: *build_pylibraft_packages_cu11}
          - {matrix: null, packages: [*rmm_conda] }
  checks:
    common:
      - output_types: [conda, requirements]
        packages:
          - pre-commit
  develop:
    common:
      - output_types: conda
        packages:
          - clang==16.0.6
          - clang-tools=16.0.6
  nn_bench:
    common:
      - output_types: [conda, pyproject, requirements]
        packages:
          - hnswlib=0.7.0
          - nlohmann_json>=3.11.2
          - glog>=0.6.0
          - h5py>=3.8.0
          - benchmark>=1.8.2
          - openblas
          - *rmm_conda
  nn_bench_python:
    common:
      - output_types: [conda]
        packages:
          - matplotlib
          - pandas
          - pyyaml
          - pandas

  cudatoolkit:
    specific:
      - output_types: conda
        matrices:
          - matrix:
              cuda: "12.0"
            packages:
              - cuda-version=12.0
              - cuda-nvtx-dev
              - cuda-cudart-dev
              - cuda-profiler-api
              - libcublas-dev
              - libcurand-dev
              - libcusolver-dev
              - libcusparse-dev
          - matrix:
              cuda: "11.8"
            packages:
              - cuda-version=11.8
              - cudatoolkit
              - cuda-nvtx=11.8
              - cuda-profiler-api=11.8.86
              - libcublas-dev=11.11.3.6
              - libcublas=11.11.3.6
              - libcurand-dev=10.3.0.86
              - libcurand=10.3.0.86
              - libcusolver-dev=11.4.1.48
              - libcusolver=11.4.1.48
              - libcusparse-dev=11.7.5.86
              - libcusparse=11.7.5.86
          - matrix:
              cuda: "11.5"
            packages:
              - cuda-version=11.5
              - cudatoolkit
              - cuda-nvtx=11.5
              - cuda-profiler-api>=11.4.240,<=11.8.86 # use any `11.x` version since pkg is missing several CUDA/arch packages
              - libcublas-dev>=11.7.3.1,<=11.7.4.6
              - libcublas>=11.7.3.1,<=11.7.4.6
              - libcurand-dev>=10.2.6.48,<=10.2.7.107
              - libcurand>=10.2.6.48,<=10.2.7.107
              - libcusolver-dev>=11.2.1.48,<=11.3.2.107
              - libcusolver>=11.2.1.48,<=11.3.2.107
              - libcusparse-dev>=11.7.0.31,<=11.7.0.107
              - libcusparse>=11.7.0.31,<=11.7.0.107
          - matrix:
              cuda: "11.4"
            packages:
              - cuda-version=11.4
              - cudatoolkit
              - &cudanvtx114 cuda-nvtx=11.4
              - cuda-profiler-api>=11.4.240,<=11.8.86 # use any `11.x` version since pkg is missing several CUDA/arch packages
              - &libcublas_dev114 libcublas-dev>=11.5.2.43,<=11.6.5.2
              - &libcublas114 libcublas>=11.5.2.43,<=11.6.5.2
              - &libcurand_dev114 libcurand-dev>=10.2.5.43,<=10.2.5.120
              - &libcurand114 libcurand>=10.2.5.43,<=10.2.5.120
              - &libcusolver_dev114 libcusolver-dev>=11.2.0.43,<=11.2.0.120
              - &libcusolver114 libcusolver>=11.2.0.43,<=11.2.0.120
              - &libcusparse_dev114 libcusparse-dev>=11.6.0.43,<=11.6.0.120
              - &libcusparse114 libcusparse>=11.6.0.43,<=11.6.0.120
          - matrix:
              cuda: "11.2"
            packages:
              - cuda-version=11.2
              - cudatoolkit
              - *cudanvtx114
              - cuda-profiler-api>=11.4.240,<=11.8.86 # use any `11.x` version since pkg is missing several CUDA/arch packages
              # The NVIDIA channel doesn't publish pkgs older than 11.4 for these libs,
              # so 11.2 uses 11.4 packages (the oldest available).
              - *libcublas_dev114
              - *libcublas114
              - *libcurand_dev114
              - *libcurand114
              - *libcusolver_dev114
              - *libcusolver114
              - *libcusparse_dev114
              - *libcusparse114

  cupy:
    common:
      - output_types: conda
        packages:
          - cupy>=12.0.0
    specific:
      - output_types: [requirements, pyproject]
        matrices:
          # All CUDA 12 + x86_64 versions
          - matrix: {cuda: "12.2", arch: x86_64}
            packages: &cupy_packages_cu12_x86_64
              - &cupy_cu12_x86_64 cupy-cuda12x>=12.0.0
          - {matrix: {cuda: "12.1", arch: x86_64}, packages: *cupy_packages_cu12_x86_64}
          - {matrix: {cuda: "12.0", arch: x86_64}, packages: *cupy_packages_cu12_x86_64}
          # All CUDA 12 + aarch64 versions
          - matrix: {cuda: "12.2", arch: aarch64}
            packages: &cupy_packages_cu12_aarch64
              - &cupy_cu12_aarch64 cupy-cuda12x -f https://pip.cupy.dev/aarch64 # TODO: Verify that this works.
          - {matrix: {cuda: "12.1", arch: aarch64}, packages: *cupy_packages_cu12_aarch64}
          - {matrix: {cuda: "12.0", arch: aarch64}, packages: *cupy_packages_cu12_aarch64}

          # All CUDA 11 + x86_64 versions
          - matrix: {cuda: "11.8", arch: x86_64}
            packages: &cupy_packages_cu11_x86_64
              - cupy-cuda11x>=12.0.0
          - {matrix: {cuda: "11.5", arch: x86_64}, packages: *cupy_packages_cu11_x86_64}
          - {matrix: {cuda: "11.4", arch: x86_64}, packages: *cupy_packages_cu11_x86_64}
          - {matrix: {cuda: "11.2", arch: x86_64}, packages: *cupy_packages_cu11_x86_64}

          # All CUDA 11 + aarch64 versions
          - matrix: {cuda: "11.8", arch: aarch64}
            packages: &cupy_packages_cu11_aarch64
              - cupy-cuda11x -f https://pip.cupy.dev/aarch64 # TODO: Verify that this works.
          - {matrix: {cuda: "11.5", arch: aarch64}, packages: *cupy_packages_cu11_aarch64}
          - {matrix: {cuda: "11.4", arch: aarch64}, packages: *cupy_packages_cu11_aarch64}
          - {matrix: {cuda: "11.2", arch: aarch64}, packages: *cupy_packages_cu11_aarch64}
          - {matrix: null, packages: [cupy-cuda11x>=12.0.0]}

  test_libraft:
    common:
      - output_types: [conda]
        packages:
          - *cmake_ver
          - gtest>=1.13.0
          - gmock>=1.13.0
  docs:
    common:
      - output_types: [conda]
        packages:
          - breathe
          - doxygen>=1.8.20
          - graphviz
          - ipython
          - numpydoc
          - pydata-sphinx-theme
          - recommonmark
          - sphinx-copybutton
          - sphinx-markdown-tables
  build_wheels:
    common:
      - output_types: [requirements, pyproject]
        packages:
          - wheel
          - setuptools
  py_version:
    specific:
      - output_types: conda
        matrices:
          - matrix:
              py: "3.9"
            packages:
              - python=3.9
          - matrix:
              py: "3.10"
            packages:
              - python=3.10
          - matrix:
            packages:
              - python>=3.9,<3.11
  run_pylibraft:
    common:
      - output_types: [conda, pyproject]
        packages:
          - &numpy numpy>=1.21
      - output_types: [conda]
        packages:
          - *rmm_conda
      - output_types: requirements
        packages:
          # pip recognizes the index as a global option for the requirements.txt file
          # This index is needed for cudf and rmm.
          - --extra-index-url=https://pypi.nvidia.com
    specific:
      - output_types: [conda, requirements, pyproject]
        matrices:
          - matrix:
              cuda: "12.0"
            packages:
              - *cuda_python12
          - matrix: # All CUDA 11 versions
            packages:
              - *cuda_python11
      - output_types: [requirements, pyproject]
        matrices:
          - matrix: {cuda: "12.2"}
            packages: &run_pylibraft_packages_cu12
              - *rmm_cu12
          - {matrix: {cuda: "12.1"}, packages: *run_pylibraft_packages_cu12}
          - {matrix: {cuda: "12.0"}, packages: *run_pylibraft_packages_cu12}
          - matrix: {cuda: "11.8"}
            packages: &run_pylibraft_packages_cu11
              - *rmm_cu11
          - {matrix: {cuda: "11.5"}, packages: *run_pylibraft_packages_cu11}
          - {matrix: {cuda: "11.4"}, packages: *run_pylibraft_packages_cu11}
          - {matrix: {cuda: "11.2"}, packages: *run_pylibraft_packages_cu11}
          - {matrix: null, packages: [*rmm_conda]}
  run_raft_dask:
    common:
      - output_types: [conda, pyproject]
        packages:
          - dask-cuda==24.2.*
          - joblib>=0.11
          - numba>=0.57
          - *numpy
          - rapids-dask-dependency==24.2.*
          - ucx-py==0.36.*
      - output_types: conda
        packages:
          - ucx>=1.13.0
          - ucx-proc=*=gpu
<<<<<<< HEAD
          - &ucx_py_conda ucx-py==0.35.*
          - distributed-ucxx==0.35.*
=======
          - &ucx_py_conda ucx-py==0.36.*
>>>>>>> ea8c3ed9
      - output_types: pyproject
        packages:
          - &pylibraft_conda pylibraft==24.2.*
      - output_types: requirements
        packages:
          # pip recognizes the index as a global option for the requirements.txt file
          # This index is needed for cudf and rmm.
          - --extra-index-url=https://pypi.nvidia.com
    specific:
      - output_types: [requirements, pyproject]
        matrices:
          - matrix: {cuda: "12.2"}
            packages: &run_raft_dask_packages_cu12
              - &pylibraft_cu12 pylibraft-cu12==24.2.*
              - &ucx_py_cu12 ucx-py-cu12==0.35.*
          - {matrix: {cuda: "12.1"}, packages: *run_raft_dask_packages_cu12}
          - {matrix: {cuda: "12.0"}, packages: *run_raft_dask_packages_cu12}
          - matrix: {cuda: "11.8"}
            packages: &run_raft_dask_packages_cu11
              - &pylibraft_cu11 pylibraft-cu11==24.2.*
              - &ucx_py_cu11 ucx-py-cu11==0.35.*
          - {matrix: {cuda: "11.5"}, packages: *run_raft_dask_packages_cu11}
          - {matrix: {cuda: "11.4"}, packages: *run_raft_dask_packages_cu11}
          - {matrix: {cuda: "11.2"}, packages: *run_raft_dask_packages_cu11}
          - {matrix: null, packages: [*pylibraft_conda, *ucx_py_conda]}
  test_python_common:
    common:
      - output_types: [conda, requirements, pyproject]
        packages:
          - pytest
          - pytest-cov
  test_pylibraft:
    common:
      - output_types: [conda, requirements, pyproject]
        packages:
          - scikit-learn
          - scipy<|MERGE_RESOLUTION|>--- conflicted
+++ resolved
@@ -446,12 +446,8 @@
         packages:
           - ucx>=1.13.0
           - ucx-proc=*=gpu
-<<<<<<< HEAD
-          - &ucx_py_conda ucx-py==0.35.*
-          - distributed-ucxx==0.35.*
-=======
           - &ucx_py_conda ucx-py==0.36.*
->>>>>>> ea8c3ed9
+          - distributed-ucxx==0.36.*
       - output_types: pyproject
         packages:
           - &pylibraft_conda pylibraft==24.2.*
