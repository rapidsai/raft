# Dependency list for https://github.com/rapidsai/dependency-file-generator
files:
  all:
    output: conda
    matrix:
      cuda: ["11.8", "12.2"]
      arch: [x86_64, aarch64]
    includes:
      - build
      - build_pylibraft
      - cuda
      - cuda_version
      - depends_on_cupy
      - depends_on_distributed_ucxx
      - develop
      - checks
      - build_wheels
      - test_libraft
      - docs
      - run_raft_dask
      - run_pylibraft
      - test_python_common
      - test_pylibraft
  bench_ann:
    output: conda
    matrix:
      cuda: ["11.8", "12.0"]
      arch: [x86_64, aarch64]
    includes:
      - build
      - cuda
      - cuda_version
      - develop
      - nn_bench
      - nn_bench_python
  test_cpp:
    output: none
    includes:
      - cuda_version
      - test_libraft
  test_python:
    output: none
    includes:
      - cuda_version
      - py_version
      - test_python_common
      - test_pylibraft
      - depends_on_cupy
  checks:
    output: none
    includes:
      - checks
      - py_version
  docs:
    output: none
    includes:
      - cuda_version
      - depends_on_cupy
      - docs
      - py_version
      - test_pylibraft
  py_build_pylibraft:
    output: pyproject
    pyproject_dir: python/pylibraft
    extras:
      table: build-system
    includes:
      - build
      - build_pylibraft
  py_run_pylibraft:
    output: pyproject
    pyproject_dir: python/pylibraft
    extras:
      table: project
    includes:
      - run_pylibraft
  py_test_pylibraft:
    output: pyproject
    pyproject_dir: python/pylibraft
    extras:
      table: project.optional-dependencies
      key: test
    includes:
      - test_python_common
      - test_pylibraft
      - depends_on_cupy
  py_build_raft_dask:
    output: pyproject
    pyproject_dir: python/raft-dask
    extras:
      table: build-system
    includes:
      - build
      - depends_on_ucx_build
  py_run_raft_dask:
    output: pyproject
    pyproject_dir: python/raft-dask
    extras:
      table: project
    includes:
      - run_raft_dask
      - depends_on_distributed_ucxx
  py_test_raft_dask:
    output: pyproject
    pyproject_dir: python/raft-dask
    extras:
      table: project.optional-dependencies
      key: test
    includes:
      - test_python_common
  py_build_raft_ann_bench:
    output: pyproject
    pyproject_dir: python/raft-ann-bench
    extras:
      table: build-system
    includes:
      - build_wheels
  py_run_raft_ann_bench:
    output: pyproject
    pyproject_dir: python/raft-ann-bench
    extras:
      table: project
    includes:
      - nn_bench_python
channels:
  - rapidsai
  - rapidsai-nightly
  - dask/label/dev
  - conda-forge
  - nvidia
dependencies:
  build:
    common:
      - output_types: [conda, requirements, pyproject]
        packages:
          - &cmake_ver cmake>=3.26.4
          - cython>=3.0.0
          - ninja
      - output_types: [conda]
        packages:
          - c-compiler
          - cxx-compiler
          - nccl>=2.9.9
          - libucxx==0.38.*
          - scikit-build-core>=0.7.0
      - output_types: [requirements, pyproject]
        packages:
          - scikit-build-core[pyproject]>=0.7.0
    specific:
      - output_types: conda
        matrices:
          - matrix:
              arch: x86_64
            packages:
              - gcc_linux-64=11.*
              - sysroot_linux-64==2.17
          - matrix:
              arch: aarch64
            packages:
              - gcc_linux-aarch64=11.*
              - sysroot_linux-aarch64==2.17
      - output_types: conda
        matrices:
          - matrix: {cuda: "12.*"}
            packages: [cuda-nvcc]
          - matrix: {cuda: "11.8", arch: x86_64}
            packages: [nvcc_linux-64=11.8]
          - matrix: {cuda: "11.8", arch: aarch64}
            packages: [nvcc_linux-aarch64=11.8]
          - matrix: {cuda: "11.5", arch: x86_64}
            packages: [nvcc_linux-64=11.5]
          - matrix: {cuda: "11.5", arch: aarch64}
            packages: [nvcc_linux-aarch64=11.5]
          - matrix: {cuda: "11.4", arch: x86_64}
            packages: [nvcc_linux-64=11.4]
          - matrix: {cuda: "11.4", arch: aarch64}
            packages: [nvcc_linux-aarch64=11.4]
          - matrix: {cuda: "11.2", arch: x86_64}
            packages: [nvcc_linux-64=11.2]
          - matrix: {cuda: "11.2", arch: aarch64}
            packages: [nvcc_linux-aarch64=11.2]

  build_pylibraft:
    common:
      - output_types: [conda]
        packages:
          - &rmm_conda rmm==24.6.*
      - output_types: requirements
        packages:
          # pip recognizes the index as a global option for the requirements.txt file
          # This index is needed for rmm-cu{11,12}.
          - --extra-index-url=https://pypi.nvidia.com
          - --extra-index-url=https://pypi.anaconda.org/rapidsai-wheels-nightly/simple
    specific:
      - output_types: [conda, requirements, pyproject]
        matrices:
          - matrix:
              cuda: "12.*"
            packages:
              - &cuda_python12 cuda-python>=12.0,<13.0a0
          - matrix: # All CUDA 11 versions
            packages:
              - &cuda_python11 cuda-python>=11.7.1,<12.0a0
      - output_types: [requirements, pyproject]
        matrices:
          - matrix: {cuda: "12.*"}
            packages:
              - &rmm_cu12 rmm-cu12==24.6.*
          - matrix: {cuda: "11.*"}
            packages:
              - &rmm_cu11 rmm-cu11==24.6.*
          - {matrix: null, packages: [*rmm_conda] }
  checks:
    common:
      - output_types: [conda, requirements]
        packages:
          - pre-commit
  develop:
    common:
      - output_types: conda
        packages:
          - clang==16.0.6
          - clang-tools=16.0.6
  nn_bench:
    common:
      - output_types: [conda, pyproject, requirements]
        packages:
          - hnswlib=0.7.0
          - nlohmann_json>=3.11.2
          - glog>=0.6.0
          - h5py>=3.8.0
          - benchmark>=1.8.2
          - openblas
          - *rmm_conda
  nn_bench_python:
    common:
      - output_types: [conda]
        packages:
          - matplotlib
          - pandas
          - pyyaml
          - pandas
  cuda_version:
    specific:
      - output_types: conda
        matrices:
          - matrix:
              cuda: "11.2"
            packages:
              - cuda-version=11.2
          - matrix:
              cuda: "11.4"
            packages:
              - cuda-version=11.4
          - matrix:
              cuda: "11.5"
            packages:
              - cuda-version=11.5
          - matrix:
              cuda: "11.8"
            packages:
              - cuda-version=11.8
          - matrix:
              cuda: "12.0"
            packages:
              - cuda-version=12.0
          - matrix:
              cuda: "12.2"
            packages:
              - cuda-version=12.2
  cuda:
    specific:
      - output_types: conda
        matrices:
          - matrix:
              cuda: "12.*"
            packages:
              - cuda-nvtx-dev
              - cuda-cudart-dev
              - cuda-profiler-api
              - libcublas-dev
              - libcurand-dev
              - libcusolver-dev
              - libcusparse-dev
          - matrix:
              cuda: "11.8"
            packages:
              - cudatoolkit
              - cuda-nvtx=11.8
              - cuda-profiler-api=11.8.86
              - libcublas-dev=11.11.3.6
              - libcublas=11.11.3.6
              - libcurand-dev=10.3.0.86
              - libcurand=10.3.0.86
              - libcusolver-dev=11.4.1.48
              - libcusolver=11.4.1.48
              - libcusparse-dev=11.7.5.86
              - libcusparse=11.7.5.86
          - matrix:
              cuda: "11.5"
            packages:
              - cudatoolkit
              - cuda-nvtx=11.5
              - cuda-profiler-api>=11.4.240,<=11.8.86 # use any `11.x` version since pkg is missing several CUDA/arch packages
              - libcublas-dev>=11.7.3.1,<=11.7.4.6
              - libcublas>=11.7.3.1,<=11.7.4.6
              - libcurand-dev>=10.2.6.48,<=10.2.7.107
              - libcurand>=10.2.6.48,<=10.2.7.107
              - libcusolver-dev>=11.2.1.48,<=11.3.2.107
              - libcusolver>=11.2.1.48,<=11.3.2.107
              - libcusparse-dev>=11.7.0.31,<=11.7.0.107
              - libcusparse>=11.7.0.31,<=11.7.0.107
          - matrix:
              cuda: "11.4"
            packages:
              - cudatoolkit
              - &cudanvtx114 cuda-nvtx=11.4
              - cuda-profiler-api>=11.4.240,<=11.8.86 # use any `11.x` version since pkg is missing several CUDA/arch packages
              - &libcublas_dev114 libcublas-dev>=11.5.2.43,<=11.6.5.2
              - &libcublas114 libcublas>=11.5.2.43,<=11.6.5.2
              - &libcurand_dev114 libcurand-dev>=10.2.5.43,<=10.2.5.120
              - &libcurand114 libcurand>=10.2.5.43,<=10.2.5.120
              - &libcusolver_dev114 libcusolver-dev>=11.2.0.43,<=11.2.0.120
              - &libcusolver114 libcusolver>=11.2.0.43,<=11.2.0.120
              - &libcusparse_dev114 libcusparse-dev>=11.6.0.43,<=11.6.0.120
              - &libcusparse114 libcusparse>=11.6.0.43,<=11.6.0.120
          - matrix:
              cuda: "11.2"
            packages:
              - cudatoolkit
              - *cudanvtx114
              - cuda-profiler-api>=11.4.240,<=11.8.86 # use any `11.x` version since pkg is missing several CUDA/arch packages
              # The NVIDIA channel doesn't publish pkgs older than 11.4 for these libs,
              # so 11.2 uses 11.4 packages (the oldest available).
              - *libcublas_dev114
              - *libcublas114
              - *libcurand_dev114
              - *libcurand114
              - *libcusolver_dev114
              - *libcusolver114
              - *libcusparse_dev114
              - *libcusparse114

  depends_on_cupy:
    common:
      - output_types: conda
        packages:
          - cupy>=12.0.0
    specific:
      - output_types: [requirements, pyproject]
        matrices:
          - matrix: {cuda: "12.*"}
            packages:
              - cupy-cuda12x>=12.0.0
          - matrix: {cuda: "11.*"}
            packages:
              - cupy-cuda11x>=12.0.0
          - {matrix: null, packages: [cupy-cuda11x>=12.0.0]}

  test_libraft:
    common:
      - output_types: [conda]
        packages:
          - *cmake_ver
  docs:
    common:
      - output_types: [conda]
        packages:
          - breathe
          - doxygen>=1.8.20
          - graphviz
          - ipython
          - numpydoc
          - pydata-sphinx-theme
          - recommonmark
          - sphinx-copybutton
          - sphinx-markdown-tables
  build_wheels:
    common:
      - output_types: [requirements, pyproject]
        packages:
          - wheel
          - setuptools
  py_version:
    specific:
      - output_types: conda
        matrices:
          - matrix:
              py: "3.9"
            packages:
              - python=3.9
          - matrix:
              py: "3.10"
            packages:
              - python=3.10
          - matrix:
              py: "3.11"
            packages:
              - python=3.11
          - matrix:
            packages:
              - python>=3.9,<3.12
  run_pylibraft:
    common:
      - output_types: [conda, pyproject]
        packages:
          - &numpy numpy>=1.23,<2.0a0
      - output_types: [conda]
        packages:
          - *rmm_conda
      - output_types: requirements
        packages:
          # pip recognizes the index as a global option for the requirements.txt file
          # This index is needed for cudf and rmm.
          - --extra-index-url=https://pypi.nvidia.com
          - --extra-index-url=https://pypi.anaconda.org/rapidsai-wheels-nightly/simple
    specific:
      - output_types: [conda, requirements, pyproject]
        matrices:
          - matrix:
              cuda: "12.*"
            packages:
              - *cuda_python12
          - matrix: # All CUDA 11 versions
            packages:
              - *cuda_python11
      - output_types: [requirements, pyproject]
        matrices:
          - matrix: {cuda: "12.*"}
            packages:
              - *rmm_cu12
          - matrix: {cuda: "11.*"}
            packages:
              - *rmm_cu11
          - {matrix: null, packages: [*rmm_conda]}
  run_raft_dask:
    common:
      - output_types: [conda, pyproject]
        packages:
          - dask-cuda==24.6.*
          - joblib>=0.11
          - numba>=0.57
          - *numpy
          - rapids-dask-dependency==24.6.*
          - ucx-py==0.38.*
      - output_types: conda
        packages:
          - &ucx_py_conda ucx-py==0.38.*
      - output_types: pyproject
        packages:
          - &pylibraft_conda pylibraft==24.6.*
      - output_types: requirements
        packages:
          # pip recognizes the index as a global option for the requirements.txt file
          # This index is needed for cudf and rmm.
          - --extra-index-url=https://pypi.nvidia.com
          - --extra-index-url=https://pypi.anaconda.org/rapidsai-wheels-nightly/simple
    specific:
      - output_types: [requirements, pyproject]
        matrices:
          - matrix: {cuda: "12.*"}
            packages:
              - &pylibraft_cu12 pylibraft-cu12==24.6.*
              - &ucx_py_cu12 ucx-py-cu12==0.38.*
          - matrix: {cuda: "11.*"}
            packages:
              - &pylibraft_cu11 pylibraft-cu11==24.6.*
              - &ucx_py_cu11 ucx-py-cu11==0.38.*
<<<<<<< HEAD
              - libraft-cu11==24.6.*
          - matrix: null
            packages:
              - *pylibraft_conda
              - *ucx_py_conda
              - libraft==24.6.*
=======
          - {matrix: null, packages: [*pylibraft_conda, *ucx_py_conda]}
>>>>>>> 5fa4f3ca
  test_python_common:
    common:
      - output_types: [conda, requirements, pyproject]
        packages:
          - pytest==7.*
          - pytest-cov
  test_pylibraft:
    common:
      - output_types: [conda, requirements, pyproject]
        packages:
          - scikit-learn
          - scipy
  depends_on_distributed_ucxx:
    common:
      - output_types: conda
        packages:
          # UCXX is not currently a hard-dependency thus only installed during tests,
          # this will change in the future.
          - &distributed_ucxx_conda distributed-ucxx==0.38.*
      - output_types: requirements
        packages:
          # pip recognizes the index as a global option for the requirements.txt file
          - --extra-index-url=https://pypi.nvidia.com
          - --extra-index-url=https://pypi.anaconda.org/rapidsai-wheels-nightly/simple
    specific:
      - output_types: [requirements, pyproject]
        matrices:
          - matrix: {cuda: "12.*"}
            packages:
              - distributed-ucxx-cu12==0.38.*
          - matrix: {cuda: "11.*"}
            packages:
              - distributed-ucxx-cu11==0.38.*
          - {matrix: null, packages: [*distributed_ucxx_conda]}
  depends_on_ucx_build:
    common:
      - output_types: conda
        packages:
          - &ucx_conda_build ucx==1.15.0
      - output_types: requirements
        packages:
          # pip recognizes the index as a global option for the requirements.txt file
          - --extra-index-url=https://pypi.nvidia.com
          - --extra-index-url=https://pypi.anaconda.org/rapidsai-wheels-nightly/simple
    specific:
      - output_types: [requirements, pyproject]
        matrices:
          - matrix: {cuda: "12.*"}
            packages:
              - libucx-cu12==1.15.0
          - matrix: {cuda: "11.*"}
            packages:
              - libucx-cu11==1.15.0
          - matrix: null
            packages:
              - libucx==1.15.0
  depends_on_ucx_run:
    common:
      - output_types: conda
        packages:
          - &ucx_conda_run ucx>=1.15.0
      - output_types: requirements
        packages:
          # pip recognizes the index as a global option for the requirements.txt file
          - --extra-index-url=https://pypi.nvidia.com
          - --extra-index-url=https://pypi.anaconda.org/rapidsai-wheels-nightly/simple
    specific:
      - output_types: [requirements, pyproject]
        matrices:
          - matrix: {cuda: "12.*"}
            packages:
              - libucx-cu12>=1.15.0
          - matrix: {cuda: "11.*"}
            packages:
              - libucx-cu11>=1.15.0
          - matrix: null
            packages:
              - libucx>=1.15.0<|MERGE_RESOLUTION|>--- conflicted
+++ resolved
@@ -466,16 +466,7 @@
             packages:
               - &pylibraft_cu11 pylibraft-cu11==24.6.*
               - &ucx_py_cu11 ucx-py-cu11==0.38.*
-<<<<<<< HEAD
-              - libraft-cu11==24.6.*
-          - matrix: null
-            packages:
-              - *pylibraft_conda
-              - *ucx_py_conda
-              - libraft==24.6.*
-=======
           - {matrix: null, packages: [*pylibraft_conda, *ucx_py_conda]}
->>>>>>> 5fa4f3ca
   test_python_common:
     common:
       - output_types: [conda, requirements, pyproject]
