# Dependency list for https://github.com/rapidsai/dependency-file-generator
files:
  all:
    output: conda
    matrix:
      cuda: ["11.8", "12.0"]
      arch: [x86_64]
    includes:
      - build
      - build_pylibraft
      - cudatoolkit
      - develop
      - test_libraft
      - docs
      - run_raft_dask
      - run_pylibraft
      - test_python_common
      - test_pylibraft
  bench_ann:
    output: conda
    matrix:
      cuda: ["11.8"]
      arch: [x86_64]
    includes:
      - build
      - develop
      - cudatoolkit
      - nn_bench
  test_cpp:
    output: none
    includes:
      - cudatoolkit
      - test_libraft
  test_python:
    output: none
    includes:
      - cudatoolkit
      - py_version
      - test_python_common
      - test_pylibraft
  checks:
    output: none
    includes:
      - checks
      - py_version
  docs:
    output: none
    includes:
      - test_pylibraft
      - cudatoolkit
      - docs
      - py_version
  py_build_pylibraft:
    output: pyproject
    pyproject_dir: python/pylibraft
    extras:
      table: build-system
    includes:
      - build
      - build_pylibraft
      - build_wheels
  py_run_pylibraft:
    output: pyproject
    pyproject_dir: python/pylibraft
    extras:
      table: project
    includes:
      - run_pylibraft
  py_test_pylibraft:
    output: pyproject
    pyproject_dir: python/pylibraft
    extras:
      table: project.optional-dependencies
      key: test
    includes:
      - test_python_common
      - test_pylibraft
  py_build_raft_dask:
    output: pyproject
    pyproject_dir: python/raft-dask
    extras:
      table: build-system
    includes:
      - build
      - build_wheels
  py_run_raft_dask:
    output: pyproject
    pyproject_dir: python/raft-dask
    extras:
      table: project
    includes:
      - run_raft_dask
  py_test_raft_dask:
    output: pyproject
    pyproject_dir: python/raft-dask
    extras:
      table: project.optional-dependencies
      key: test
    includes:
      - test_python_common
channels:
  - rapidsai
  - rapidsai-nightly
  - dask/label/dev
  - conda-forge
  - nvidia
dependencies:
  build:
    common:
      - output_types: [conda, requirements, pyproject]
        packages:
          - cmake>=3.23.1,!=3.25.0
          - cython>=0.29,<0.30
          - ninja
          - scikit-build>=0.13.1
      - output_types: [conda]
        packages:
          - c-compiler
          - cxx-compiler
          - nccl>=2.9.9
    specific:
      - output_types: conda
        matrices:
          - matrix:
              arch: x86_64
            packages:
              - gcc_linux-64=11.*
              - sysroot_linux-64==2.17
          - matrix:
              arch: aarch64
            packages:
              - gcc_linux-aarch64=11.*
              - sysroot_linux-aarch64==2.17
  build_pylibraft:
    common:
      - output_types: [conda, requirements, pyproject]
        packages:
<<<<<<< HEAD
          - &cuda_python cuda-python>=11.7.1,<12.0
          - &rmm rmm==23.8.*
=======
          - &rmm rmm==23.8.*
    specific:
      - output_types: [conda, requirements, pyproject]
        matrices:
          - matrix:
              cuda: "12.0"
            packages:
              - &cuda_python12 cuda-python>=12.0,<13.0a0
          - matrix: # All CUDA 11 versions
            packages:
              - &cuda_python11 cuda-python>=11.7.1,<12.0a0
>>>>>>> 88bf3248
  checks:
    common:
      - output_types: [conda, requirements]
        packages:
          - pre-commit
  develop:
    common:
      - output_types: [conda, requirements]
        packages:
          - clang=16.0.1
      - output_types: [conda]
        packages:
          - clang-tools=16.0.1
  nn_bench:
    common:
      - output_types: [conda]
        packages:
          - hnswlib=0.7.0
          - nlohmann_json>=3.11.2
          - glog>=0.6.0
          - h5py>=3.8.0
          - libfaiss>=1.7.1
          - faiss-proc=*=cuda

  cudatoolkit:
    specific:
      - output_types: conda
        matrices:
          - matrix:
              cuda: "12.0"
            packages:
              - cuda-version=12.0
              - cuda-cudart-dev
              - cuda-profiler-api
              - libcublas-dev
              - libcurand-dev
              - libcusolver-dev
              - libcusparse-dev
          - matrix:
              cuda: "11.8"
            packages:
              - cuda-version=11.8
              - cudatoolkit
              - cuda-profiler-api=11.8.86
              - libcublas-dev=11.11.3.6
              - libcublas=11.11.3.6
              - libcurand-dev=10.3.0.86
              - libcurand=10.3.0.86
              - libcusolver-dev=11.4.1.48
              - libcusolver=11.4.1.48
              - libcusparse-dev=11.7.5.86
              - libcusparse=11.7.5.86
          - matrix:
              cuda: "11.5"
            packages:
              - cuda-version=11.5
              - cudatoolkit
              - cuda-profiler-api>=11.4.240,<=11.8.86 # use any `11.x` version since pkg is missing several CUDA/arch packages
              - libcublas-dev>=11.7.3.1,<=11.7.4.6
              - libcublas>=11.7.3.1,<=11.7.4.6
              - libcurand-dev>=10.2.6.48,<=10.2.7.107
              - libcurand>=10.2.6.48,<=10.2.7.107
              - libcusolver-dev>=11.2.1.48,<=11.3.2.107
              - libcusolver>=11.2.1.48,<=11.3.2.107
              - libcusparse-dev>=11.7.0.31,<=11.7.0.107
              - libcusparse>=11.7.0.31,<=11.7.0.107
          - matrix:
              cuda: "11.4"
            packages:
              - cuda-version=11.4
              - cudatoolkit
              - cuda-profiler-api>=11.4.240,<=11.8.86 # use any `11.x` version since pkg is missing several CUDA/arch packages
              - &libcublas_dev114 libcublas-dev>=11.5.2.43,<=11.6.5.2
              - &libcublas114 libcublas>=11.5.2.43,<=11.6.5.2
              - &libcurand_dev114 libcurand-dev>=10.2.5.43,<=10.2.5.120
              - &libcurand114 libcurand>=10.2.5.43,<=10.2.5.120
              - &libcusolver_dev114 libcusolver-dev>=11.2.0.43,<=11.2.0.120
              - &libcusolver114 libcusolver>=11.2.0.43,<=11.2.0.120
              - &libcusparse_dev114 libcusparse-dev>=11.6.0.43,<=11.6.0.120
              - &libcusparse114 libcusparse>=11.6.0.43,<=11.6.0.120
          - matrix:
              cuda: "11.2"
            packages:
              - cuda-version=11.2
              - cudatoolkit
              - cuda-profiler-api>=11.4.240,<=11.8.86 # use any `11.x` version since pkg is missing several CUDA/arch packages
              # The NVIDIA channel doesn't publish pkgs older than 11.4 for these libs,
              # so 11.2 uses 11.4 packages (the oldest available).
              - *libcublas_dev114
              - *libcublas114
              - *libcurand_dev114
              - *libcurand114
              - *libcusolver_dev114
              - *libcusolver114
              - *libcusparse_dev114
              - *libcusparse114
  test_libraft:
    common:
      - output_types: [conda]
        packages:
          - gtest>=1.13.0
          - gmock>=1.13.0
  docs:
    common:
      - output_types: [conda]
        packages:
          - breathe
          - doxygen>=1.8.20
          - graphviz
          - ipython
          - numpydoc
          - pydata-sphinx-theme
          - recommonmark
          - sphinx-copybutton
          - sphinx-markdown-tables
  build_wheels:
    common:
      - output_types: pyproject
        packages:
          - wheel
          - setuptools
  py_version:
    specific:
      - output_types: conda
        matrices:
          - matrix:
              py: "3.9"
            packages:
              - python=3.9
          - matrix:
              py: "3.10"
            packages:
              - python=3.10
          - matrix:
            packages:
              - python>=3.9,<3.11
  run_pylibraft:
    common:
      - output_types: [conda, pyproject]
        packages:
          - &numpy numpy>=1.21
          - *rmm
    specific:
      - output_types: [conda, requirements, pyproject]
        matrices:
          - matrix:
              cuda: "12.0"
            packages:
              - *cuda_python12
          - matrix: # All CUDA 11 versions
            packages:
              - *cuda_python11
  run_raft_dask:
    common:
      - output_types: [conda, pyproject]
        packages:
<<<<<<< HEAD
          - dask==2023.3.2
          - dask-cuda==23.8.*
          - distributed==2023.3.2.1
=======
          - dask>=2023.5.1
          - dask-cuda==23.8.*
          - distributed>=2023.5.1
>>>>>>> 88bf3248
          - joblib>=0.11
          - numba>=0.57
          - *numpy
          - ucx-py==0.33.*
      - output_types: conda
        packages:
          - dask-core>=2023.5.1
          - ucx>=1.13.0
          - ucx-proc=*=gpu
      - output_types: pyproject
        packages:
          - pylibraft==23.8.*
  test_python_common:
    common:
      - output_types: [conda, requirements, pyproject]
        packages:
          - pytest
          - pytest-cov
  test_pylibraft:
    common:
      - output_types: [conda, requirements, pyproject]
        packages:
          - scikit-learn
          - scipy
      - output_types: conda
        packages:
          - cupy>=12.0.0
      - output_types: pyproject
        packages:
          - cupy-cuda11x>=12.0.0<|MERGE_RESOLUTION|>--- conflicted
+++ resolved
@@ -135,10 +135,6 @@
     common:
       - output_types: [conda, requirements, pyproject]
         packages:
-<<<<<<< HEAD
-          - &cuda_python cuda-python>=11.7.1,<12.0
-          - &rmm rmm==23.8.*
-=======
           - &rmm rmm==23.8.*
     specific:
       - output_types: [conda, requirements, pyproject]
@@ -150,7 +146,6 @@
           - matrix: # All CUDA 11 versions
             packages:
               - &cuda_python11 cuda-python>=11.7.1,<12.0a0
->>>>>>> 88bf3248
   checks:
     common:
       - output_types: [conda, requirements]
@@ -307,15 +302,9 @@
     common:
       - output_types: [conda, pyproject]
         packages:
-<<<<<<< HEAD
-          - dask==2023.3.2
-          - dask-cuda==23.8.*
-          - distributed==2023.3.2.1
-=======
           - dask>=2023.5.1
           - dask-cuda==23.8.*
           - distributed>=2023.5.1
->>>>>>> 88bf3248
           - joblib>=0.11
           - numba>=0.57
           - *numpy
