--- conflicted
+++ resolved
@@ -166,15 +166,9 @@
     common:
       - output_types: [conda]
         packages:
-<<<<<<< HEAD
-          - rmm=23.02
-          - dask==2023.1.1
-          - distributed==2023.1.1
-=======
           - rmm=23.04
           - dask>=2022.12.0
           - distributed>=2022.12.0
->>>>>>> bc764b8d
           - ucx>=1.13.0
           - ucx-py=0.31.*
           - ucx-proc=*=gpu
