--- conflicted
+++ resolved
@@ -195,11 +195,7 @@
           - c-compiler
           - cuda-nvcc
           - cxx-compiler
-<<<<<<< HEAD
-          - libucxx==0.45.*
-=======
           - libucxx==0.46.*,>=0.0.0a0
->>>>>>> 82fb37a4
     specific:
       - output_types: conda
         matrices:
@@ -371,20 +367,11 @@
     common:
       - output_types: [conda, pyproject, requirements]
         packages:
-<<<<<<< HEAD
-          - dask-cuda==25.8.*
-          - rapids-dask-dependency==25.8.*
-      - output_types: conda
-        packages:
-          - &pylibraft_unsuffixed pylibraft==25.8.*
-          - &ucx_py_unsuffixed ucx-py==0.45.*
-=======
           - rapids-dask-dependency==25.10.*,>=0.0.0a0
       - output_types: conda
         packages:
           - &dask_cuda_unsuffixed dask-cuda==25.10.*,>=0.0.0a0
           - &pylibraft_unsuffixed pylibraft==25.10.*,>=0.0.0a0
->>>>>>> 82fb37a4
       - output_types: requirements
         packages:
           # pip recognizes the index as a global option for the requirements.txt file
@@ -397,11 +384,6 @@
               cuda: "12.*"
               cuda_suffixed: "true"
             packages:
-<<<<<<< HEAD
-              - &pylibraft_cu12 pylibraft-cu12==25.8.*
-              - &ucx_py_cu12 ucx-py-cu12==0.45.*
-          - {matrix: null, packages: [*pylibraft_unsuffixed, *ucx_py_unsuffixed]}
-=======
               - dask-cuda[cu12]==25.10.*,>=0.0.0a0
               - pylibraft-cu12==25.10.*,>=0.0.0a0
           - matrix:
@@ -414,7 +396,6 @@
             packages:
               - *dask_cuda_unsuffixed
               - *pylibraft_unsuffixed
->>>>>>> 82fb37a4
   test_python_common:
     common:
       - output_types: [conda, requirements, pyproject]
@@ -445,11 +426,7 @@
         packages:
           # UCXX is not currently a hard-dependency thus only installed during tests,
           # this will change in the future.
-<<<<<<< HEAD
-          - &distributed_ucxx_unsuffixed distributed-ucxx==0.45.*
-=======
           - &distributed_ucxx_unsuffixed distributed-ucxx==0.46.*,>=0.0.0a0
->>>>>>> 82fb37a4
       - output_types: requirements
         packages:
           # pip recognizes the index as a global option for the requirements.txt file
@@ -462,16 +439,12 @@
               cuda: "12.*"
               cuda_suffixed: "true"
             packages:
-<<<<<<< HEAD
-              - distributed-ucxx-cu12==0.45.*
-=======
               - distributed-ucxx-cu12==0.46.*,>=0.0.0a0
           - matrix:
               cuda: "13.*"
               cuda_suffixed: "true"
             packages:
               - distributed-ucxx-cu13==0.46.*,>=0.0.0a0
->>>>>>> 82fb37a4
           - {matrix: null, packages: [*distributed_ucxx_unsuffixed]}
   depends_on_libraft:
     common:
@@ -482,62 +455,38 @@
           - --extra-index-url=https://pypi.anaconda.org/rapidsai-wheels-nightly/simple
       - output_types: conda
         packages:
-<<<<<<< HEAD
-          - libraft==25.8.*
-=======
           - &libraft_unsuffixed libraft==25.10.*,>=0.0.0a0
->>>>>>> 82fb37a4
-    specific:
-      - output_types: [requirements, pyproject]
-        matrices:
-          - matrix:
-              cuda: "12.*"
-              cuda_suffixed: "true"
-            packages:
-<<<<<<< HEAD
-              - libraft-cu12==25.8.*
-=======
+    specific:
+      - output_types: [requirements, pyproject]
+        matrices:
+          - matrix:
+              cuda: "12.*"
+              cuda_suffixed: "true"
+            packages:
               - libraft-cu12==25.10.*,>=0.0.0a0
->>>>>>> 82fb37a4
-          - matrix:
-              cuda: "13.*"
-              cuda_suffixed: "true"
-            packages:
-<<<<<<< HEAD
-              - libraft==25.8.*
-=======
+          - matrix:
+              cuda: "13.*"
+              cuda_suffixed: "true"
+            packages:
               - libraft-cu13==25.10.*,>=0.0.0a0
           - matrix:
             packages:
               - *libraft_unsuffixed
->>>>>>> 82fb37a4
   depends_on_libraft_headers:
     common:
       - output_types: conda
         packages:
-<<<<<<< HEAD
-          - libraft-headers==25.8.*
-=======
           - libraft-headers==25.10.*,>=0.0.0a0
->>>>>>> 82fb37a4
   depends_on_pylibraft:
     common:
       - output_types: conda
         packages:
-<<<<<<< HEAD
-          - pylibraft==25.8.*
-=======
           - pylibraft==25.10.*,>=0.0.0a0
->>>>>>> 82fb37a4
   depends_on_raft_dask:
     common:
       - output_types: conda
         packages:
-<<<<<<< HEAD
-          - raft-dask==25.8.*
-=======
           - raft-dask==25.10.*,>=0.0.0a0
->>>>>>> 82fb37a4
   depends_on_libraft_tests:
     common:
       - output_types: conda
@@ -547,11 +496,7 @@
     common:
       - output_types: conda
         packages:
-<<<<<<< HEAD
-          - &librmm_unsuffixed librmm==25.8.*
-=======
           - &librmm_unsuffixed librmm==25.10.*,>=0.0.0a0
->>>>>>> 82fb37a4
       - output_types: requirements
         packages:
           # pip recognizes the index as a global option for the requirements.txt file
@@ -564,16 +509,12 @@
               cuda: "12.*"
               cuda_suffixed: "true"
             packages:
-<<<<<<< HEAD
-              - librmm-cu12==25.8.*
-=======
               - librmm-cu12==25.10.*,>=0.0.0a0
           - matrix:
               cuda: "13.*"
               cuda_suffixed: "true"
             packages:
               - librmm-cu13==25.10.*,>=0.0.0a0
->>>>>>> 82fb37a4
           - matrix:
             packages:
               - *librmm_unsuffixed
@@ -581,11 +522,7 @@
     common:
       - output_types: conda
         packages:
-<<<<<<< HEAD
-          - &rmm_unsuffixed rmm==25.8.*
-=======
           - &rmm_unsuffixed rmm==25.10.*,>=0.0.0a0
->>>>>>> 82fb37a4
       - output_types: requirements
         packages:
           # pip recognizes the index as a global option for the requirements.txt file
@@ -598,16 +535,12 @@
               cuda: "12.*"
               cuda_suffixed: "true"
             packages:
-<<<<<<< HEAD
-              - rmm-cu12==25.8.*
-=======
               - rmm-cu12==25.10.*,>=0.0.0a0
           - matrix:
               cuda: "13.*"
               cuda_suffixed: "true"
             packages:
               - rmm-cu13==25.10.*,>=0.0.0a0
->>>>>>> 82fb37a4
           - matrix:
             packages:
               - *rmm_unsuffixed
