--- conflicted
+++ resolved
@@ -199,26 +199,12 @@
               - &cuda_python11 cuda-python>=11.7.1,<12.0a0
       - output_types: [requirements, pyproject]
         matrices:
-<<<<<<< HEAD
-          - matrix: {cuda: "12.2"}
-            packages: &build_pylibraft_packages_cu12
-              - &rmm_cu12 rmm-cu12==24.4.*
-          - {matrix: {cuda: "12.1"}, packages: *build_pylibraft_packages_cu12}
-          - {matrix: {cuda: "12.0"}, packages: *build_pylibraft_packages_cu12}
-          - matrix: {cuda: "11.8"}
-            packages: &build_pylibraft_packages_cu11
-              - &rmm_cu11 rmm-cu11==24.4.*
-          - {matrix: {cuda: "11.5"}, packages: *build_pylibraft_packages_cu11}
-          - {matrix: {cuda: "11.4"}, packages: *build_pylibraft_packages_cu11}
-          - {matrix: {cuda: "11.2"}, packages: *build_pylibraft_packages_cu11}
-=======
           - matrix: {cuda: "12.*"}
             packages:
               - &rmm_cu12 rmm-cu12==24.4.*
           - matrix: {cuda: "11.*"}
             packages:
               - &rmm_cu11 rmm-cu11==24.4.*
->>>>>>> addb485f
           - {matrix: null, packages: [*rmm_conda] }
   checks:
     common:
@@ -468,21 +454,6 @@
     specific:
       - output_types: [requirements, pyproject]
         matrices:
-<<<<<<< HEAD
-          - matrix: {cuda: "12.2"}
-            packages: &run_raft_dask_packages_cu12
-              - &pylibraft_cu12 pylibraft-cu12==24.4.*
-              - &ucx_py_cu12 ucx-py-cu12==0.37.*
-          - {matrix: {cuda: "12.1"}, packages: *run_raft_dask_packages_cu12}
-          - {matrix: {cuda: "12.0"}, packages: *run_raft_dask_packages_cu12}
-          - matrix: {cuda: "11.8"}
-            packages: &run_raft_dask_packages_cu11
-              - &pylibraft_cu11 pylibraft-cu11==24.4.*
-              - &ucx_py_cu11 ucx-py-cu11==0.37.*
-          - {matrix: {cuda: "11.5"}, packages: *run_raft_dask_packages_cu11}
-          - {matrix: {cuda: "11.4"}, packages: *run_raft_dask_packages_cu11}
-          - {matrix: {cuda: "11.2"}, packages: *run_raft_dask_packages_cu11}
-=======
           - matrix: {cuda: "12.*"}
             packages:
               - &pylibraft_cu12 pylibraft-cu12==24.4.*
@@ -491,7 +462,6 @@
             packages:
               - &pylibraft_cu11 pylibraft-cu11==24.4.*
               - &ucx_py_cu11 ucx-py-cu11==0.37.*
->>>>>>> addb485f
           - {matrix: null, packages: [*pylibraft_conda, *ucx_py_conda]}
   test_python_common:
     common:
