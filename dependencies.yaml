--- conflicted
+++ resolved
@@ -172,13 +172,7 @@
           - ucx>=1.13.0
           - ucx-py=0.31.*
           - ucx-proc=*=gpu
-<<<<<<< HEAD
-          - dask-cuda=23.02
-=======
-          - libfaiss>=1.7.1=cuda*
-          - faiss-proc=*=cuda
           - dask-cuda=23.04
->>>>>>> 88cb31de
   test_python:
     common:
       - output_types: [conda, requirements]
