--- conflicted
+++ resolved
@@ -194,11 +194,7 @@
         packages:
           - c-compiler
           - cxx-compiler
-<<<<<<< HEAD
-          - libucxx==0.44.*
-=======
           - libucxx==0.45.*,>=0.0.0a0
->>>>>>> 661a3b84
     specific:
       - output_types: conda
         matrices:
@@ -368,46 +364,26 @@
     common:
       - output_types: [conda, pyproject, requirements]
         packages:
-<<<<<<< HEAD
-          - dask-cuda==25.6.*
-          - rapids-dask-dependency==25.6.*
-      - output_types: conda
-        packages:
-          - &pylibraft_unsuffixed pylibraft==25.6.*
-          - &ucx_py_unsuffixed ucx-py==0.44.*
-=======
           - dask-cuda==25.8.*,>=0.0.0a0
           - rapids-dask-dependency==25.8.*,>=0.0.0a0
       - output_types: conda
         packages:
           - &pylibraft_unsuffixed pylibraft==25.8.*,>=0.0.0a0
           - &ucx_py_unsuffixed ucx-py==0.45.*,>=0.0.0a0
->>>>>>> 661a3b84
-      - output_types: requirements
-        packages:
-          # pip recognizes the index as a global option for the requirements.txt file
-          - --extra-index-url=https://pypi.nvidia.com
-          - --extra-index-url=https://pypi.anaconda.org/rapidsai-wheels-nightly/simple
-    specific:
-      - output_types: [requirements, pyproject]
-        matrices:
-          - matrix:
-              cuda: "12.*"
-              cuda_suffixed: "true"
-            packages:
-<<<<<<< HEAD
-              - &pylibraft_cu12 pylibraft-cu12==25.6.*
-              - &ucx_py_cu12 ucx-py-cu12==0.44.*
-          - matrix:
-              cuda: "11.*"
-              cuda_suffixed: "true"
-            packages:
-              - &pylibraft_cu11 pylibraft-cu11==25.6.*
-              - &ucx_py_cu11 ucx-py-cu11==0.44.*
-=======
+      - output_types: requirements
+        packages:
+          # pip recognizes the index as a global option for the requirements.txt file
+          - --extra-index-url=https://pypi.nvidia.com
+          - --extra-index-url=https://pypi.anaconda.org/rapidsai-wheels-nightly/simple
+    specific:
+      - output_types: [requirements, pyproject]
+        matrices:
+          - matrix:
+              cuda: "12.*"
+              cuda_suffixed: "true"
+            packages:
               - &pylibraft_cu12 pylibraft-cu12==25.8.*,>=0.0.0a0
               - &ucx_py_cu12 ucx-py-cu12==0.45.*,>=0.0.0a0
->>>>>>> 661a3b84
           - {matrix: null, packages: [*pylibraft_unsuffixed, *ucx_py_unsuffixed]}
   test_python_common:
     common:
@@ -438,33 +414,20 @@
         packages:
           # UCXX is not currently a hard-dependency thus only installed during tests,
           # this will change in the future.
-<<<<<<< HEAD
-          - &distributed_ucxx_unsuffixed distributed-ucxx==0.44.*
-=======
           - &distributed_ucxx_unsuffixed distributed-ucxx==0.45.*,>=0.0.0a0
->>>>>>> 661a3b84
-      - output_types: requirements
-        packages:
-          # pip recognizes the index as a global option for the requirements.txt file
-          - --extra-index-url=https://pypi.nvidia.com
-          - --extra-index-url=https://pypi.anaconda.org/rapidsai-wheels-nightly/simple
-    specific:
-      - output_types: [requirements, pyproject]
-        matrices:
-          - matrix:
-              cuda: "12.*"
-              cuda_suffixed: "true"
-            packages:
-<<<<<<< HEAD
-              - distributed-ucxx-cu12==0.44.*
-          - matrix:
-              cuda: "11.*"
-              cuda_suffixed: "true"
-            packages:
-              - distributed-ucxx-cu11==0.44.*
-=======
+      - output_types: requirements
+        packages:
+          # pip recognizes the index as a global option for the requirements.txt file
+          - --extra-index-url=https://pypi.nvidia.com
+          - --extra-index-url=https://pypi.anaconda.org/rapidsai-wheels-nightly/simple
+    specific:
+      - output_types: [requirements, pyproject]
+        matrices:
+          - matrix:
+              cuda: "12.*"
+              cuda_suffixed: "true"
+            packages:
               - distributed-ucxx-cu12==0.45.*,>=0.0.0a0
->>>>>>> 661a3b84
           - {matrix: null, packages: [*distributed_ucxx_unsuffixed]}
   depends_on_libraft:
     common:
@@ -475,61 +438,33 @@
           - --extra-index-url=https://pypi.anaconda.org/rapidsai-wheels-nightly/simple
       - output_types: conda
         packages:
-<<<<<<< HEAD
-          - libraft==25.6.*
-=======
           - libraft==25.8.*,>=0.0.0a0
->>>>>>> 661a3b84
-    specific:
-      - output_types: [requirements, pyproject]
-        matrices:
-          - matrix:
-              cuda: "12.*"
-              cuda_suffixed: "true"
-            packages:
-<<<<<<< HEAD
-              - libraft-cu12==25.6.*
-          - matrix:
-              cuda: "11.*"
-              cuda_suffixed: "true"
-            packages:
-              - libraft-cu11==25.6.*
-          - matrix:
-            packages:
-              - libraft==25.6.*
-=======
+    specific:
+      - output_types: [requirements, pyproject]
+        matrices:
+          - matrix:
+              cuda: "12.*"
+              cuda_suffixed: "true"
+            packages:
               - libraft-cu12==25.8.*,>=0.0.0a0
           - matrix:
             packages:
               - libraft==25.8.*,>=0.0.0a0
->>>>>>> 661a3b84
   depends_on_libraft_headers:
     common:
       - output_types: conda
         packages:
-<<<<<<< HEAD
-          - libraft-headers==25.6.*
-=======
           - libraft-headers==25.8.*,>=0.0.0a0
->>>>>>> 661a3b84
   depends_on_pylibraft:
     common:
       - output_types: conda
         packages:
-<<<<<<< HEAD
-          - pylibraft==25.6.*
-=======
           - pylibraft==25.8.*,>=0.0.0a0
->>>>>>> 661a3b84
   depends_on_raft_dask:
     common:
       - output_types: conda
         packages:
-<<<<<<< HEAD
-          - raft-dask==25.6.*
-=======
           - raft-dask==25.8.*,>=0.0.0a0
->>>>>>> 661a3b84
   depends_on_libraft_tests:
     common:
       - output_types: conda
@@ -539,33 +474,20 @@
     common:
       - output_types: conda
         packages:
-<<<<<<< HEAD
-          - &librmm_unsuffixed librmm==25.6.*
-=======
           - &librmm_unsuffixed librmm==25.8.*,>=0.0.0a0
->>>>>>> 661a3b84
-      - output_types: requirements
-        packages:
-          # pip recognizes the index as a global option for the requirements.txt file
-          - --extra-index-url=https://pypi.nvidia.com
-          - --extra-index-url=https://pypi.anaconda.org/rapidsai-wheels-nightly/simple
-    specific:
-      - output_types: [requirements, pyproject]
-        matrices:
-          - matrix:
-              cuda: "12.*"
-              cuda_suffixed: "true"
-            packages:
-<<<<<<< HEAD
-              - librmm-cu12==25.6.*
-          - matrix:
-              cuda: "11.*"
-              cuda_suffixed: "true"
-            packages:
-              - librmm-cu11==25.6.*
-=======
+      - output_types: requirements
+        packages:
+          # pip recognizes the index as a global option for the requirements.txt file
+          - --extra-index-url=https://pypi.nvidia.com
+          - --extra-index-url=https://pypi.anaconda.org/rapidsai-wheels-nightly/simple
+    specific:
+      - output_types: [requirements, pyproject]
+        matrices:
+          - matrix:
+              cuda: "12.*"
+              cuda_suffixed: "true"
+            packages:
               - librmm-cu12==25.8.*,>=0.0.0a0
->>>>>>> 661a3b84
           - matrix:
             packages:
               - *librmm_unsuffixed
@@ -573,33 +495,20 @@
     common:
       - output_types: conda
         packages:
-<<<<<<< HEAD
-          - &rmm_unsuffixed rmm==25.6.*
-=======
           - &rmm_unsuffixed rmm==25.8.*,>=0.0.0a0
->>>>>>> 661a3b84
-      - output_types: requirements
-        packages:
-          # pip recognizes the index as a global option for the requirements.txt file
-          - --extra-index-url=https://pypi.nvidia.com
-          - --extra-index-url=https://pypi.anaconda.org/rapidsai-wheels-nightly/simple
-    specific:
-      - output_types: [requirements, pyproject]
-        matrices:
-          - matrix:
-              cuda: "12.*"
-              cuda_suffixed: "true"
-            packages:
-<<<<<<< HEAD
-              - rmm-cu12==25.6.*
-          - matrix:
-              cuda: "11.*"
-              cuda_suffixed: "true"
-            packages:
-              - rmm-cu11==25.6.*
-=======
+      - output_types: requirements
+        packages:
+          # pip recognizes the index as a global option for the requirements.txt file
+          - --extra-index-url=https://pypi.nvidia.com
+          - --extra-index-url=https://pypi.anaconda.org/rapidsai-wheels-nightly/simple
+    specific:
+      - output_types: [requirements, pyproject]
+        matrices:
+          - matrix:
+              cuda: "12.*"
+              cuda_suffixed: "true"
+            packages:
               - rmm-cu12==25.8.*,>=0.0.0a0
->>>>>>> 661a3b84
           - matrix:
             packages:
               - *rmm_unsuffixed
