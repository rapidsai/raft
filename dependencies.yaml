--- conflicted
+++ resolved
@@ -184,18 +184,13 @@
           - libfaiss>=1.7.1
           - benchmark>=1.8.2
           - faiss-proc=*=cuda
+  nn_bench_python:
+    common:
+      - output_types: [conda]
+        packages:
           - matplotlib
           - pyyaml
-<<<<<<< HEAD
-  nn_bench_python:
-    common:
-      - output_types: [conda]
-        packages:
-          - matplotlib
-          - pyyaml
-=======
           - pandas
->>>>>>> 521b6969
 
   cudatoolkit:
     specific:
