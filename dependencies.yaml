# Dependency list for https://github.com/rapidsai/dependency-file-generator
files:
  all:
    output: conda
    matrix:
      cuda: ["11.8", "12.8"]
      arch: [x86_64, aarch64]
    includes:
      - build_common
      - build_cython
      - checks
      - cuda
      - cuda_version
      - depends_on_cuda_python
      - depends_on_cupy
      - depends_on_distributed_ucxx
      - depends_on_rmm
      - depends_on_rapids_logger
      - develop
      - docs
      - rapids_build_skbuild
      - run_pylibraft
      - run_raft_dask
      - test_libraft
      - test_pylibraft
      - test_python_common
  test_cpp:
    output: none
    includes:
      - cuda_version
      - test_libraft
      - depends_on_libraft_headers
      - depends_on_libraft
      - depends_on_libraft_tests
  test_python:
    output: none
    includes:
      - cuda_version
      - depends_on_cupy
      - py_version
      - test_pylibraft
      - test_python_common
      - depends_on_libraft
      - depends_on_libraft_headers
      - depends_on_pylibraft
      - depends_on_raft_dask
  checks:
    output: none
    includes:
      - checks
      - py_version
  docs:
    output: none
    includes:
      - cuda_version
      - depends_on_cupy
      - docs
      - py_version
      - test_pylibraft
      - depends_on_libraft
      - depends_on_libraft_headers
      - depends_on_pylibraft
      - depends_on_raft_dask
  py_build_libraft:
    output: pyproject
    pyproject_dir: python/libraft
    extras:
      table: build-system
    includes:
      - rapids_build_skbuild
  py_rapids_build_libraft:
    output: pyproject
    pyproject_dir: python/libraft
    extras:
      table: tool.rapids-build-backend
      key: requires
    includes:
      - build_common
      - depends_on_librmm
      - depends_on_rapids_logger
  py_run_libraft:
    output: pyproject
    pyproject_dir: python/libraft
    extras:
      table: project
    includes:
      - cuda_wheels
      - depends_on_librmm
      - depends_on_rapids_logger
  py_build_pylibraft:
    output: pyproject
    pyproject_dir: python/pylibraft
    extras:
      table: build-system
    includes:
      - rapids_build_skbuild
  py_rapids_build_pylibraft:
    output: pyproject
    pyproject_dir: python/pylibraft
    extras:
      table: tool.rapids-build-backend
      key: requires
    includes:
      - build_common
      - build_cython
      - depends_on_libraft
      - depends_on_librmm
      - depends_on_cuda_python
      - depends_on_rmm
  py_run_pylibraft:
    output: pyproject
    pyproject_dir: python/pylibraft
    extras:
      table: project
    includes:
      - depends_on_libraft
      - depends_on_cuda_python
      - depends_on_rmm
      - run_pylibraft
  py_test_pylibraft:
    output: pyproject
    pyproject_dir: python/pylibraft
    extras:
      table: project.optional-dependencies
      key: test
    includes:
      - depends_on_cupy
      - test_pylibraft
      - test_python_common
  py_build_raft_dask:
    output: pyproject
    pyproject_dir: python/raft-dask
    extras:
      table: build-system
    includes:
      - rapids_build_skbuild
  py_rapids_build_raft_dask:
    output: pyproject
    pyproject_dir: python/raft-dask
    extras:
      table: tool.rapids-build-backend
      key: requires
    includes:
      - build_common
      - build_cython
      - depends_on_libraft
      - depends_on_librmm
      - depends_on_ucx_build
  py_run_raft_dask:
    output: pyproject
    pyproject_dir: python/raft-dask
    extras:
      table: project
    includes:
      - depends_on_distributed_ucxx
      - depends_on_libraft
      - run_raft_dask
  py_test_raft_dask:
    output: pyproject
    pyproject_dir: python/raft-dask
    extras:
      table: project.optional-dependencies
      key: test
    includes:
      - test_python_common
channels:
  - rapidsai
  - rapidsai-nightly
  - dask/label/dev
  - conda-forge
  - nvidia
dependencies:
  rapids_build_skbuild:
    common:
      - output_types: [conda, requirements, pyproject]
        packages:
          - rapids-build-backend>=0.3.0,<0.4.0.dev0
      - output_types: [conda]
        packages:
          - scikit-build-core>=0.10.0
      - output_types: [requirements, pyproject]
        packages:
          - scikit-build-core[pyproject]>=0.10.0
  build_common:
    common:
      - output_types: [conda, requirements, pyproject]
        packages:
          - &cmake_ver cmake>=3.30.4
          - ninja
      - output_types: [conda]
        packages:
          - c-compiler
          - cxx-compiler
<<<<<<< HEAD
          - libucxx==0.42.*
=======
          - libucxx==0.43.*,>=0.0.0a0
>>>>>>> 6b3b4e93
          - nccl>=2.19
    specific:
      - output_types: conda
        matrices:
          - matrix:
              arch: x86_64
              cuda: "11.8"
            packages:
              - gcc_linux-64=11.*
              - sysroot_linux-64==2.28
          - matrix:
              arch: aarch64
              cuda: "11.8"
            packages:
              - gcc_linux-aarch64=11.*
              - sysroot_linux-aarch64==2.28
          - matrix:
              arch: x86_64
              cuda: "12.*"
            packages:
              - gcc_linux-64=13.*
              - sysroot_linux-64==2.28
          - matrix:
              arch: aarch64
              cuda: "12.*"
            packages:
              - gcc_linux-aarch64=13.*
              - sysroot_linux-aarch64==2.28
      - output_types: conda
        matrices:
          - matrix: {cuda: "12.*"}
            packages: [cuda-nvcc]
          - matrix: {cuda: "11.8", arch: x86_64}
            packages: [nvcc_linux-64=11.8]
          - matrix: {cuda: "11.8", arch: aarch64}
            packages: [nvcc_linux-aarch64=11.8]
          - matrix: {cuda: "11.5", arch: x86_64}
            packages: [nvcc_linux-64=11.5]
          - matrix: {cuda: "11.5", arch: aarch64}
            packages: [nvcc_linux-aarch64=11.5]
          - matrix: {cuda: "11.4", arch: x86_64}
            packages: [nvcc_linux-64=11.4]
          - matrix: {cuda: "11.4", arch: aarch64}
            packages: [nvcc_linux-aarch64=11.4]
          - matrix: {cuda: "11.2", arch: x86_64}
            packages: [nvcc_linux-64=11.2]
          - matrix: {cuda: "11.2", arch: aarch64}
            packages: [nvcc_linux-aarch64=11.2]
  build_cython:
    common:
      - output_types: [conda, requirements, pyproject]
        packages:
          - cython>=3.0.0,<3.1.0a0
  checks:
    common:
      - output_types: [conda, requirements]
        packages:
          - pre-commit
  develop:
    common:
      - output_types: conda
        packages:
          - clang==16.0.6
          - clang-tools=16.0.6
  cuda_version:
    specific:
      - output_types: conda
        matrices:
          - matrix:
              cuda: "11.2"
            packages:
              - cuda-version=11.2
          - matrix:
              cuda: "11.4"
            packages:
              - cuda-version=11.4
          - matrix:
              cuda: "11.5"
            packages:
              - cuda-version=11.5
          - matrix:
              cuda: "11.8"
            packages:
              - cuda-version=11.8
          - matrix:
              cuda: "12.0"
            packages:
              - cuda-version=12.0
          - matrix:
              cuda: "12.2"
            packages:
              - cuda-version=12.2
          - matrix:
              cuda: "12.5"
            packages:
              - cuda-version=12.5
          - matrix:
              cuda: "12.8"
            packages:
              - cuda-version=12.8
  cuda:
    specific:
      - output_types: conda
        matrices:
          - matrix:
              cuda: "12.*"
            packages:
              - cuda-nvtx-dev
              - cuda-cudart-dev
              - cuda-profiler-api
              - libcublas-dev
              - libcurand-dev
              - libcusolver-dev
              - libcusparse-dev
          - matrix:
              cuda: "11.8"
            packages:
              - cudatoolkit
              - cuda-nvtx=11.8
              - cuda-profiler-api=11.8.86
              - libcublas-dev=11.11.3.6
              - libcublas=11.11.3.6
              - libcurand-dev=10.3.0.86
              - libcurand=10.3.0.86
              - libcusolver-dev=11.4.1.48
              - libcusolver=11.4.1.48
              - libcusparse-dev=11.7.5.86
              - libcusparse=11.7.5.86
          - matrix:
              cuda: "11.5"
            packages:
              - cudatoolkit
              - cuda-nvtx=11.5
              - cuda-profiler-api>=11.4.240,<=11.8.86 # use any `11.x` version since pkg is missing several CUDA/arch packages
              - libcublas-dev>=11.7.3.1,<=11.7.4.6
              - libcublas>=11.7.3.1,<=11.7.4.6
              - libcurand-dev>=10.2.6.48,<=10.2.7.107
              - libcurand>=10.2.6.48,<=10.2.7.107
              - libcusolver-dev>=11.2.1.48,<=11.3.2.107
              - libcusolver>=11.2.1.48,<=11.3.2.107
              - libcusparse-dev>=11.7.0.31,<=11.7.0.107
              - libcusparse>=11.7.0.31,<=11.7.0.107
          - matrix:
              cuda: "11.4"
            packages:
              - cudatoolkit
              - &cudanvtx114 cuda-nvtx=11.4
              - cuda-profiler-api>=11.4.240,<=11.8.86 # use any `11.x` version since pkg is missing several CUDA/arch packages
              - &libcublas_dev114 libcublas-dev>=11.5.2.43,<=11.6.5.2
              - &libcublas114 libcublas>=11.5.2.43,<=11.6.5.2
              - &libcurand_dev114 libcurand-dev>=10.2.5.43,<=10.2.5.120
              - &libcurand114 libcurand>=10.2.5.43,<=10.2.5.120
              - &libcusolver_dev114 libcusolver-dev>=11.2.0.43,<=11.2.0.120
              - &libcusolver114 libcusolver>=11.2.0.43,<=11.2.0.120
              - &libcusparse_dev114 libcusparse-dev>=11.6.0.43,<=11.6.0.120
              - &libcusparse114 libcusparse>=11.6.0.43,<=11.6.0.120
          - matrix:
              cuda: "11.2"
            packages:
              - cudatoolkit
              - *cudanvtx114
              - cuda-profiler-api>=11.4.240,<=11.8.86 # use any `11.x` version since pkg is missing several CUDA/arch packages
              # The NVIDIA channel doesn't publish pkgs older than 11.4 for these libs,
              # so 11.2 uses 11.4 packages (the oldest available).
              - *libcublas_dev114
              - *libcublas114
              - *libcurand_dev114
              - *libcurand114
              - *libcusolver_dev114
              - *libcusolver114
              - *libcusparse_dev114
              - *libcusparse114
  cuda_wheels:
    specific:
      - output_types: [pyproject, requirements]
        matrices:
          - matrix:
              cuda: "12.*"
              use_cuda_wheels: "true"
            packages:
              - nvidia-cublas-cu12
              - nvidia-curand-cu12
              - nvidia-cusolver-cu12
              - nvidia-cusparse-cu12
          - matrix:
              cuda: "11.*"
              use_cuda_wheels: "true"
            packages:
              - nvidia-cublas-cu11
              - nvidia-curand-cu11
              - nvidia-cusolver-cu11
              - nvidia-cusparse-cu11
          # if use_cuda_wheels=false is provided, do not add dependencies on any CUDA wheels
          # (e.g. for DLFW and pip devcontainers)
          - matrix:
              use_cuda_wheels: "false"
            packages:
          # if no matching matrix selectors passed, list the unsuffixed packages
          # (just as a source of documentation, as this populates pyproject.toml in source control)
          - matrix:
            packages:
              - nvidia-cublas
              - nvidia-curand
              - nvidia-cusolver
              - nvidia-cusparse

  depends_on_cupy:
    common:
      - output_types: conda
        packages:
          - cupy>=12.0.0
    specific:
      - output_types: [requirements, pyproject]
        matrices:
          - matrix: {cuda: "12.*"}
            packages:
              - cupy-cuda12x>=12.0.0
          - matrix: {cuda: "11.*"}
            packages:
              - cupy-cuda11x>=12.0.0
          - {matrix: null, packages: [cupy-cuda11x>=12.0.0]}

  depends_on_rapids_logger:
    common:
      - output_types: [conda, requirements, pyproject]
        packages:
          - rapids-logger==0.1.*,>=0.0.0a0
      - output_types: requirements
        packages:
          # pip recognizes the index as a global option for the requirements.txt file
          - --extra-index-url=https://pypi.anaconda.org/rapidsai-wheels-nightly/simple
  test_libraft:
    common:
      - output_types: [conda]
        packages:
          - *cmake_ver
  docs:
    common:
      - output_types: [conda]
        packages:
          - breathe
          - doxygen>=1.8.20
          - graphviz
          - ipython
          - numpydoc
          - pydata-sphinx-theme
          - recommonmark
          - sphinx-copybutton
          - sphinx-markdown-tables
          - sphinx<8.2.0
  py_version:
    specific:
      - output_types: conda
        matrices:
          - matrix:
              py: "3.10"
            packages:
              - python=3.10
          - matrix:
              py: "3.11"
            packages:
              - python=3.11
          - matrix:
              py: "3.12"
            packages:
              - python=3.12
          - matrix:
            packages:
              - python>=3.10,<3.13
  run_pylibraft:
    common:
      - output_types: [conda, pyproject, requirements]
        packages:
          - numpy>=1.23,<3.0a0
  run_raft_dask:
    common:
      - output_types: [conda, pyproject, requirements]
        packages:
<<<<<<< HEAD
          - dask-cuda==25.2.*
          - rapids-dask-dependency==25.2.*
      - output_types: conda
        packages:
          - &pylibraft_unsuffixed pylibraft==25.2.*
          - &ucx_py_unsuffixed ucx-py==0.42.*
=======
          - dask-cuda==25.4.*,>=0.0.0a0
          - rapids-dask-dependency==25.4.*,>=0.0.0a0
      - output_types: conda
        packages:
          - &pylibraft_unsuffixed pylibraft==25.4.*,>=0.0.0a0
          - &ucx_py_unsuffixed ucx-py==0.43.*,>=0.0.0a0
>>>>>>> 6b3b4e93
      - output_types: requirements
        packages:
          # pip recognizes the index as a global option for the requirements.txt file
          - --extra-index-url=https://pypi.nvidia.com
          - --extra-index-url=https://pypi.anaconda.org/rapidsai-wheels-nightly/simple
    specific:
      - output_types: [requirements, pyproject]
        matrices:
          - matrix:
              cuda: "12.*"
              cuda_suffixed: "true"
            packages:
<<<<<<< HEAD
              - &pylibraft_cu12 pylibraft-cu12==25.2.*
              - &ucx_py_cu12 ucx-py-cu12==0.42.*
=======
              - &pylibraft_cu12 pylibraft-cu12==25.4.*,>=0.0.0a0
              - &ucx_py_cu12 ucx-py-cu12==0.43.*,>=0.0.0a0
>>>>>>> 6b3b4e93
          - matrix:
              cuda: "11.*"
              cuda_suffixed: "true"
            packages:
<<<<<<< HEAD
              - &pylibraft_cu11 pylibraft-cu11==25.2.*
              - &ucx_py_cu11 ucx-py-cu11==0.42.*
=======
              - &pylibraft_cu11 pylibraft-cu11==25.4.*,>=0.0.0a0
              - &ucx_py_cu11 ucx-py-cu11==0.43.*,>=0.0.0a0
>>>>>>> 6b3b4e93
          - {matrix: null, packages: [*pylibraft_unsuffixed, *ucx_py_unsuffixed]}
  test_python_common:
    common:
      - output_types: [conda, requirements, pyproject]
        packages:
          - pytest==7.*
          - pytest-cov
  test_pylibraft:
    common:
      - output_types: [conda, requirements, pyproject]
        packages:
          - scikit-learn
          - scipy
  depends_on_cuda_python:
    specific:
      - output_types: [conda, requirements, pyproject]
        matrices:
          - matrix:
              cuda: "12.*"
            packages:
              - cuda-python>=12.6.2,<13.0a0
          - matrix:
              cuda: "11.*"
            packages:
              - cuda-python>=11.8.5,<12.0a0
          - matrix:
            packages:
              - cuda-python
  depends_on_distributed_ucxx:
    common:
      - output_types: conda
        packages:
          # UCXX is not currently a hard-dependency thus only installed during tests,
          # this will change in the future.
<<<<<<< HEAD
          - &distributed_ucxx_unsuffixed distributed-ucxx==0.42.*
=======
          - &distributed_ucxx_unsuffixed distributed-ucxx==0.43.*,>=0.0.0a0
>>>>>>> 6b3b4e93
      - output_types: requirements
        packages:
          # pip recognizes the index as a global option for the requirements.txt file
          - --extra-index-url=https://pypi.nvidia.com
          - --extra-index-url=https://pypi.anaconda.org/rapidsai-wheels-nightly/simple
    specific:
      - output_types: [requirements, pyproject]
        matrices:
          - matrix:
              cuda: "12.*"
              cuda_suffixed: "true"
            packages:
<<<<<<< HEAD
              - distributed-ucxx-cu12==0.42.*
=======
              - distributed-ucxx-cu12==0.43.*,>=0.0.0a0
>>>>>>> 6b3b4e93
          - matrix:
              cuda: "11.*"
              cuda_suffixed: "true"
            packages:
<<<<<<< HEAD
              - distributed-ucxx-cu11==0.42.*
=======
              - distributed-ucxx-cu11==0.43.*,>=0.0.0a0
>>>>>>> 6b3b4e93
          - {matrix: null, packages: [*distributed_ucxx_unsuffixed]}
  depends_on_libraft:
    common:
      - output_types: requirements
        packages:
          # pip recognizes the index as a global option for the requirements.txt file
          - --extra-index-url=https://pypi.nvidia.com
          - --extra-index-url=https://pypi.anaconda.org/rapidsai-wheels-nightly/simple
      - output_types: conda
        packages:
          - libraft==25.4.*,>=0.0.0a0
    specific:
      - output_types: [requirements, pyproject]
        matrices:
          - matrix:
              cuda: "12.*"
              cuda_suffixed: "true"
            packages:
<<<<<<< HEAD
              - libraft-cu12==25.2.*
=======
              - libraft-cu12==25.4.*,>=0.0.0a0
>>>>>>> 6b3b4e93
          - matrix:
              cuda: "11.*"
              cuda_suffixed: "true"
            packages:
<<<<<<< HEAD
              - libraft-cu11==25.2.*
          - matrix:
            packages:
              - libraft==25.2.*
=======
              - libraft-cu11==25.4.*,>=0.0.0a0
          - matrix:
            packages:
              - libraft==25.4.*,>=0.0.0a0
  depends_on_libraft_headers:
    common:
      - output_types: conda
        packages:
          - libraft-headers==25.4.*,>=0.0.0a0
  depends_on_pylibraft:
    common:
      - output_types: conda
        packages:
          - pylibraft==25.4.*,>=0.0.0a0
  depends_on_raft_dask:
    common:
      - output_types: conda
        packages:
          - raft-dask==25.4.*,>=0.0.0a0
  depends_on_libraft_tests:
    common:
      - output_types: conda
        packages:
          - libraft-tests==25.4.*,>=0.0.0a0
>>>>>>> 6b3b4e93
  depends_on_librmm:
    common:
      - output_types: conda
        packages:
<<<<<<< HEAD
          - &librmm_unsuffixed librmm==25.2.*
=======
          - &librmm_unsuffixed librmm==25.4.*,>=0.0.0a0
>>>>>>> 6b3b4e93
      - output_types: requirements
        packages:
          # pip recognizes the index as a global option for the requirements.txt file
          - --extra-index-url=https://pypi.nvidia.com
          - --extra-index-url=https://pypi.anaconda.org/rapidsai-wheels-nightly/simple
    specific:
      - output_types: [requirements, pyproject]
        matrices:
          - matrix:
              cuda: "12.*"
              cuda_suffixed: "true"
            packages:
<<<<<<< HEAD
              - librmm-cu12==25.2.*
=======
              - librmm-cu12==25.4.*,>=0.0.0a0
>>>>>>> 6b3b4e93
          - matrix:
              cuda: "11.*"
              cuda_suffixed: "true"
            packages:
<<<<<<< HEAD
              - librmm-cu11==25.2.*
=======
              - librmm-cu11==25.4.*,>=0.0.0a0
>>>>>>> 6b3b4e93
          - matrix:
            packages:
              - *librmm_unsuffixed
  depends_on_rmm:
    common:
      - output_types: conda
        packages:
<<<<<<< HEAD
          - &rmm_unsuffixed rmm==25.2.*
=======
          - &rmm_unsuffixed rmm==25.4.*,>=0.0.0a0
>>>>>>> 6b3b4e93
      - output_types: requirements
        packages:
          # pip recognizes the index as a global option for the requirements.txt file
          - --extra-index-url=https://pypi.nvidia.com
          - --extra-index-url=https://pypi.anaconda.org/rapidsai-wheels-nightly/simple
    specific:
      - output_types: [requirements, pyproject]
        matrices:
          - matrix:
              cuda: "12.*"
              cuda_suffixed: "true"
            packages:
<<<<<<< HEAD
              - rmm-cu12==25.2.*
=======
              - rmm-cu12==25.4.*,>=0.0.0a0
>>>>>>> 6b3b4e93
          - matrix:
              cuda: "11.*"
              cuda_suffixed: "true"
            packages:
<<<<<<< HEAD
              - rmm-cu11==25.2.*
=======
              - rmm-cu11==25.4.*,>=0.0.0a0
>>>>>>> 6b3b4e93
          - matrix:
            packages:
              - *rmm_unsuffixed
  depends_on_ucx_build:
    common:
      - output_types: conda
        packages:
          - ucx==1.15.0
      - output_types: requirements
        packages:
          # pip recognizes the index as a global option for the requirements.txt file
          - --extra-index-url=https://pypi.nvidia.com
          - --extra-index-url=https://pypi.anaconda.org/rapidsai-wheels-nightly/simple
    specific:
      - output_types: [requirements, pyproject]
        matrices:
          - matrix:
              cuda: "12.*"
              cuda_suffixed: "true"
            packages:
              - libucx-cu12==1.15.0
          - matrix:
              cuda: "11.*"
              cuda_suffixed: "true"
            packages:
              - libucx-cu11==1.15.0
          - matrix: null
            packages:
              - libucx==1.15.0
  depends_on_ucx_run:
    common:
      - output_types: conda
        packages:
          - ucx>=1.15.0
      - output_types: requirements
        packages:
          # pip recognizes the index as a global option for the requirements.txt file
          - --extra-index-url=https://pypi.nvidia.com
          - --extra-index-url=https://pypi.anaconda.org/rapidsai-wheels-nightly/simple
    specific:
      - output_types: [requirements, pyproject]
        matrices:
          - matrix:
              cuda: "12.*"
              cuda_suffixed: "true"
            packages:
              - libucx-cu12>=1.15.0
          - matrix:
              cuda: "11.*"
              cuda_suffixed: "true"
            packages:
              - libucx-cu11>=1.15.0
          - matrix: null
            packages:
              - libucx>=1.15.0<|MERGE_RESOLUTION|>--- conflicted
+++ resolved
@@ -191,11 +191,7 @@
         packages:
           - c-compiler
           - cxx-compiler
-<<<<<<< HEAD
-          - libucxx==0.42.*
-=======
           - libucxx==0.43.*,>=0.0.0a0
->>>>>>> 6b3b4e93
           - nccl>=2.19
     specific:
       - output_types: conda
@@ -474,21 +470,12 @@
     common:
       - output_types: [conda, pyproject, requirements]
         packages:
-<<<<<<< HEAD
-          - dask-cuda==25.2.*
-          - rapids-dask-dependency==25.2.*
-      - output_types: conda
-        packages:
-          - &pylibraft_unsuffixed pylibraft==25.2.*
-          - &ucx_py_unsuffixed ucx-py==0.42.*
-=======
           - dask-cuda==25.4.*,>=0.0.0a0
           - rapids-dask-dependency==25.4.*,>=0.0.0a0
       - output_types: conda
         packages:
           - &pylibraft_unsuffixed pylibraft==25.4.*,>=0.0.0a0
           - &ucx_py_unsuffixed ucx-py==0.43.*,>=0.0.0a0
->>>>>>> 6b3b4e93
       - output_types: requirements
         packages:
           # pip recognizes the index as a global option for the requirements.txt file
@@ -501,24 +488,14 @@
               cuda: "12.*"
               cuda_suffixed: "true"
             packages:
-<<<<<<< HEAD
-              - &pylibraft_cu12 pylibraft-cu12==25.2.*
-              - &ucx_py_cu12 ucx-py-cu12==0.42.*
-=======
               - &pylibraft_cu12 pylibraft-cu12==25.4.*,>=0.0.0a0
               - &ucx_py_cu12 ucx-py-cu12==0.43.*,>=0.0.0a0
->>>>>>> 6b3b4e93
-          - matrix:
-              cuda: "11.*"
-              cuda_suffixed: "true"
-            packages:
-<<<<<<< HEAD
-              - &pylibraft_cu11 pylibraft-cu11==25.2.*
-              - &ucx_py_cu11 ucx-py-cu11==0.42.*
-=======
+          - matrix:
+              cuda: "11.*"
+              cuda_suffixed: "true"
+            packages:
               - &pylibraft_cu11 pylibraft-cu11==25.4.*,>=0.0.0a0
               - &ucx_py_cu11 ucx-py-cu11==0.43.*,>=0.0.0a0
->>>>>>> 6b3b4e93
           - {matrix: null, packages: [*pylibraft_unsuffixed, *ucx_py_unsuffixed]}
   test_python_common:
     common:
@@ -553,11 +530,7 @@
         packages:
           # UCXX is not currently a hard-dependency thus only installed during tests,
           # this will change in the future.
-<<<<<<< HEAD
-          - &distributed_ucxx_unsuffixed distributed-ucxx==0.42.*
-=======
           - &distributed_ucxx_unsuffixed distributed-ucxx==0.43.*,>=0.0.0a0
->>>>>>> 6b3b4e93
       - output_types: requirements
         packages:
           # pip recognizes the index as a global option for the requirements.txt file
@@ -570,20 +543,12 @@
               cuda: "12.*"
               cuda_suffixed: "true"
             packages:
-<<<<<<< HEAD
-              - distributed-ucxx-cu12==0.42.*
-=======
               - distributed-ucxx-cu12==0.43.*,>=0.0.0a0
->>>>>>> 6b3b4e93
-          - matrix:
-              cuda: "11.*"
-              cuda_suffixed: "true"
-            packages:
-<<<<<<< HEAD
-              - distributed-ucxx-cu11==0.42.*
-=======
+          - matrix:
+              cuda: "11.*"
+              cuda_suffixed: "true"
+            packages:
               - distributed-ucxx-cu11==0.43.*,>=0.0.0a0
->>>>>>> 6b3b4e93
           - {matrix: null, packages: [*distributed_ucxx_unsuffixed]}
   depends_on_libraft:
     common:
@@ -602,21 +567,11 @@
               cuda: "12.*"
               cuda_suffixed: "true"
             packages:
-<<<<<<< HEAD
-              - libraft-cu12==25.2.*
-=======
               - libraft-cu12==25.4.*,>=0.0.0a0
->>>>>>> 6b3b4e93
-          - matrix:
-              cuda: "11.*"
-              cuda_suffixed: "true"
-            packages:
-<<<<<<< HEAD
-              - libraft-cu11==25.2.*
-          - matrix:
-            packages:
-              - libraft==25.2.*
-=======
+          - matrix:
+              cuda: "11.*"
+              cuda_suffixed: "true"
+            packages:
               - libraft-cu11==25.4.*,>=0.0.0a0
           - matrix:
             packages:
@@ -641,16 +596,11 @@
       - output_types: conda
         packages:
           - libraft-tests==25.4.*,>=0.0.0a0
->>>>>>> 6b3b4e93
   depends_on_librmm:
     common:
       - output_types: conda
         packages:
-<<<<<<< HEAD
-          - &librmm_unsuffixed librmm==25.2.*
-=======
           - &librmm_unsuffixed librmm==25.4.*,>=0.0.0a0
->>>>>>> 6b3b4e93
       - output_types: requirements
         packages:
           # pip recognizes the index as a global option for the requirements.txt file
@@ -663,20 +613,12 @@
               cuda: "12.*"
               cuda_suffixed: "true"
             packages:
-<<<<<<< HEAD
-              - librmm-cu12==25.2.*
-=======
               - librmm-cu12==25.4.*,>=0.0.0a0
->>>>>>> 6b3b4e93
-          - matrix:
-              cuda: "11.*"
-              cuda_suffixed: "true"
-            packages:
-<<<<<<< HEAD
-              - librmm-cu11==25.2.*
-=======
+          - matrix:
+              cuda: "11.*"
+              cuda_suffixed: "true"
+            packages:
               - librmm-cu11==25.4.*,>=0.0.0a0
->>>>>>> 6b3b4e93
           - matrix:
             packages:
               - *librmm_unsuffixed
@@ -684,11 +626,7 @@
     common:
       - output_types: conda
         packages:
-<<<<<<< HEAD
-          - &rmm_unsuffixed rmm==25.2.*
-=======
           - &rmm_unsuffixed rmm==25.4.*,>=0.0.0a0
->>>>>>> 6b3b4e93
       - output_types: requirements
         packages:
           # pip recognizes the index as a global option for the requirements.txt file
@@ -701,20 +639,12 @@
               cuda: "12.*"
               cuda_suffixed: "true"
             packages:
-<<<<<<< HEAD
-              - rmm-cu12==25.2.*
-=======
               - rmm-cu12==25.4.*,>=0.0.0a0
->>>>>>> 6b3b4e93
-          - matrix:
-              cuda: "11.*"
-              cuda_suffixed: "true"
-            packages:
-<<<<<<< HEAD
-              - rmm-cu11==25.2.*
-=======
+          - matrix:
+              cuda: "11.*"
+              cuda_suffixed: "true"
+            packages:
               - rmm-cu11==25.4.*,>=0.0.0a0
->>>>>>> 6b3b4e93
           - matrix:
             packages:
               - *rmm_unsuffixed
