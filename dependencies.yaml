# Dependency list for https://github.com/rapidsai/dependency-file-generator
files:
  all:
    output: conda
    matrix:
      cuda: ["11.8", "12.2"]
      arch: [x86_64, aarch64]
    includes:
      - build
      - build_pylibraft
      - cython_build
      - cuda
      - cuda_version
      - depends_on_cupy
      - depends_on_distributed_ucxx
      - develop
      - checks
      - build_wheels
      - test_libraft
      - docs
      - run_raft_dask
      - run_pylibraft
      - test_python_common
      - test_pylibraft
  bench_ann:
    output: conda
    matrix:
      cuda: ["11.8", "12.0"]
      arch: [x86_64, aarch64]
    includes:
      - build
      - cython_build
      - cuda
      - cuda_version
      - develop
      - nn_bench
      - nn_bench_python
  test_cpp:
    output: none
    includes:
      - cuda_version
      - test_libraft
  test_python:
    output: none
    includes:
      - cuda_version
      - py_version
      - test_python_common
      - test_pylibraft
      - depends_on_cupy
      - depends_on_distributed_ucxx
  checks:
    output: none
    includes:
      - checks
      - py_version
  docs:
    output: none
    includes:
      - cuda_version
      - depends_on_cupy
      - docs
      - py_version
      - test_pylibraft
  py_build_libraft:
    output: pyproject
    pyproject_dir: python/libraft
    extras:
      table: build-system
    includes:
      - build
      - librmm
  py_run_libraft:
    output: pyproject
    pyproject_dir: python/libraft
    extras:
      table: project
    includes:
      # This is really a build requirement for anything using libraft to build
      # against, but is not required when _running_ with libraft. There isn't a
      # great way to express that without separating libraft into libraft and
      # libraft-dev packages, though.
      - librmm
  py_build_pylibraft:
    output: pyproject
    pyproject_dir: python/pylibraft
    extras:
      table: build-system
    includes:
      - build
      - build_pylibraft
      - cython_build
  py_run_pylibraft:
    output: pyproject
    pyproject_dir: python/pylibraft
    extras:
      table: project
    includes:
      - run_pylibraft
  py_test_pylibraft:
    output: pyproject
    pyproject_dir: python/pylibraft
    extras:
      table: project.optional-dependencies
      key: test
    includes:
      - test_python_common
      - test_pylibraft
      - depends_on_cupy
  py_build_raft_dask:
    output: pyproject
    pyproject_dir: python/raft-dask
    extras:
      table: build-system
    includes:
      - build
<<<<<<< HEAD
      - cython_build
=======
      - depends_on_ucx_build
>>>>>>> ef286280
  py_run_raft_dask:
    output: pyproject
    pyproject_dir: python/raft-dask
    extras:
      table: project
    includes:
      - run_raft_dask
  py_test_raft_dask:
    output: pyproject
    pyproject_dir: python/raft-dask
    extras:
      table: project.optional-dependencies
      key: test
    includes:
      - test_python_common
      - depends_on_distributed_ucxx
      - depends_on_ucx_run
  py_build_raft_ann_bench:
    output: pyproject
    pyproject_dir: python/raft-ann-bench
    extras:
      table: build-system
    includes:
      - build_wheels
  py_run_raft_ann_bench:
    output: pyproject
    pyproject_dir: python/raft-ann-bench
    extras:
      table: project
    includes:
      - nn_bench_python
channels:
  - rapidsai
  - rapidsai-nightly
  - dask/label/dev
  - conda-forge
  - nvidia
dependencies:
  build:
    common:
      - output_types: [conda, requirements, pyproject]
        packages:
          - &cmake_ver cmake>=3.26.4
          - ninja
      - output_types: [conda]
        packages:
          - c-compiler
          - cxx-compiler
          - nccl>=2.9.9
          - libucxx==0.38.*
          - scikit-build-core>=0.7.0
      - output_types: [requirements, pyproject]
        packages:
          - scikit-build-core[pyproject]>=0.7.0
    specific:
      - output_types: conda
        matrices:
          - matrix:
              arch: x86_64
            packages:
              - gcc_linux-64=11.*
              - sysroot_linux-64==2.17
          - matrix:
              arch: aarch64
            packages:
              - gcc_linux-aarch64=11.*
              - sysroot_linux-aarch64==2.17
      - output_types: conda
        matrices:
          - matrix: {cuda: "12.*"}
            packages: [cuda-nvcc]
          - matrix: {cuda: "11.8", arch: x86_64}
            packages: [nvcc_linux-64=11.8]
          - matrix: {cuda: "11.8", arch: aarch64}
            packages: [nvcc_linux-aarch64=11.8]
          - matrix: {cuda: "11.5", arch: x86_64}
            packages: [nvcc_linux-64=11.5]
          - matrix: {cuda: "11.5", arch: aarch64}
            packages: [nvcc_linux-aarch64=11.5]
          - matrix: {cuda: "11.4", arch: x86_64}
            packages: [nvcc_linux-64=11.4]
          - matrix: {cuda: "11.4", arch: aarch64}
            packages: [nvcc_linux-aarch64=11.4]
          - matrix: {cuda: "11.2", arch: x86_64}
            packages: [nvcc_linux-64=11.2]
          - matrix: {cuda: "11.2", arch: aarch64}
            packages: [nvcc_linux-aarch64=11.2]
  cython_build:
    common:
      - output_types: [conda, requirements, pyproject]
        packages:
          - cython>=3.0.0
      - output_types: [requirements, pyproject]
        packages:
          - libraft==24.6.*
  librmm:
    common:
      - output_types: [requirements, pyproject]
        packages:
          - librmm==24.6.*
  build_pylibraft:
    common:
      - output_types: [conda]
        packages:
          - &rmm_conda rmm==24.6.*
      - output_types: requirements
        packages:
          # pip recognizes the index as a global option for the requirements.txt file
          # This index is needed for rmm-cu{11,12}.
          - --extra-index-url=https://pypi.nvidia.com
          - --extra-index-url=https://pypi.anaconda.org/rapidsai-wheels-nightly/simple
    specific:
      - output_types: [conda, requirements, pyproject]
        matrices:
          - matrix:
              cuda: "12.*"
            packages:
              - &cuda_python12 cuda-python>=12.0,<13.0a0
          - matrix: # All CUDA 11 versions
            packages:
              - &cuda_python11 cuda-python>=11.7.1,<12.0a0
      - output_types: [requirements, pyproject]
        matrices:
          - matrix: {cuda: "12.*"}
            packages:
              - &rmm_cu12 rmm-cu12==24.6.*
          - matrix: {cuda: "11.*"}
            packages:
              - &rmm_cu11 rmm-cu11==24.6.*
          - {matrix: null, packages: [*rmm_conda] }
  checks:
    common:
      - output_types: [conda, requirements]
        packages:
          - pre-commit
  develop:
    common:
      - output_types: conda
        packages:
          - clang==16.0.6
          - clang-tools=16.0.6
  nn_bench:
    common:
      - output_types: [conda, pyproject, requirements]
        packages:
          - hnswlib=0.7.0
          - nlohmann_json>=3.11.2
          - glog>=0.6.0
          - h5py>=3.8.0
          - benchmark>=1.8.2
          - openblas
          - *rmm_conda
  nn_bench_python:
    common:
      - output_types: [conda]
        packages:
          - matplotlib
          - pandas
          - pyyaml
          - pandas
  cuda_version:
    specific:
      - output_types: conda
        matrices:
          - matrix:
              cuda: "11.2"
            packages:
              - cuda-version=11.2
          - matrix:
              cuda: "11.4"
            packages:
              - cuda-version=11.4
          - matrix:
              cuda: "11.5"
            packages:
              - cuda-version=11.5
          - matrix:
              cuda: "11.8"
            packages:
              - cuda-version=11.8
          - matrix:
              cuda: "12.0"
            packages:
              - cuda-version=12.0
          - matrix:
              cuda: "12.2"
            packages:
              - cuda-version=12.2
  cuda:
    specific:
      - output_types: conda
        matrices:
          - matrix:
              cuda: "12.*"
            packages:
              - cuda-nvtx-dev
              - cuda-cudart-dev
              - cuda-profiler-api
              - libcublas-dev
              - libcurand-dev
              - libcusolver-dev
              - libcusparse-dev
          - matrix:
              cuda: "11.8"
            packages:
              - cudatoolkit
              - cuda-nvtx=11.8
              - cuda-profiler-api=11.8.86
              - libcublas-dev=11.11.3.6
              - libcublas=11.11.3.6
              - libcurand-dev=10.3.0.86
              - libcurand=10.3.0.86
              - libcusolver-dev=11.4.1.48
              - libcusolver=11.4.1.48
              - libcusparse-dev=11.7.5.86
              - libcusparse=11.7.5.86
          - matrix:
              cuda: "11.5"
            packages:
              - cudatoolkit
              - cuda-nvtx=11.5
              - cuda-profiler-api>=11.4.240,<=11.8.86 # use any `11.x` version since pkg is missing several CUDA/arch packages
              - libcublas-dev>=11.7.3.1,<=11.7.4.6
              - libcublas>=11.7.3.1,<=11.7.4.6
              - libcurand-dev>=10.2.6.48,<=10.2.7.107
              - libcurand>=10.2.6.48,<=10.2.7.107
              - libcusolver-dev>=11.2.1.48,<=11.3.2.107
              - libcusolver>=11.2.1.48,<=11.3.2.107
              - libcusparse-dev>=11.7.0.31,<=11.7.0.107
              - libcusparse>=11.7.0.31,<=11.7.0.107
          - matrix:
              cuda: "11.4"
            packages:
              - cudatoolkit
              - &cudanvtx114 cuda-nvtx=11.4
              - cuda-profiler-api>=11.4.240,<=11.8.86 # use any `11.x` version since pkg is missing several CUDA/arch packages
              - &libcublas_dev114 libcublas-dev>=11.5.2.43,<=11.6.5.2
              - &libcublas114 libcublas>=11.5.2.43,<=11.6.5.2
              - &libcurand_dev114 libcurand-dev>=10.2.5.43,<=10.2.5.120
              - &libcurand114 libcurand>=10.2.5.43,<=10.2.5.120
              - &libcusolver_dev114 libcusolver-dev>=11.2.0.43,<=11.2.0.120
              - &libcusolver114 libcusolver>=11.2.0.43,<=11.2.0.120
              - &libcusparse_dev114 libcusparse-dev>=11.6.0.43,<=11.6.0.120
              - &libcusparse114 libcusparse>=11.6.0.43,<=11.6.0.120
          - matrix:
              cuda: "11.2"
            packages:
              - cudatoolkit
              - *cudanvtx114
              - cuda-profiler-api>=11.4.240,<=11.8.86 # use any `11.x` version since pkg is missing several CUDA/arch packages
              # The NVIDIA channel doesn't publish pkgs older than 11.4 for these libs,
              # so 11.2 uses 11.4 packages (the oldest available).
              - *libcublas_dev114
              - *libcublas114
              - *libcurand_dev114
              - *libcurand114
              - *libcusolver_dev114
              - *libcusolver114
              - *libcusparse_dev114
              - *libcusparse114

  depends_on_cupy:
    common:
      - output_types: conda
        packages:
          - cupy>=12.0.0
    specific:
      - output_types: [requirements, pyproject]
        matrices:
          - matrix: {cuda: "12.*"}
            packages:
              - cupy-cuda12x>=12.0.0
          - matrix: {cuda: "11.*"}
            packages:
              - cupy-cuda11x>=12.0.0
          - {matrix: null, packages: [cupy-cuda11x>=12.0.0]}

  test_libraft:
    common:
      - output_types: [conda]
        packages:
          - *cmake_ver
  docs:
    common:
      - output_types: [conda]
        packages:
          - breathe
          - doxygen>=1.8.20
          - graphviz
          - ipython
          - numpydoc
          - pydata-sphinx-theme
          - recommonmark
          - sphinx-copybutton
          - sphinx-markdown-tables
  build_wheels:
    common:
      - output_types: [requirements, pyproject]
        packages:
          - wheel
          - setuptools
  py_version:
    specific:
      - output_types: conda
        matrices:
          - matrix:
              py: "3.9"
            packages:
              - python=3.9
          - matrix:
              py: "3.10"
            packages:
              - python=3.10
          - matrix:
              py: "3.11"
            packages:
              - python=3.11
          - matrix:
            packages:
              - python>=3.9,<3.12
  run_pylibraft:
    common:
      - output_types: [conda, pyproject]
        packages:
          - &numpy numpy>=1.23,<2.0a0
      - output_types: [conda]
        packages:
          - *rmm_conda
      - output_types: requirements
        packages:
          # pip recognizes the index as a global option for the requirements.txt file
          # This index is needed for cudf and rmm.
          - --extra-index-url=https://pypi.nvidia.com
          - --extra-index-url=https://pypi.anaconda.org/rapidsai-wheels-nightly/simple
    specific:
      - output_types: [conda, requirements, pyproject]
        matrices:
          - matrix:
              cuda: "12.*"
            packages:
              - *cuda_python12
          - matrix: # All CUDA 11 versions
            packages:
              - *cuda_python11
      - output_types: [requirements, pyproject]
        matrices:
          - matrix: {cuda: "12.*"}
            packages:
              - *rmm_cu12
              - libraft-cu12==24.6.*
          - matrix: {cuda: "11.*"}
            packages:
              - *rmm_cu11
              - libraft-cu11==24.6.*
          - matrix: null
            packages:
              - *rmm_conda
              - libraft==24.6.*
  run_raft_dask:
    common:
      - output_types: [conda, pyproject]
        packages:
          - dask-cuda==24.6.*
          - joblib>=0.11
          - numba>=0.57
          - *numpy
          - rapids-dask-dependency==24.6.*
          - ucx-py==0.38.*
      - output_types: conda
        packages:
          - ucx>=1.15.0,<1.16.0
          - ucx-proc=*=gpu
          - &ucx_py_conda ucx-py==0.38.*
      - output_types: pyproject
        packages:
          - &pylibraft_conda pylibraft==24.6.*
      - output_types: requirements
        packages:
          # pip recognizes the index as a global option for the requirements.txt file
          # This index is needed for cudf and rmm.
          - --extra-index-url=https://pypi.nvidia.com
          - --extra-index-url=https://pypi.anaconda.org/rapidsai-wheels-nightly/simple
    specific:
      - output_types: [requirements, pyproject]
        matrices:
          - matrix: {cuda: "12.*"}
            packages:
              - &pylibraft_cu12 pylibraft-cu12==24.6.*
              - &ucx_py_cu12 ucx-py-cu12==0.38.*
              - libraft-cu12==24.6.*
          - matrix: {cuda: "11.*"}
            packages:
              - &pylibraft_cu11 pylibraft-cu11==24.6.*
              - &ucx_py_cu11 ucx-py-cu11==0.38.*
              - libraft-cu11==24.6.*
          - matrix: null
            packages: 
              - *pylibraft_conda
              - *ucx_py_conda
              - libraft==24.6.*
  test_python_common:
    common:
      - output_types: [conda, requirements, pyproject]
        packages:
          - pytest==7.*
          - pytest-cov
  test_pylibraft:
    common:
      - output_types: [conda, requirements, pyproject]
        packages:
          - scikit-learn
          - scipy
  depends_on_distributed_ucxx:
    common:
      - output_types: conda
        packages:
          # UCXX is not currently a hard-dependency thus only installed during tests,
          # this will change in the future.
          - &distributed_ucxx_conda distributed-ucxx==0.38.*
      - output_types: requirements
        packages:
          # pip recognizes the index as a global option for the requirements.txt file
          - --extra-index-url=https://pypi.nvidia.com
          - --extra-index-url=https://pypi.anaconda.org/rapidsai-wheels-nightly/simple
    specific:
      - output_types: [requirements, pyproject]
        matrices:
          - matrix: {cuda: "12.*"}
            packages:
              - distributed-ucxx-cu12==0.38.*
          - matrix: {cuda: "11.*"}
            packages:
              - distributed-ucxx-cu11==0.38.*
          - {matrix: null, packages: [*distributed_ucxx_conda]}
  depends_on_ucx_build:
    common:
      - output_types: conda
        packages:
          - &ucx_conda_build ucx==1.15.0
      - output_types: requirements
        packages:
          # pip recognizes the index as a global option for the requirements.txt file
          - --extra-index-url=https://pypi.nvidia.com
          - --extra-index-url=https://pypi.anaconda.org/rapidsai-wheels-nightly/simple
    specific:
      - output_types: [requirements, pyproject]
        matrices:
          - matrix: {cuda: "12.*"}
            packages:
              - libucx-cu12==1.15.0
          - matrix: {cuda: "11.*"}
            packages:
              - libucx-cu11==1.15.0
          - matrix: null
            packages:
              - libucx==1.15.0
  depends_on_ucx_run:
    common:
      - output_types: conda
        packages:
          - &ucx_conda_run ucx>=1.15.0
      - output_types: requirements
        packages:
          # pip recognizes the index as a global option for the requirements.txt file
          - --extra-index-url=https://pypi.nvidia.com
          - --extra-index-url=https://pypi.anaconda.org/rapidsai-wheels-nightly/simple
    specific:
      - output_types: [requirements, pyproject]
        matrices:
          - matrix: {cuda: "12.*"}
            packages:
              - libucx-cu12>=1.15.0
          - matrix: {cuda: "11.*"}
            packages:
              - libucx-cu11>=1.15.0
          - matrix: null
            packages:
              - libucx>=1.15.0<|MERGE_RESOLUTION|>--- conflicted
+++ resolved
@@ -114,11 +114,8 @@
       table: build-system
     includes:
       - build
-<<<<<<< HEAD
       - cython_build
-=======
       - depends_on_ucx_build
->>>>>>> ef286280
   py_run_raft_dask:
     output: pyproject
     pyproject_dir: python/raft-dask
