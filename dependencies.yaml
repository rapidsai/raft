--- conflicted
+++ resolved
@@ -176,16 +176,12 @@
     common:
       - output_types: [conda]
         packages:
-<<<<<<< HEAD
-          - &rmm rmm==23.12.*
-=======
-          - &rmm_conda rmm==23.10.*
+          - &rmm_conda rmm==23.12.*
       - output_types: requirements
         packages:
           # pip recognizes the index as a global option for the requirements.txt file
           # This index is needed for rmm-cu{11,12}.
           - --extra-index-url=https://pypi.nvidia.com
->>>>>>> e618fb07
     specific:
       - output_types: [conda, requirements, pyproject]
         matrices:
@@ -434,22 +430,13 @@
     common:
       - output_types: [conda, pyproject]
         packages:
-<<<<<<< HEAD
-          - dask>=2023.7.1
+          - dask>=2023.9.2
           - dask-cuda==23.12.*
-          - distributed>=2023.7.1
+          - distributed>=2023.9.2
           - joblib>=0.11
           - numba>=0.57
           - *numpy
           - ucx-py==0.35.*
-=======
-          - dask==2023.9.2
-          - dask-cuda==23.10.*
-          - distributed==2023.9.2
-          - joblib>=0.11
-          - numba>=0.57
-          - *numpy
->>>>>>> e618fb07
       - output_types: conda
         packages:
           - dask-core==2023.9.2
@@ -458,9 +445,6 @@
           - &ucx_py_conda ucx-py==0.34.*
       - output_types: pyproject
         packages:
-<<<<<<< HEAD
-          - pylibraft==23.12.*
-=======
           - &pylibraft_conda pylibraft==23.10.*
       - output_types: requirements
         packages:
@@ -484,7 +468,6 @@
           - {matrix: {cuda: "11.4"}, packages: *run_raft_dask_packages_cu11}
           - {matrix: {cuda: "11.2"}, packages: *run_raft_dask_packages_cu11}
           - {matrix: null, packages: [*pylibraft_conda, *ucx_py_conda]}
->>>>>>> e618fb07
   test_python_common:
     common:
       - output_types: [conda, requirements, pyproject]
