#!/bin/bash
# Copyright (c) 2023-2024, NVIDIA CORPORATION.

set -euo pipefail

mkdir -p ./dist
RAPIDS_PY_CUDA_SUFFIX="$(rapids-wheel-ctk-name-gen ${RAPIDS_CUDA_VERSION})"
RAPIDS_PY_WHEEL_NAME="raft_dask_${RAPIDS_PY_CUDA_SUFFIX}" rapids-download-wheels-from-s3 ./dist

# Download the pylibraft built in the previous step
RAPIDS_PY_WHEEL_NAME="pylibraft_${RAPIDS_PY_CUDA_SUFFIX}" rapids-download-wheels-from-s3 ./local-pylibraft-dep
python -m pip install --no-deps ./local-pylibraft-dep/pylibraft*.whl

python -m pip install "raft_dask-${RAPIDS_PY_CUDA_SUFFIX}[test]>=0.0.0a0" --find-links dist/

<<<<<<< HEAD
# Run smoke tests for aarch64 pull requests
if [[ "$(arch)" == "aarch64" && "${RAPIDS_BUILD_TYPE}" == "pull-request" ]]; then
    python ./ci/wheel_smoke_test_raft_dask.py
else
    python -m pytest --import-mode=append ./python/raft-dask/raft_dask/test
fi
=======
# rapids-logger "pytest raft-dask"
# python -m pytest ./python/raft-dask/raft_dask/test

# rapids-logger "pytest raft-dask (ucx-py only)"
# python -m pytest ./python/raft-dask/raft_dask/test --run_ucx

rapids-logger "pytest raft-dask (ucxx only)"
python -m pytest ./python/raft-dask/raft_dask/test --run_ucxx
>>>>>>> ef286280
<|MERGE_RESOLUTION|>--- conflicted
+++ resolved
@@ -13,20 +13,11 @@
 
 python -m pip install "raft_dask-${RAPIDS_PY_CUDA_SUFFIX}[test]>=0.0.0a0" --find-links dist/
 
-<<<<<<< HEAD
-# Run smoke tests for aarch64 pull requests
-if [[ "$(arch)" == "aarch64" && "${RAPIDS_BUILD_TYPE}" == "pull-request" ]]; then
-    python ./ci/wheel_smoke_test_raft_dask.py
-else
-    python -m pytest --import-mode=append ./python/raft-dask/raft_dask/test
-fi
-=======
 # rapids-logger "pytest raft-dask"
-# python -m pytest ./python/raft-dask/raft_dask/test
+# python -m pytest --import-mode=append ./python/raft-dask/raft_dask/test
 
 # rapids-logger "pytest raft-dask (ucx-py only)"
-# python -m pytest ./python/raft-dask/raft_dask/test --run_ucx
+# python -m pytest --import-mode=append ./python/raft-dask/raft_dask/test --run_ucx
 
 rapids-logger "pytest raft-dask (ucxx only)"
-python -m pytest ./python/raft-dask/raft_dask/test --run_ucxx
->>>>>>> ef286280
+python -m pytest --import-mode=append ./python/raft-dask/raft_dask/test --run_ucxx