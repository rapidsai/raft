# <div align="left"><img src="https://rapids.ai/assets/images/rapids_logo.png" width="90px"/>&nbsp;RAFT: RAPIDS Analytics Framework Toolkit</div>

RAFT (Reusable Algorithms, Functions, and other Tools) contains fundamental widely-used algorithms and primitives for data science, graph and machine learning. The algorithms are CUDA-accelerated and form building-blocks for rapidly composing analytics in the [RAPIDS](https://rapids.ai) ecosystem. 

By taking a primitives-based approach to algorithm development, RAFT
- accelerates algorithm construction time
- reduces the maintenance burden by maximizing reuse across projects, and
- centralizes the core computations, allowing future optimizations to benefit all algorithms that use them.

The algorithms in RAFT span the following general categories:
#####
| Category | Examples |
| --- | --- |
| **Data Formats** | sparse & dense, conversions, data generation |
| **Data Generation** | sparse, spatial, machine learning datasets |
| **Dense Linear Algebra** | matrix arithmetic, norms, factorization, least squares, svd & eigenvalue problems |
| **Spatial** | pairwise distances, nearest neighbors, neighborhood graph construction |
| **Sparse Operations** | linear algebra, eigenvalue problems, slicing, symmetrization, labeling |
| **Basic Clustering** | spectral clustering, hierarchical clustering, k-means |
| **Optimization** | combinatorial optimization, iterative solvers |
| **Statistics** | sampling, moments and summary statistics, metrics |
| **Distributed Tools** | multi-node multi-gpu infrastructure |

RAFT provides a header-only C++ library and pre-compiled shared libraries that can 1) speed up compile times and 2) enable the APIs to be used without CUDA-enabled compilers.

RAFT also provides 2 Python libraries:
- `pyraft` - reusable infrastructure for building analytics, such as tools for building multi-node multi-GPU algorithms that leverage [Dask](https://dask.org/).
- `pylibraft` - cython wrappers around RAFT algorithms and primitives.

## Getting started

### Rapids Memory Manager (RMM)

RAFT relies heavily on RMM which, like other projects in the RAPIDS ecosystem, eases the burden of configuring different allocation strategies globally across the libraries that use it.

### Multi-dimensional Arrays

The APIs in RAFT currently accept raw pointers to device memory and we are in the process of simplifying the APIs with the [mdspan](https://arxiv.org/abs/2010.06474) multi-dimensional array view for representing data in higher dimensions similar to the `ndarray` in the Numpy Python library. RAFT also contains the corresponding owning `mdarray` structure, which simplifies the allocation and management of multi-dimensional data in both host and device (GPU) memory. 

The `mdarray` forms a convenience layer over RMM and can be constructed in RAFT using a number of different helper functions:

```c++
#include <raft/mdarray.hpp>

int n_rows = 10;
int n_cols = 10;

auto scalar = raft::make_device_scalar(handle, 1.0);
auto vector = raft::make_device_vector(handle, n_cols);
auto matrix = raft::make_device_matrix(handle, n_rows, n_cols);
```

### C++ Example

Most of the primitives in RAFT accept a `raft::handle_t` object for the management of resources which are expensive to create, such CUDA streams, stream pools, and handles to other CUDA libraries like `cublas` and `cusolver`.

The example below demonstrates creating a RAFT handle and using it with `device_matrix` and `device_vector` to allocate memory, generating random clusters, and computing
pairwise Euclidean distances:
```c++
#include <raft/handle.hpp>
#include <raft/mdarray.hpp>
#include <raft/random/make_blobs.cuh>
#include <raft/distance/distance.cuh>

raft::handle_t handle;

int n_samples = 5000;
int n_features = 50;

auto input = raft::make_device_matrix<float>(handle, n_samples, n_features);
auto labels = raft::make_device_vector<int>(handle, n_samples);
auto output = raft::make_device_matrix<float>(handle, n_samples, n_samples);

raft::random::make_blobs(handle, input.view(), labels.view());

auto metric = raft::distance::DistanceType::L2SqrtExpanded;
raft::distance::pairwise_distance(handle, input.view(), input.view(), output.view(), metric);
```

## Installing

RAFT can be installed through conda, [Cmake Package Manager (CPM)](https://github.com/cpm-cmake/CPM.cmake), or by building the repository from source.

### Conda

The easiest way to install RAFT is through conda and several packages are provided.
- `libraft-runtime` contains a subset of CUDA/C++ headers that can be safely included in public APIs because they depend only upon the cudatoolkit libraries and can be safely compiled without `nvcc`
- `libraft-nn` (optional) contains shared libraries for the nearest neighbors primitives.
- `libraft-distance` (optional) contains shared libraries for distance primitives.
- `pyraft` (optional) contains reusable Python tools to accelerate Python algorithm development
- `pylibraft` (optional) Python wrappers around RAFT algorithms and primitives

Use the following command to install RAFT with conda (use `-c rapidsai-nightly` for more up-to-date but less stable nightly packages)
```bash
conda install -c rapidsai libraft-runtime libraft-nn libraft-distance pyraft pylibraft
```

After installing RAFT, `find_package(raft COMPONENTS nn distance)` can be used in your CUDA/C++ build. Note that the `COMPONENTS` are optional and will depend on the packages installed.

### CPM

RAFT uses the [RAPIDS cmake](https://github.com/rapidsai/rapids-cmake) library, which makes it simple to include in downstream cmake projects. RAPIDS cmake provides a convenience layer around CPM. 

After [installing](https://github.com/rapidsai/rapids-cmake#installation) rapids-cmake in your project, you can begin using RAFT by placing the code snippet below in a file named `get_raft.cmake` and including it in your cmake build with `include(get_raft.cmake)`. 

<<<<<<< HEAD
With the default settings below, the target `raft::raft` will be available for linking. If `RAFT_COMPILE_LIBRARIES` is enabled, the additional targets `raft::nn` and `raft::distance` will also be available.
=======
After [installing](https://github.com/rapidsai/rapids-cmake#installation) rapids-cmake in your project, you can begin using RAFT by placing the code snippet below in a file named `get_raft.cmake` and including it in your cmake build with `include(get_raft.cmake)`. This will make available several targets to add to configure the link libraries for your artifacts.
>>>>>>> e67d0149

```cmake

set(RAFT_VERSION "22.04")
set(RAFT_FORK "rapidsai")
set(RAFT_PINNED_TAG "branch-${RAFT_VERSION}")
set(RAFT_COMPONENTS "headers")

function(find_and_configure_raft)
  set(oneValueArgs VERSION FORK PINNED_TAG USE_FAISS_STATIC 
          COMPILE_LIBRARIES ENABLE_NN_DEPENDENCIES)
  cmake_parse_arguments(PKG "${options}" "${oneValueArgs}"
                            "${multiValueArgs}" ${ARGN} )

  #-----------------------------------------------------
  # Invoke CPM find_package()
  #-----------------------------------------------------

  rapids_cpm_find(raft ${PKG_VERSION}
          GLOBAL_TARGETS      raft::raft
          BUILD_EXPORT_SET    projname-exports
          INSTALL_EXPORT_SET  projname-exports
          CPM_ARGS
          GIT_REPOSITORY https://github.com/${PKG_FORK}/raft.git
          GIT_TAG        ${PKG_PINNED_TAG}
          SOURCE_SUBDIR  cpp
          FIND_PACKAGE_ARGUMENTS "COMPONENTS ${RAFT_COMPONENTS}"
          OPTIONS
          "BUILD_TESTS OFF"
          "RAFT_ENABLE_NN_DEPENDENCIES ${PKG_ENABLE_NN_DEPENDENCIES}"
          "RAFT_USE_FAISS_STATIC ${PKG_USE_FAISS_STATIC}"
          "RAFT_COMPILE_LIBRARIES ${PKG_COMPILE_LIBRARIES}"
  )

endfunction()

# Change pinned tag here to test a commit in CI
# To use a different RAFT locally, set the CMake variable
# CPM_raft_SOURCE=/path/to/local/raft
find_and_configure_raft(VERSION    ${RAFT_VERSION}.00
        FORK             ${RAFT_FORK}
        PINNED_TAG       ${RAFT_PINNED_TAG}
        COMPILE_LIBRARIES      NO
        ENABLE_NN_DEPENDENCIES NO
        USE_FAISS_STATIC       NO
)
```

<<<<<<< HEAD
You can find a more comprehensive example of the above cmake snippet the [Building RAFT C++ from source](BUILD.md#build_cxx_source) guide. 
=======
Several cmake targets can be made available by adding components in the table below to the `RAFT_COMPONENTS` list above, separated by spaces. The `raft::raft` target will always be available.

| Component | Target | Description | Dependencies |
| --- | --- | --- | --- |
| n/a | `raft::raft` | Only RAFT runtime headers. Safe to expose in public APIs | Cudatoolkit libraries, RMM |
| headers | `raft::headers` | ALL RAFT headers | std::mdspan, cuCollections, Thrust, NVTools |
| distance | `raft::distance` | Pre-compiled template specializations for raft::distance | raft::headers |
| nn | `raft::nn` | Pre-compiled template specializations for raft::spatial::knn | raft::headers, FAISS |
>>>>>>> e67d0149

### Source

The easiest way to build RAFT from source is to use the `build.sh` script at the root of the repository:
1. Create an environment with the needed dependencies: 
<<<<<<< HEAD
```
conda env create --name raft_dev -f conda/environments/raft_dev_cuda11.5.yml
conda activate raft_dev
```
2. Run the build script from the repository root: 
```
./build.sh pyraft pylibraft libraft --compile-libs
```
=======
 ```
 conda env create --name raft_dev -f conda/environments/raft_dev_cuda11.5.yml
 conda activate raft_dev
 ```
2. Run the build script from the repository root: 
 ```
 ./build.sh pyraft libraft tests bench --compile-libs
 ```
>>>>>>> e67d0149

The [Build](BUILD.md) instructions contain more details on building RAFT from source and including it in downstream projects. You can find a more comprehensive version of the above CPM code snippet the [Building RAFT C++ from source](BUILD.md#build_cxx_source) guide.

## Folder Structure and Contents

The folder structure mirrors other RAPIDS repos, with the following folders:

- `ci`: Scripts for running CI in PRs
- `conda`: Conda recipes and development conda environments
- `cpp`: Source code for C++ libraries. 
  - `docs`: Doxygen configuration
  - `include`: The C++ API is fully-contained here
  - `src`: Compiled template specializations for the shared libraries
- `docs`: Source code and scripts for building library documentation (doxygen + pydocs)
- `python`: Source code for Python libraries.

## Contributing

If you are interested in contributing to the RAFT project, please read our [Contributing guidelines](CONTRIBUTING.md). Refer to the [Developer Guide](DEVELOPER_GUIDE.md) for details on the developer guidelines, workflows, and principals. 

## References

When citing RAFT generally, please consider referencing this Github project.
```bibtex
@misc{rapidsai, 
  title={Rapidsai/raft: RAFT contains fundamental widely-used algorithms and primitives for data science, Graph and machine learning.},
  url={https://github.com/rapidsai/raft}, 
  journal={GitHub}, 
  publisher={Nvidia RAPIDS}, 
  author={Rapidsai},
  year={2022}
}
```
If citing the sparse pairwise distances API, please consider using the following bibtex:
```bibtex
@article{nolet2021semiring,
  title={Semiring primitives for sparse neighborhood methods on the gpu},
  author={Nolet, Corey J and Gala, Divye and Raff, Edward and Eaton, Joe and Rees, Brad and Zedlewski, John and Oates, Tim},
  journal={arXiv preprint arXiv:2104.06357},
  year={2021}
}
```<|MERGE_RESOLUTION|>--- conflicted
+++ resolved
@@ -101,13 +101,7 @@
 
 RAFT uses the [RAPIDS cmake](https://github.com/rapidsai/rapids-cmake) library, which makes it simple to include in downstream cmake projects. RAPIDS cmake provides a convenience layer around CPM. 
 
-After [installing](https://github.com/rapidsai/rapids-cmake#installation) rapids-cmake in your project, you can begin using RAFT by placing the code snippet below in a file named `get_raft.cmake` and including it in your cmake build with `include(get_raft.cmake)`. 
-
-<<<<<<< HEAD
-With the default settings below, the target `raft::raft` will be available for linking. If `RAFT_COMPILE_LIBRARIES` is enabled, the additional targets `raft::nn` and `raft::distance` will also be available.
-=======
 After [installing](https://github.com/rapidsai/rapids-cmake#installation) rapids-cmake in your project, you can begin using RAFT by placing the code snippet below in a file named `get_raft.cmake` and including it in your cmake build with `include(get_raft.cmake)`. This will make available several targets to add to configure the link libraries for your artifacts.
->>>>>>> e67d0149
 
 ```cmake
 
@@ -156,9 +150,6 @@
 )
 ```
 
-<<<<<<< HEAD
-You can find a more comprehensive example of the above cmake snippet the [Building RAFT C++ from source](BUILD.md#build_cxx_source) guide. 
-=======
 Several cmake targets can be made available by adding components in the table below to the `RAFT_COMPONENTS` list above, separated by spaces. The `raft::raft` target will always be available.
 
 | Component | Target | Description | Dependencies |
@@ -167,31 +158,19 @@
 | headers | `raft::headers` | ALL RAFT headers | std::mdspan, cuCollections, Thrust, NVTools |
 | distance | `raft::distance` | Pre-compiled template specializations for raft::distance | raft::headers |
 | nn | `raft::nn` | Pre-compiled template specializations for raft::spatial::knn | raft::headers, FAISS |
->>>>>>> e67d0149
 
 ### Source
 
 The easiest way to build RAFT from source is to use the `build.sh` script at the root of the repository:
 1. Create an environment with the needed dependencies: 
-<<<<<<< HEAD
 ```
 conda env create --name raft_dev -f conda/environments/raft_dev_cuda11.5.yml
 conda activate raft_dev
 ```
 2. Run the build script from the repository root: 
 ```
-./build.sh pyraft pylibraft libraft --compile-libs
-```
-=======
- ```
- conda env create --name raft_dev -f conda/environments/raft_dev_cuda11.5.yml
- conda activate raft_dev
- ```
-2. Run the build script from the repository root: 
- ```
- ./build.sh pyraft libraft tests bench --compile-libs
- ```
->>>>>>> e67d0149
+./build.sh pyraft pylibraft libraft tests bench --compile-libs
+```
 
 The [Build](BUILD.md) instructions contain more details on building RAFT from source and including it in downstream projects. You can find a more comprehensive version of the above CPM code snippet the [Building RAFT C++ from source](BUILD.md#build_cxx_source) guide.
 
