--- conflicted
+++ resolved
@@ -92,11 +92,7 @@
 
 Use the following command to install RAFT with conda (use `-c rapidsai-nightly` for more up-to-date but less stable nightly packages)
 ```bash
-<<<<<<< HEAD
-conda install -c rapidsai libraft-client-api libraft-nn libraft-distance pyraft pylibraft
-=======
-conda install -c rapidsai libraft-frontend libraft-nn libraft-distance pyraft
->>>>>>> 0dddac14
+conda install -c rapidsai libraft-frontend libraft-nn libraft-distance pyraft pylibraft
 ```
 
 After installing RAFT, `find_package(raft COMPONENTS nn distance)` can be used in your CUDA/C++ build. Note that the `COMPONENTS` are optional and will depend on the packages installed.
