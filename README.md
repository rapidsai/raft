--- conflicted
+++ resolved
@@ -1,11 +1,7 @@
 # <div align="left"><img src="https://rapids.ai/assets/images/rapids_logo.png" width="90px"/>&nbsp;RAFT: Reusable Accelerated Functions and Tools for Vector Search and More</div>
 
 > [!IMPORTANT]
-<<<<<<< HEAD
-> The vector search and clustering algorithms in RAFT have been formally migrated to a new library dedicated to vector search called [cuVS](https://github.com/rapidsai/cuvs). The headers for the vector search and clustering algorithms in RAFT will remain for a bried period, but will no longer be tested, benchmarked, included in the pre-compiled libraft binary, or otherwise updated after the 24.12 (December 2024) release. We will be removing these headers altogether in a future release. It is strongly suggested to use cuVS for these routines, which include any headers in the `distance`, `neighbors`, `cluster` and `spatial` directories, and use the RAFT versions at your own risk. 
-=======
 > The vector search and clustering algorithms in RAFT have been formally migrated to a new library dedicated to vector search called [cuVS](https://github.com/rapidsai/cuvs). The headers for the vector search and clustering algorithms in RAFT will remain for a bried period, but will no longer be tested, benchmarked, included in the pre-compiled libraft binary, or otherwise updated after the 24.12 (December 2024) release. We will be removing these headers altogether in a future release. It is strongly suggested to use cuVS for these routines, which include any headers in the `distance`, `neighbors`, `cluster` and `spatial` directories, and use the RAFT versions at your own risk.
->>>>>>> 1881b4f6
 
 ![RAFT tech stack](img/raft-tech-stack-vss.png)
 
@@ -123,11 +119,7 @@
 raft::distance::pairwise_distance(handle, input.view(), input.view(), output.view(), metric);
 ```
 
-<<<<<<< HEAD
-It's also possible to create `raft::device_mdspan` views to invoke the same API with raw pointers and shape information. Take this example from the [Nvidia cuVS](https://github.com/rapidsai/cuvs) library:
-=======
 It's also possible to create `raft::device_mdspan` views to invoke the same API with raw pointers and shape information. Take this example from the [NVIDIA cuVS](https://github.com/rapidsai/cuvs) library:
->>>>>>> 1881b4f6
 
 ```c++
 #include <raft/core/device_resources.hpp>
@@ -163,11 +155,7 @@
 
 The `pylibraft` package contains a Python API for RAFT algorithms and primitives. `pylibraft` integrates nicely into other libraries by being very lightweight with minimal dependencies and accepting any object that supports the `__cuda_array_interface__`, such as [CuPy's ndarray](https://docs.cupy.dev/en/stable/user_guide/interoperability.html#rmm). The number of RAFT algorithms exposed in this package is continuing to grow from release to release.
 
-<<<<<<< HEAD
-The example below demonstrates computing the pairwise Euclidean distances between CuPy arrays using the [Nvidia cuVS](https://github.com/rapidsai/cuvs) library. Note that CuPy is not a required dependency for `pylibraft`.
-=======
 The example below demonstrates computing the pairwise Euclidean distances between CuPy arrays using the [NVIDIA cuVS](https://github.com/rapidsai/cuvs) library. Note that CuPy is not a required dependency for `pylibraft`.
->>>>>>> 1881b4f6
 
 ```python
 import cupy as cp
