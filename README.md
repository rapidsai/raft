# <div align="left"><img src="https://rapids.ai/assets/images/rapids_logo.png" width="90px"/>&nbsp;RAFT: RAPIDS Analytics Framework Toolkit</div>

RAFT (Reusable Algorithms, Functions, and other Tools) contains fundamental widely-used algorithms and primitives for data science, graph and machine learning. The algorithms are CUDA-accelerated and form building-blocks for rapidly composing analytics in the [RAPIDS](https://rapids.ai) ecosystem. 

By taking a primitives-based approach to algorithm development, RAFT
- accelerates algorithm construction time
- reduces the maintenance burden by maximizing reuse across projects, and
- centralizes the core computations, allowing future optimizations to benefit all algorithms that use them.

The algorithms in RAFT span the following general categories:
#####
| Category | Examples |
| --- | --- |
| **Data Formats** | sparse & dense, conversions, data generation |
| **Data Generation** | sparse, spatial, machine learning datasets |
| **Dense Linear Algebra** | matrix arithmetic, norms, factorization, least squares, svd & eigenvalue problems |
| **Spatial** | pairwise distances, nearest neighbors, neighborhood graph construction |
| **Sparse Operations** | linear algebra, eigenvalue problems, slicing, symmetrization, labeling |
| **Basic Clustering** | spectral clustering, hierarchical clustering, k-means |
| **Optimization** | combinatorial optimization, iterative solvers |
| **Statistics** | sampling, moments and summary statistics, metrics |
| **Distributed Tools** | multi-node multi-gpu infrastructure |

RAFT provides a header-only C++ library and pre-compiled shared libraries that can 1) speed up compile times and 2) enable the APIs to be used without CUDA-enabled compilers.

RAFT also provides 2 Python libraries:
- `pyraft` - reusable infrastructure for building analytics, such as tools for building multi-node multi-GPU algorithms that leverage [Dask](https://dask.org/).
- `pylibraft` - cython wrappers around RAFT algorithms and primitives.

## Getting started

### Rapids Memory Manager (RMM)
RAFT relies heavily on [RMM](https://github.com/rapidsai/rmm) which, 
like other projects in the RAPIDS ecosystem, eases the burden of configuring different allocation strategies globally 
across the libraries that use it. RMM also provides [RAII](https://en.wikipedia.org/wiki/Resource_acquisition_is_initialization)) wrappers around device arrays that handle the allocation and cleanup.

### C++ Example

Most of the primitives in RAFT accept a `raft::handle_t` object for the management of resources which are expensive to create, such CUDA streams, stream pools, and handles to other CUDA libraries like `cublas` and `cusolver`.

The example below demonstrates creating a RAFT handle and using it with RMM's `device_uvector` to allocate memory on device and compute
pairwise Euclidean distances:
```c++
#include <raft/handle.hpp>
#include <raft/distance/distance.hpp>

#include <rmm/device_uvector.hpp>
raft::handle_t handle;

int n_samples = ...;
int n_features = ...;

rmm::device_uvector<float> input(n_samples * n_features, handle.get_stream());
rmm::device_uvector<float> output(n_samples * n_samples, handle.get_stream());

// ... Populate feature matrix ...

auto metric = raft::distance::DistanceType::L2SqrtExpanded;
rmm::device_uvector<char> workspace(0, handle.get_stream());
raft::distance::pairwise_distance(handle, input.data(), input.data(),
                                  output.data(),
                                  n_samples, n_samples, n_features,
                                  workspace.data(), metric);
```

## Installing

RAFT can be installed through conda, [Cmake Package Manager (CPM)](https://github.com/cpm-cmake/CPM.cmake), or by building the repository from source.

### Conda

<<<<<<< HEAD
The easiest way to install RAFT is through conda
- `libraft-headers` contains all the CUDA/C++ headers
- `libraft-nn` (optional) contains precompiled shared libraries for the nearest neighbors algorithms. If FAISS is not already installed in your environment, this will need to be installed to use the nearest neighbors headers.
- `libraft-distance` (optional) contains shared libraries for distance algorithms.
- `pyraft` (optional) Python library with reusable infrastructure and tools
- `pylibraft` (optional) Cython wrappers around RAFT algorithms and primitives
=======
The easiest way to install RAFT is through conda and several packages are provided.
- `libraft-runtime` contains a subset of CUDA/C++ headers that can be safely included in public APIs because they depend only upon the cudatoolkit libraries and can be safely compiled without `nvcc`
- `libraft-nn` (optional) contains shared libraries for the nearest neighbors primitives.
- `libraft-distance` (optional) contains shared libraries for distance primitives.
- `pyraft` (optional) contains reusable Python tools to accelerate Python algorithm development
>>>>>>> d518ba7d

Use the following command to install RAFT with conda (use `-c rapidsai-nightly` for more up-to-date but less stable nightly packages)
```bash
<<<<<<< HEAD
conda install -c rapidsai libraft-headers libraft-nn libraft-distance pyraft pylibraft
=======
conda install -c rapidsai libraft-runtime libraft-nn libraft-distance pyraft
>>>>>>> d518ba7d
```

After installing RAFT, `find_package(raft COMPONENTS nn distance)` can be used in your CUDA/C++ build. Note that the `COMPONENTS` are optional and will depend on the packages installed.

### CPM

RAFT uses the [RAPIDS cmake](https://github.com/rapidsai/rapids-cmake) library, which makes it simple to include in downstream cmake projects. RAPIDS cmake provides a convenience layer around CPM. 

After [installing](https://github.com/rapidsai/rapids-cmake#installation) rapids-cmake in your project, you can begin using RAFT by placing the code snippet below in a file named `get_raft.cmake` and including it in your cmake build with `include(get_raft.cmake)`. 

With the default settings below, the target `raft::raft` will be available for linking. If `RAFT_COMPILE_LIBRARIES` is enabled, the additional targets `raft::nn` and `raft::distance` will also be available.

```cmake

set(RAFT_VERSION "22.04")

function(find_and_configure_raft)
  set(oneValueArgs VERSION FORK PINNED_TAG USE_FAISS_STATIC 
          COMPILE_LIBRARIES ENABLE_NN_DEPENDENCIES)
  cmake_parse_arguments(PKG "${options}" "${oneValueArgs}"
                            "${multiValueArgs}" ${ARGN} )

  #-----------------------------------------------------
  # Invoke CPM find_package()
  #-----------------------------------------------------

  rapids_cpm_find(raft ${PKG_VERSION}
          GLOBAL_TARGETS      raft::raft
          BUILD_EXPORT_SET    proj-exports
          INSTALL_EXPORT_SET  proj-exports
          CPM_ARGS
          GIT_REPOSITORY https://github.com/${PKG_FORK}/raft.git
          GIT_TAG        ${PKG_PINNED_TAG}
          SOURCE_SUBDIR  cpp
          OPTIONS
          "BUILD_TESTS OFF"
          "RAFT_ENABLE_NN_DEPENDENCIES ${PKG_ENABLE_NN_DEPENDENCIES}"
          "RAFT_USE_FAISS_STATIC ${PKG_USE_FAISS_STATIC}"
          "RAFT_COMPILE_LIBRARIES ${PKG_COMPILE_LIBRARIES}"
  )

endfunction()

# Change pinned tag here to test a commit in CI
# To use a different RAFT locally, set the CMake variable
# CPM_raft_SOURCE=/path/to/local/raft
find_and_configure_raft(VERSION    ${RAFT_VERSION}.00
        FORK             rapidsai
        PINNED_TAG       branch-${RAFT_VERSION}

        COMPILE_LIBRARIES      NO
        ENABLE_NN_DEPENDENCIES NO
        USE_FAISS_STATIC       NO
)
```

You can find a more comprehensive example of the above cmake snippet the [Building RAFT C++ from source](BUILD.md#build_cxx_source) guide. 

### Source

<<<<<<< HEAD
The easiest way to build RAFT from source is to use the `build.sh` script at the root of the repository,
1. create an environment with the RAFT dependencies:
```
conda env create --name raft_dev -f conda/environments/raft_dev_cuda11.5.yml
conda activate raft_dev
```

2. run the build script from the repository root:
```
./build.sh pyraft pylibraft libraft --compile-libs
```

The [Build](BUILD.md) instructions contain more details on building RAFT from source and including it in downstream projects. 
=======
The easiest way to build RAFT from source is to use the `build.sh` script at the root of the repository:
1. Create an environment with the needed dependencies: `conda env create --name raft_dev -f conda/environments/raft_dev_cuda11.5.yml`
2. Run the build script from the repository root: `./build.sh pyraft libraft --compile-libs`

The [Build](BUILD.md) instructions contain more details on building RAFT from source and including it in downstream projects. You can find a more comprehensive version of the above CPM code snippet the [Building RAFT C++ from source](BUILD.md#build_cxx_source) guide.
>>>>>>> d518ba7d

## Folder Structure and Contents

The folder structure mirrors other RAPIDS repos (cuDF, cuML, cuGraph...), with the following folders:

- `ci`: Scripts for running CI in PRs
- `conda`: Conda recipes and development conda environments
- `cpp`: Source code for C++ libraries. 
  - `docs`: Doxygen configuration
  - `include`: The C++ API is fully-contained here
  - `src`: Compiled template specializations for the shared libraries
- `docs`: Source code and scripts for building library documentation (doxygen + pydocs)
- `python`: Source code for Python libraries.

## Contributing

If you are interested in contributing to the RAFT project, please read our [Contributing guidelines](CONTRIBUTING.md). Refer to the [Developer Guide](DEVELOPER_GUIDE.md) for details on the developer guidelines, workflows, and principals. <|MERGE_RESOLUTION|>--- conflicted
+++ resolved
@@ -69,28 +69,16 @@
 
 ### Conda
 
-<<<<<<< HEAD
-The easiest way to install RAFT is through conda
-- `libraft-headers` contains all the CUDA/C++ headers
-- `libraft-nn` (optional) contains precompiled shared libraries for the nearest neighbors algorithms. If FAISS is not already installed in your environment, this will need to be installed to use the nearest neighbors headers.
-- `libraft-distance` (optional) contains shared libraries for distance algorithms.
-- `pyraft` (optional) Python library with reusable infrastructure and tools
-- `pylibraft` (optional) Cython wrappers around RAFT algorithms and primitives
-=======
 The easiest way to install RAFT is through conda and several packages are provided.
 - `libraft-runtime` contains a subset of CUDA/C++ headers that can be safely included in public APIs because they depend only upon the cudatoolkit libraries and can be safely compiled without `nvcc`
 - `libraft-nn` (optional) contains shared libraries for the nearest neighbors primitives.
 - `libraft-distance` (optional) contains shared libraries for distance primitives.
 - `pyraft` (optional) contains reusable Python tools to accelerate Python algorithm development
->>>>>>> d518ba7d
+- `pylibraft` (optional) Python wrappers around RAFT algorithms and primitives
 
 Use the following command to install RAFT with conda (use `-c rapidsai-nightly` for more up-to-date but less stable nightly packages)
 ```bash
-<<<<<<< HEAD
-conda install -c rapidsai libraft-headers libraft-nn libraft-distance pyraft pylibraft
-=======
-conda install -c rapidsai libraft-runtime libraft-nn libraft-distance pyraft
->>>>>>> d518ba7d
+conda install -c rapidsai libraft-runtime libraft-nn libraft-distance pyraft pylibraft
 ```
 
 After installing RAFT, `find_package(raft COMPONENTS nn distance)` can be used in your CUDA/C++ build. Note that the `COMPONENTS` are optional and will depend on the packages installed.
@@ -151,27 +139,18 @@
 
 ### Source
 
-<<<<<<< HEAD
-The easiest way to build RAFT from source is to use the `build.sh` script at the root of the repository,
-1. create an environment with the RAFT dependencies:
+The easiest way to build RAFT from source is to use the `build.sh` script at the root of the repository:
+1. Create an environment with the needed dependencies: 
 ```
 conda env create --name raft_dev -f conda/environments/raft_dev_cuda11.5.yml
 conda activate raft_dev
 ```
-
-2. run the build script from the repository root:
+2. Run the build script from the repository root: 
 ```
 ./build.sh pyraft pylibraft libraft --compile-libs
 ```
 
-The [Build](BUILD.md) instructions contain more details on building RAFT from source and including it in downstream projects. 
-=======
-The easiest way to build RAFT from source is to use the `build.sh` script at the root of the repository:
-1. Create an environment with the needed dependencies: `conda env create --name raft_dev -f conda/environments/raft_dev_cuda11.5.yml`
-2. Run the build script from the repository root: `./build.sh pyraft libraft --compile-libs`
-
 The [Build](BUILD.md) instructions contain more details on building RAFT from source and including it in downstream projects. You can find a more comprehensive version of the above CPM code snippet the [Building RAFT C++ from source](BUILD.md#build_cxx_source) guide.
->>>>>>> d518ba7d
 
 ## Folder Structure and Contents
 
