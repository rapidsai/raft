--- conflicted
+++ resolved
@@ -87,20 +87,12 @@
 - `libraft-client-api` contains a subset of CUDA/C++ headers that can be safely included in public APIs because they depend only upon the cudatoolkit libraries and can be safely compiled without `nvcc`. The client APIs are also more stable across versions so they can be safely installed globally in an environment with projects which might have been built with different versions of RAFT.
 - `libraft-nn` (optional) contains shared libraries for the nearest neighbors primitives.
 - `libraft-distance` (optional) contains shared libraries for distance primitives.
-<<<<<<< HEAD
-- `pyraft` (optional) contains reusable Python tools to accelerate Python algorithm development
+- `pyraft` (optional) contains reusable Python tools to accelerate Python algorithm development.
 - `pylibraft` (optional) Python wrappers around RAFT algorithms and primitives
-=======
-- `pyraft` (optional) contains reusable Python tools to accelerate Python algorithm development.
->>>>>>> a5eb563c
 
 Use the following command to install RAFT with conda (use `-c rapidsai-nightly` for more up-to-date but less stable nightly packages)
 ```bash
-<<<<<<< HEAD
-conda install -c rapidsai libraft-runtime libraft-nn libraft-distance pyraft pylibraft
-=======
-conda install -c rapidsai libraft-client-api libraft-nn libraft-distance pyraft
->>>>>>> a5eb563c
+conda install -c rapidsai libraft-client-api libraft-nn libraft-distance pyraft pylibraft
 ```
 
 After installing RAFT, `find_package(raft COMPONENTS nn distance)` can be used in your CUDA/C++ build. Note that the `COMPONENTS` are optional and will depend on the packages installed.
