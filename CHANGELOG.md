--- conflicted
+++ resolved
@@ -1,12 +1,8 @@
-<<<<<<< HEAD
 #  22.06.00 (Date TBD)
 
 Please see https://github.com/rapidsai//releases/tag/v22.06.00a for the latest changes to this development branch.
 
-# raft 22.04.00 (Date TBD)
-=======
 # raft 22.04.00 (6 Apr 2022)
->>>>>>> f5d2627f
 
 ## 🚨 Breaking Changes
 
