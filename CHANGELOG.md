--- conflicted
+++ resolved
@@ -1,12 +1,8 @@
-<<<<<<< HEAD
 # raft 22.10.00 (Date TBD)
 
 Please see https://github.com/rapidsai/raft/releases/tag/v22.10.00a for the latest changes to this development branch.
 
-# raft 22.08.00 (Date TBD)
-=======
 # raft 22.08.00 (17 Aug 2022)
->>>>>>> 9070c305
 
 ## 🚨 Breaking Changes
 
