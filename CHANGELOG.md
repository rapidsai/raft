# RAFT 0.17.0 (Date TBD)

## New Features

## Improvements

## Bug Fixes

# RAFT 0.16.0 (Date TBD)

## New Features

- PR #63: Adding MPI comms implementation
<<<<<<< HEAD
- PR #65: Adding cuml rng prims and its dependencies, and some utils
=======
- PR #70: Adding CUB to RAFT cmake
>>>>>>> 75537c6a

## Improvements
- PR #59: Adding csrgemm2 to cusparse_wrappers.h
- PR #61: Add cusparsecsr2dense to cusparse_wrappers.h
- PR #62: Adding `get_device_allocator` to `handle.pxd`
- PR #67: Remove dependence on run-time type info

## Bug Fixes
- PR #56: Fix compiler warnings.
- PR #64: Remove `cublas_try` from `cusolver_wrappers.h`
- PR #66: Fixing typo `get_stream` to `getStream` in `handle.pyx`
- PR #68: Change the type of recvcounts & displs in allgatherv from size_t[] to size_t* and int[] to size_t*, respectively.
- PR #69: Updates for RMM being header only
- PR #74: Fix std_comms::comm_split bug

# RAFT 0.15.0 (Date TBD)

## New Features
- PR #12: Spectral clustering.
- PR #7: Migrating cuml comms -> raft comms_t
- PR #18: Adding commsplit to cuml communicator
- PR #15: add exception based error handling macros
- PR #29: Add ceildiv functionality
- PR #44: Add get_subcomm and set_subcomm to handle_t

## Improvements
- PR #13: Add RMM_INCLUDE and RMM_LIBRARY options to allow linking to non-conda RMM
- PR #22: Preserve order in comms workers for rank initialization
- PR #38: Remove #include <cudar_utils.h> from `raft/mr/`
- PR #39: Adding a virtual destructor to `raft::handle_t` and `raft::comms::comms_t`
- PR #37: Clean-up CUDA related utilities
- PR #41: Upgrade to `cusparseSpMV()`, alg selection, and rectangular matrices.
- PR #45: Add Ampere target to cuda11 cmake
- PR #47: Use gtest conda package in CMake/build.sh by default

## Bug Fixes
- PR #17: Make destructor inline to avoid redeclaration error
- PR #25: Fix bug in handle_t::get_internal_streams
- PR #26: Fix bug in RAFT_EXPECTS (add parentheses surrounding cond)
- PR #34: Fix issue with incorrect docker image being used in local build script
- PR #35: Remove #include <nccl.h> from `raft/error.hpp`
- PR #40: Preemptively fixed future CUDA 11 related errors.
- PR #43: Fixed CUDA version selection mechanism for SpMV.
- PR #46: Fix for cpp file extension issue (nvcc-enforced).
- PR #48: Fix gtest target names in cmake build gtest option.
- PR #49: Skip raft comms test if raft module doesn't exist

# RAFT 0.14.0 (Date TBD)

## New Features
- Initial RAFT version
- PR #3: defining raft::handle_t, device_buffer, host_buffer, allocator classes

## Bug Fixes
- PR #5: Small build.sh fixes<|MERGE_RESOLUTION|>--- conflicted
+++ resolved
@@ -1,6 +1,7 @@
 # RAFT 0.17.0 (Date TBD)
 
 ## New Features
+- PR #65: Adding cuml rng prims and its dependencies, and some utils
 
 ## Improvements
 
@@ -11,11 +12,7 @@
 ## New Features
 
 - PR #63: Adding MPI comms implementation
-<<<<<<< HEAD
-- PR #65: Adding cuml rng prims and its dependencies, and some utils
-=======
 - PR #70: Adding CUB to RAFT cmake
->>>>>>> 75537c6a
 
 ## Improvements
 - PR #59: Adding csrgemm2 to cusparse_wrappers.h
