--- conflicted
+++ resolved
@@ -1,6 +1,3 @@
-<<<<<<< HEAD
-# 0.18.0
-=======
 # raft 0.19.0 (Date TBD)
 
 ## New Features
@@ -10,7 +7,6 @@
 ## Bug Fixes
 
 # RAFT 0.18.0 (Date TBD)
->>>>>>> 973633f6
 
 Please see https://github.com/rapidsai/raft/releases/tag/branch-0.18-latest for the latest changes to this development branch.
 
