# RAFT 0.17.0 (Date TBD)

## New Features
- PR #65: Adding cuml prims that break circular dependency between cuml and cumlprims projects
- PR #93: Incorporate Date/Nagi implementation of Hungarian Algorithm
<<<<<<< HEAD
- PR #94: Allow generic reductions for the map then reduce op
=======
- RP #95: Cholesky rank one update prim
>>>>>>> 1ffb0ce2

## Improvements
- PR #73: Move DistanceType enum from cuML to RAFT
- PR #98: Adding InnerProduct to DistanceType
- PR #103: Epsilon parameter for Cholesky rank one update
- PR #100: Add divyegala as codeowner

## Bug Fixes
- PR #77: Fixing CUB include for CUDA < 11
- PR #86: Missing headers for newly moved prims
- PR #102: Check alignment before binaryOp dispatch

# RAFT 0.16.0 (Date TBD)

## New Features

- PR #63: Adding MPI comms implementation
- PR #70: Adding CUB to RAFT cmake

## Improvements
- PR #59: Adding csrgemm2 to cusparse_wrappers.h
- PR #61: Add cusparsecsr2dense to cusparse_wrappers.h
- PR #62: Adding `get_device_allocator` to `handle.pxd`
- PR #67: Remove dependence on run-time type info

## Bug Fixes
- PR #56: Fix compiler warnings.
- PR #64: Remove `cublas_try` from `cusolver_wrappers.h`
- PR #66: Fixing typo `get_stream` to `getStream` in `handle.pyx`
- PR #68: Change the type of recvcounts & displs in allgatherv from size_t[] to size_t* and int[] to size_t*, respectively.
- PR #69: Updates for RMM being header only
- PR #74: Fix std_comms::comm_split bug
- PR #79: remove debug print statements
- PR #81: temporarily expose internal NCCL communicator

# RAFT 0.15.0 (Date TBD)

## New Features
- PR #12: Spectral clustering.
- PR #7: Migrating cuml comms -> raft comms_t
- PR #18: Adding commsplit to cuml communicator
- PR #15: add exception based error handling macros
- PR #29: Add ceildiv functionality
- PR #44: Add get_subcomm and set_subcomm to handle_t

## Improvements
- PR #13: Add RMM_INCLUDE and RMM_LIBRARY options to allow linking to non-conda RMM
- PR #22: Preserve order in comms workers for rank initialization
- PR #38: Remove #include <cudar_utils.h> from `raft/mr/`
- PR #39: Adding a virtual destructor to `raft::handle_t` and `raft::comms::comms_t`
- PR #37: Clean-up CUDA related utilities
- PR #41: Upgrade to `cusparseSpMV()`, alg selection, and rectangular matrices.
- PR #45: Add Ampere target to cuda11 cmake
- PR #47: Use gtest conda package in CMake/build.sh by default

## Bug Fixes
- PR #17: Make destructor inline to avoid redeclaration error
- PR #25: Fix bug in handle_t::get_internal_streams
- PR #26: Fix bug in RAFT_EXPECTS (add parentheses surrounding cond)
- PR #34: Fix issue with incorrect docker image being used in local build script
- PR #35: Remove #include <nccl.h> from `raft/error.hpp`
- PR #40: Preemptively fixed future CUDA 11 related errors.
- PR #43: Fixed CUDA version selection mechanism for SpMV.
- PR #46: Fix for cpp file extension issue (nvcc-enforced).
- PR #48: Fix gtest target names in cmake build gtest option.
- PR #49: Skip raft comms test if raft module doesn't exist

# RAFT 0.14.0 (Date TBD)

## New Features
- Initial RAFT version
- PR #3: defining raft::handle_t, device_buffer, host_buffer, allocator classes

## Bug Fixes
- PR #5: Small build.sh fixes<|MERGE_RESOLUTION|>--- conflicted
+++ resolved
@@ -3,11 +3,8 @@
 ## New Features
 - PR #65: Adding cuml prims that break circular dependency between cuml and cumlprims projects
 - PR #93: Incorporate Date/Nagi implementation of Hungarian Algorithm
-<<<<<<< HEAD
 - PR #94: Allow generic reductions for the map then reduce op
-=======
 - RP #95: Cholesky rank one update prim
->>>>>>> 1ffb0ce2
 
 ## Improvements
 - PR #73: Move DistanceType enum from cuML to RAFT
