<<<<<<< HEAD
# raft 0.19.0 (Date TBD)

## New Features

## Improvements

## Bug Fixes

# RAFT 0.18.0 (Date TBD)
=======
# 0.18.0
>>>>>>> 4a79adcb

Please see https://github.com/rapidsai/raft/releases/tag/branch-0.18-latest for the latest changes to this development branch.

# RAFT 0.17.0 (10 Dec 2020)

## New Features
- PR #65: Adding cuml prims that break circular dependency between cuml and cumlprims projects
- PR #101: MST core solver
- PR #93: Incorporate Date/Nagi implementation of Hungarian Algorithm
- PR #94: Allow generic reductions for the map then reduce op
- PR #95: Cholesky rank one update prim

## Improvements
- PR #108: Remove unused old-gpubuild.sh
- PR #73: Move DistanceType enum from cuML to RAFT
- pr #92: Cleanup gpuCI scripts
- PR #98: Adding InnerProduct to DistanceType
- PR #103: Epsilon parameter for Cholesky rank one update
- PR #100: Add divyegala as codeowner
- PR #111: Cleanup gpuCI scripts
- PR #120: Update NCCL init process to support root node placement.

## Bug Fixes
- PR #106: Specify dependency branches to avoid pip resolver failure
- PR #77: Fixing CUB include for CUDA < 11
- PR #86: Missing headers for newly moved prims
- PR #102: Check alignment before binaryOp dispatch
- PR #104: Fix update-version.sh
- PR #109: Fixing Incorrect Deallocation Size and Count Bugs

# RAFT 0.16.0 (Date TBD)

## New Features

- PR #63: Adding MPI comms implementation
- PR #70: Adding CUB to RAFT cmake

## Improvements
- PR #59: Adding csrgemm2 to cusparse_wrappers.h
- PR #61: Add cusparsecsr2dense to cusparse_wrappers.h
- PR #62: Adding `get_device_allocator` to `handle.pxd`
- PR #67: Remove dependence on run-time type info

## Bug Fixes
- PR #56: Fix compiler warnings.
- PR #64: Remove `cublas_try` from `cusolver_wrappers.h`
- PR #66: Fixing typo `get_stream` to `getStream` in `handle.pyx`
- PR #68: Change the type of recvcounts & displs in allgatherv from size_t[] to size_t* and int[] to size_t*, respectively.
- PR #69: Updates for RMM being header only
- PR #74: Fix std_comms::comm_split bug
- PR #79: remove debug print statements
- PR #81: temporarily expose internal NCCL communicator

# RAFT 0.15.0 (Date TBD)

## New Features
- PR #12: Spectral clustering.
- PR #7: Migrating cuml comms -> raft comms_t
- PR #18: Adding commsplit to cuml communicator
- PR #15: add exception based error handling macros
- PR #29: Add ceildiv functionality
- PR #44: Add get_subcomm and set_subcomm to handle_t

## Improvements
- PR #13: Add RMM_INCLUDE and RMM_LIBRARY options to allow linking to non-conda RMM
- PR #22: Preserve order in comms workers for rank initialization
- PR #38: Remove #include <cudar_utils.h> from `raft/mr/`
- PR #39: Adding a virtual destructor to `raft::handle_t` and `raft::comms::comms_t`
- PR #37: Clean-up CUDA related utilities
- PR #41: Upgrade to `cusparseSpMV()`, alg selection, and rectangular matrices.
- PR #45: Add Ampere target to cuda11 cmake
- PR #47: Use gtest conda package in CMake/build.sh by default

## Bug Fixes
- PR #17: Make destructor inline to avoid redeclaration error
- PR #25: Fix bug in handle_t::get_internal_streams
- PR #26: Fix bug in RAFT_EXPECTS (add parentheses surrounding cond)
- PR #34: Fix issue with incorrect docker image being used in local build script
- PR #35: Remove #include <nccl.h> from `raft/error.hpp`
- PR #40: Preemptively fixed future CUDA 11 related errors.
- PR #43: Fixed CUDA version selection mechanism for SpMV.
- PR #46: Fix for cpp file extension issue (nvcc-enforced).
- PR #48: Fix gtest target names in cmake build gtest option.
- PR #49: Skip raft comms test if raft module doesn't exist

# RAFT 0.14.0 (Date TBD)

## New Features
- Initial RAFT version
- PR #3: defining raft::handle_t, device_buffer, host_buffer, allocator classes

## Bug Fixes
- PR #5: Small build.sh fixes<|MERGE_RESOLUTION|>--- conflicted
+++ resolved
@@ -1,4 +1,3 @@
-<<<<<<< HEAD
 # raft 0.19.0 (Date TBD)
 
 ## New Features
@@ -7,10 +6,7 @@
 
 ## Bug Fixes
 
-# RAFT 0.18.0 (Date TBD)
-=======
 # 0.18.0
->>>>>>> 4a79adcb
 
 Please see https://github.com/rapidsai/raft/releases/tag/branch-0.18-latest for the latest changes to this development branch.
 
