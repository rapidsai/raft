--- conflicted
+++ resolved
@@ -3,11 +3,8 @@
 ## New Features
 
 - PR #63: Adding MPI comms implementation
-<<<<<<< HEAD
 - PR #65: Adding cuml rng prims and its dependencies, and some utils
-=======
 - PR #70: Adding CUB to RAFT cmake
->>>>>>> 1bcdb2e7
 
 ## Improvements
 - PR #59: Adding csrgemm2 to cusparse_wrappers.h
