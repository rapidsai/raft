--- conflicted
+++ resolved
@@ -8,11 +8,8 @@
 ## Improvements
 - PR #73: Move DistanceType enum from cuML to RAFT
 - PR #98: Adding InnerProduct to DistanceType
-<<<<<<< HEAD
 - PR #103: Epsilon parameter for Cholesky rank one update
-=======
 - PR #100: Add divyegala as codeowner
->>>>>>> eefa69fd
 
 ## Bug Fixes
 - PR #77: Fixing CUB include for CUDA < 11
