# RAFT 0.17.0 (Date TBD)

## New Features

## Improvements
<<<<<<< HEAD
- PR #85: clang-tidy fixes
=======
- PR #73: Move DistanceType enum from cuML to RAFT
>>>>>>> 9ed6adf9

## Bug Fixes
- PR #77: Fixing CUB include for CUDA < 11

# RAFT 0.16.0 (Date TBD)

## New Features

- PR #63: Adding MPI comms implementation
- PR #70: Adding CUB to RAFT cmake

## Improvements
- PR #59: Adding csrgemm2 to cusparse_wrappers.h
- PR #61: Add cusparsecsr2dense to cusparse_wrappers.h
- PR #62: Adding `get_device_allocator` to `handle.pxd`
- PR #67: Remove dependence on run-time type info

## Bug Fixes
- PR #56: Fix compiler warnings.
- PR #64: Remove `cublas_try` from `cusolver_wrappers.h`
- PR #66: Fixing typo `get_stream` to `getStream` in `handle.pyx`
- PR #68: Change the type of recvcounts & displs in allgatherv from size_t[] to size_t* and int[] to size_t*, respectively.
- PR #69: Updates for RMM being header only
- PR #74: Fix std_comms::comm_split bug
- PR #79: remove debug print statements
- PR #81: temporarily expose internal NCCL communicator

# RAFT 0.15.0 (Date TBD)

## New Features
- PR #12: Spectral clustering.
- PR #7: Migrating cuml comms -> raft comms_t
- PR #18: Adding commsplit to cuml communicator
- PR #15: add exception based error handling macros
- PR #29: Add ceildiv functionality
- PR #44: Add get_subcomm and set_subcomm to handle_t

## Improvements
- PR #13: Add RMM_INCLUDE and RMM_LIBRARY options to allow linking to non-conda RMM
- PR #22: Preserve order in comms workers for rank initialization
- PR #38: Remove #include <cudar_utils.h> from `raft/mr/`
- PR #39: Adding a virtual destructor to `raft::handle_t` and `raft::comms::comms_t`
- PR #37: Clean-up CUDA related utilities
- PR #41: Upgrade to `cusparseSpMV()`, alg selection, and rectangular matrices.
- PR #45: Add Ampere target to cuda11 cmake
- PR #47: Use gtest conda package in CMake/build.sh by default

## Bug Fixes
- PR #17: Make destructor inline to avoid redeclaration error
- PR #25: Fix bug in handle_t::get_internal_streams
- PR #26: Fix bug in RAFT_EXPECTS (add parentheses surrounding cond)
- PR #34: Fix issue with incorrect docker image being used in local build script
- PR #35: Remove #include <nccl.h> from `raft/error.hpp`
- PR #40: Preemptively fixed future CUDA 11 related errors.
- PR #43: Fixed CUDA version selection mechanism for SpMV.
- PR #46: Fix for cpp file extension issue (nvcc-enforced).
- PR #48: Fix gtest target names in cmake build gtest option.
- PR #49: Skip raft comms test if raft module doesn't exist

# RAFT 0.14.0 (Date TBD)

## New Features
- Initial RAFT version
- PR #3: defining raft::handle_t, device_buffer, host_buffer, allocator classes

## Bug Fixes
- PR #5: Small build.sh fixes<|MERGE_RESOLUTION|>--- conflicted
+++ resolved
@@ -3,11 +3,8 @@
 ## New Features
 
 ## Improvements
-<<<<<<< HEAD
 - PR #85: clang-tidy fixes
-=======
 - PR #73: Move DistanceType enum from cuML to RAFT
->>>>>>> 9ed6adf9
 
 ## Bug Fixes
 - PR #77: Fixing CUB include for CUDA < 11
