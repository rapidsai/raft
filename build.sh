--- conflicted
+++ resolved
@@ -457,8 +457,7 @@
     cd ${DOXYGEN_BUILD_DIR}
     doxygen Doxyfile
     cd ${SPHINX_BUILD_DIR}
-<<<<<<< HEAD
-    sphinx-build -b dirhtml source _html
+    sphinx-build -b html source _html
 fi
 
 ################################################################################
@@ -466,8 +465,4 @@
 
 pushd cpp/template
 ./build.sh
-popd
-=======
-    sphinx-build -b html source _html
-fi
->>>>>>> fd6f1b17
+popd