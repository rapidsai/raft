#!/bin/bash

# Copyright (c) 2020, NVIDIA CORPORATION.

# cuml build script

# This script is used to build the component(s) in this repo from
# source, and can be called with various options to customize the
# build as needed (see the help output for details)

# Abort script on first error
set -e

NUMARGS=$#
ARGS=$*

# NOTE: ensure all dir changes are relative to the location of this
# script, and that this script resides in the repo dir!
REPODIR=$(cd $(dirname $0); pwd)

VALIDARGS="clean libraft pyraft cppdocs -v -g --allgpuarch --nvtx --show_depr_warn -h --buildgtest --buildfaiss"
HELP="$0 [<target> ...] [<flag> ...]
 where <target> is:
   clean            - remove all existing build artifacts and configuration (start over)
   libraft          - build the raft C++ code only. Also builds the C-wrapper library
                      around the C++ code.
   pyraft           - build the raft Python package
   cppdocs          - build the C++ doxygen documentation
 and <flag> is:
   -v               - verbose build mode
   -g               - build for debug
   --compilelibs    - compile shared libraries
   --allgpuarch     - build for all supported GPU architectures
   --buildfaiss     - build faiss statically into raft
   --nvtx           - Enable nvtx for profiling support
   --show_depr_warn - show cmake deprecation warnings
   -h               - print this text

 default action (no args) is to build both libraft and pyraft targets
"
CPP_RAFT_BUILD_DIR=${REPODIR}/cpp/build
PY_RAFT_BUILD_DIR=${REPODIR}/python/build
PYTHON_DEPS_CLONE=${REPODIR}/python/external_repositories
BUILD_DIRS="${CPP_RAFT_BUILD_DIR} ${PY_RAFT_BUILD_DIR} ${PYTHON_DEPS_CLONE}"

# Set defaults for vars modified by flags to this script
CMAKE_LOG_LEVEL=""
VERBOSE_FLAG=""
BUILD_ALL_GPU_ARCH=0
BUILD_GTEST=OFF
BUILD_STATIC_FAISS=OFF
COMPILE_LIBRARIES=OFF
SINGLEGPU=""
NVTX=OFF
CLEAN=0
BUILD_DISABLE_DEPRECATION_WARNING=ON

# Set defaults for vars that may not have been defined externally
#  FIXME: if INSTALL_PREFIX is not set, check PREFIX, then check
#         CONDA_PREFIX, but there is no fallback from there!
INSTALL_PREFIX=${INSTALL_PREFIX:=${PREFIX:=${CONDA_PREFIX}}}
PARALLEL_LEVEL=${PARALLEL_LEVEL:=""}
BUILD_ABI=${BUILD_ABI:=ON}

# Default to Ninja if generator is not specified
export CMAKE_GENERATOR="${CMAKE_GENERATOR:=Ninja}"

function hasArg {
    (( ${NUMARGS} != 0 )) && (echo " ${ARGS} " | grep -q " $1 ")
}

if hasArg -h || hasArg --help; then
    echo "${HELP}"
    exit 0
fi

# Check for valid usage
if (( ${NUMARGS} != 0 )); then
    for a in ${ARGS}; do
  if ! (echo " ${VALIDARGS} " | grep -q " ${a} "); then
      echo "Invalid option: ${a}"
      exit 1
  fi
    done
fi

# Process flags
if hasArg -v; then
    VERBOSE_FLAG=-v
    CMAKE_LOG_LEVEL="--log-level=VERBOSE"
    set -x
fi
if hasArg -g; then
    BUILD_TYPE=Debug
fi

if hasArg --compilelibs; then
    COMPILE_LIBRARIES=ON
fi

if hasArg --allgpuarch; then
    BUILD_ALL_GPU_ARCH=1
fi
if hasArg --buildgtest; then
    BUILD_GTEST=ON
fi
if hasArg --buildfaiss; then
      BUILD_STATIC_FAISS=ON
fi
if hasArg --singlegpu; then
    SINGLEGPU="--singlegpu"
fi
if hasArg --nvtx; then
    NVTX=ON
fi
if hasArg --show_depr_warn; then
    BUILD_DISABLE_DEPRECATION_WARNING=OFF
fi
if hasArg clean; then
    CLEAN=1
fi

# If clean given, run it prior to any other steps
if (( ${CLEAN} == 1 )); then
    # If the dirs to clean are mounted dirs in a container, the
    # contents should be removed but the mounted dirs will remain.
    # The find removes all contents but leaves the dirs, the rmdir
    # attempts to remove the dirs but can fail safely.
    for bd in ${BUILD_DIRS}; do
      if [ -d ${bd} ]; then
          find ${bd} -mindepth 1 -delete
          rmdir ${bd} || true
      fi

    done

    cd ${REPODIR}/python
    python setup.py clean --all
    cd ${REPODIR}
fi

if hasArg cppdocs; then
    cd ${CPP_RAFT_BUILD_DIR}
    cmake --build ${CPP_RAFT_BUILD_DIR} --target docs_raft
fi

################################################################################
# Configure for building all C++ targets
if (( ${NUMARGS} == 0 )) || hasArg libraft; then
    if (( ${BUILD_ALL_GPU_ARCH} == 0 )); then
        RAFT_CMAKE_CUDA_ARCHITECTURES="NATIVE"
        echo "Building for the architecture of the GPU in the system..."
    else
        RAFT_CMAKE_CUDA_ARCHITECTURES="ALL"
        echo "Building for *ALL* supported GPU architectures..."
    fi

    cmake -S ${REPODIR}/cpp -B ${CPP_RAFT_BUILD_DIR} ${CMAKE_LOG_LEVEL} \
          -DCMAKE_INSTALL_PREFIX=${INSTALL_PREFIX} \
          -DCMAKE_CUDA_ARCHITECTURES=${RAFT_CMAKE_CUDA_ARCHITECTURES} \
<<<<<<< HEAD
          -DRAFT_COMPILE_LIBRARIES=${COMPILE_LIBRARIES} \
          -DNVTX=${NVTX}
#          -DDISABLE_DEPRECATION_WARNING=${BUILD_DISABLE_DEPRECATION_WARNING} \
#          -DBUILD_GTEST=${BUILD_GTEST} \
#          -DBUILD_STATIC_FAISS=${BUILD_STATIC_FAISS}
=======
          -DNVTX=${NVTX} \
          -DDISABLE_DEPRECATION_WARNING=${BUILD_DISABLE_DEPRECATION_WARNING} \
          -DBUILD_GTEST=${BUILD_GTEST} \
          -DRAFT_USE_FAISS_STATIC=${BUILD_STATIC_FAISS}
>>>>>>> f613e39c


    # Run all c++ targets at once
    cmake --build  ${CPP_RAFT_BUILD_DIR} -j${PARALLEL_LEVEL} ${MAKE_TARGETS} ${VERBOSE_FLAG}
fi

# Build and (optionally) install the raft Python package
if (( ${NUMARGS} == 0 )) || hasArg pyraft; then

    cd ${REPODIR}/python
    if [[ ${INSTALL_TARGET} != "" ]]; then
        python setup.py build_ext -j${PARALLEL_LEVEL:-1} --inplace ${SINGLEGPU}
    else
        python setup.py build_ext -j${PARALLEL_LEVEL:-1} --inplace --library-dir=${LIBRAFT_BUILD_DIR} ${SINGLEGPU}
    fi
fi<|MERGE_RESOLUTION|>--- conflicted
+++ resolved
@@ -158,18 +158,12 @@
     cmake -S ${REPODIR}/cpp -B ${CPP_RAFT_BUILD_DIR} ${CMAKE_LOG_LEVEL} \
           -DCMAKE_INSTALL_PREFIX=${INSTALL_PREFIX} \
           -DCMAKE_CUDA_ARCHITECTURES=${RAFT_CMAKE_CUDA_ARCHITECTURES} \
-<<<<<<< HEAD
           -DRAFT_COMPILE_LIBRARIES=${COMPILE_LIBRARIES} \
           -DNVTX=${NVTX}
-#          -DDISABLE_DEPRECATION_WARNING=${BUILD_DISABLE_DEPRECATION_WARNING} \
-#          -DBUILD_GTEST=${BUILD_GTEST} \
-#          -DBUILD_STATIC_FAISS=${BUILD_STATIC_FAISS}
-=======
           -DNVTX=${NVTX} \
           -DDISABLE_DEPRECATION_WARNING=${BUILD_DISABLE_DEPRECATION_WARNING} \
           -DBUILD_GTEST=${BUILD_GTEST} \
           -DRAFT_USE_FAISS_STATIC=${BUILD_STATIC_FAISS}
->>>>>>> f613e39c
 
 
     # Run all c++ targets at once
