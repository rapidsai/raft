#!/bin/bash

# Copyright (c) 2020, NVIDIA CORPORATION.

# cuml build script

# This script is used to build the component(s) in this repo from
# source, and can be called with various options to customize the
# build as needed (see the help output for details)

# Abort script on first error
set -e

NUMARGS=$#
ARGS=$*

# NOTE: ensure all dir changes are relative to the location of this
# script, and that this script resides in the repo dir!
REPODIR=$(cd $(dirname $0); pwd)

VALIDARGS="clean libraft pyraft docs -v -g --noinstall --compile-libs --compile-nn --compile-dist --allgpuarch --nvtx --show_depr_warn -h --nogtest --buildfaiss"
HELP="$0 [<target> ...] [<flag> ...]
 where <target> is:
   clean            - remove all existing build artifacts and configuration (start over)
   libraft          - build the raft C++ code only. Also builds the C-wrapper library
                      around the C++ code.
   pyraft             - build the cuml Python package
   docs             - build the documentation

 and <flag> is:
   -v               - verbose build mode
   -g               - build for debug
   --compile-libs    - compile shared libraries for all components
   --compile-nn     - compile shared library for nn component
   --compile-dist   - compile shared library for distance component
   --allgpuarch     - build for all supported GPU architectures
   --buildfaiss     - build faiss statically into raft
   --nogtest        - do not build google tests for libraft
   --noinstall     - do not install cmake targets
   --nvtx           - Enable nvtx for profiling support
   --show_depr_warn - show cmake deprecation warnings
   -h               - print this text

 default action (no args) is to build both libraft and pyraft targets
"
LIBRAFT_BUILD_DIR=${LIBRAFT_BUILD_DIR:=${REPODIR}/cpp/build}
SPHINX_BUILD_DIR=${REPODIR}/docs
PY_RAFT_BUILD_DIR=${REPODIR}/python/build
PYTHON_DEPS_CLONE=${REPODIR}/python/external_repositories
BUILD_DIRS="${LIBRAFT_BUILD_DIR} ${PY_RAFT_BUILD_DIR} ${PYTHON_DEPS_CLONE}"

# Set defaults for vars modified by flags to this script
CMAKE_LOG_LEVEL=""
VERBOSE_FLAG=""
BUILD_ALL_GPU_ARCH=0
BUILD_TESTS=YES
BUILD_STATIC_FAISS=OFF
COMPILE_LIBRARIES=OFF
COMPILE_NN_LIBRARY=OFF
COMPILE_DIST_LIBRARY=OFF
ENABLE_NN_DEPENDENCIES=${BUILD_TESTS}
NVTX=OFF
CLEAN=0
DISABLE_DEPRECATION_WARNINGS=ON
CMAKE_TARGET=""
INSTALL_TARGET="install"

# Set defaults for vars that may not have been defined externally
#  FIXME: if INSTALL_PREFIX is not set, check PREFIX, then check
#         CONDA_PREFIX, but there is no fallback from there!
INSTALL_PREFIX=${INSTALL_PREFIX:=${PREFIX:=${CONDA_PREFIX}}}
PARALLEL_LEVEL=${PARALLEL_LEVEL:=`nproc`}
BUILD_ABI=${BUILD_ABI:=ON}

# Default to Ninja if generator is not specified
export CMAKE_GENERATOR="${CMAKE_GENERATOR:=Ninja}"

function hasArg {
    (( ${NUMARGS} != 0 )) && (echo " ${ARGS} " | grep -q " $1 ")
}

if hasArg --noinstall; then
    INSTALL_TARGET=""
fi

if hasArg -h || hasArg --help; then
    echo "${HELP}"
    exit 0
fi

# Check for valid usage
if (( ${NUMARGS} != 0 )); then
    for a in ${ARGS}; do
  if ! (echo " ${VALIDARGS} " | grep -q " ${a} "); then
      echo "Invalid option: ${a}"
      exit 1
  fi
    done
fi

# Process flags
if hasArg -v; then
    VERBOSE_FLAG="-v"
    CMAKE_LOG_LEVEL="VERBOSE"
fi
if hasArg -g; then
    BUILD_TYPE=Debug
fi

if hasArg --allgpuarch; then
    BUILD_ALL_GPU_ARCH=1
fi
if hasArg --nogtest; then
    BUILD_TESTS=OFF
    COMPILE_LIBRARIES=OFF
    ENABLE_NN_DEPENDENCIES=OFF
fi

if hasArg --compile-libs || (( ${NUMARGS} == 0 )); then
  COMPILE_LIBRARIES=ON
fi

if hasArg --compile-nn || hasArg --compile-libs || (( ${NUMARGS} == 0 )); then
    ENABLE_NN_DEPENDENCIES=ON
    COMPILE_NN_LIBRARY=ON
    CMAKE_TARGET="raft_nn_lib;${CMAKE_TARGET}"
fi
if hasArg --compile-dist || hasArg --compile-libs || (( ${NUMARGS} == 0 )); then
    COMPILE_DIST_LIBRARY=ON
    CMAKE_TARGET="raft_distance_lib;${CMAKE_TARGET}"
fi

if hasArg --buildfaiss; then
    BUILD_STATIC_FAISS=ON
fi
if hasArg --nvtx; then
    NVTX=ON
fi
if hasArg --show_depr_warn; then
    DISABLE_DEPRECATION_WARNINGS=OFF
fi
if hasArg clean; then
    CLEAN=1
fi

# If clean given, run it prior to any other steps
if (( ${CLEAN} == 1 )); then
    # If the dirs to clean are mounted dirs in a container, the
    # contents should be removed but the mounted dirs will remain.
    # The find removes all contents but leaves the dirs, the rmdir
    # attempts to remove the dirs but can fail safely.
    for bd in ${BUILD_DIRS}; do
      if [ -d ${bd} ]; then
          find ${bd} -mindepth 1 -delete
          rmdir ${bd} || true
      fi

    done

    cd ${REPODIR}/python
    python setup.py clean --all
    cd ${REPODIR}
fi


################################################################################
# Configure for building all C++ targets
if (( ${NUMARGS} == 0 )) || hasArg libraft || hasArg docs; then
    if (( ${BUILD_ALL_GPU_ARCH} == 0 )); then
        RAFT_CMAKE_CUDA_ARCHITECTURES="NATIVE"
        echo "Building for the architecture of the GPU in the system..."
    else
        RAFT_CMAKE_CUDA_ARCHITECTURES="ALL"
        echo "Building for *ALL* supported GPU architectures..."
    fi

    mkdir -p ${LIBRAFT_BUILD_DIR}
    cd ${LIBRAFT_BUILD_DIR}
    cmake -S ${REPODIR}/cpp -B ${LIBRAFT_BUILD_DIR} \
          -DCMAKE_INSTALL_PREFIX=${INSTALL_PREFIX} \
          -DCMAKE_CUDA_ARCHITECTURES=${RAFT_CMAKE_CUDA_ARCHITECTURES} \
          -DRAFT_COMPILE_LIBRARIES=${COMPILE_LIBRARIES} \
          -DRAFT_ENABLE_NN_DEPENDENCIES=${ENABLE_NN_DEPENDENCIES} \
          -DNVTX=${NVTX} \
          -DDISABLE_DEPRECATION_WARNINGS=${DISABLE_DEPRECATION_WARNINGS} \
          -DBUILD_TESTS=${BUILD_TESTS} \
          -DCMAKE_MESSAGE_LOG_LEVEL=${CMAKE_LOG_LEVEL} \
          -DRAFT_COMPILE_NN_LIBRARY=${COMPILE_NN_LIBRARY} \
          -DRAFT_COMPILE_DIST_LIBRARY=${COMPILE_DIST_LIBRARY} \
          -DRAFT_USE_FAISS_STATIC=${BUILD_STATIC_FAISS}

  if (( ${NUMARGS} == 0 )) || hasArg libraft; then
      # Run all c++ targets at once
      if ! hasArg --nogtest; then
        CMAKE_TARGET="${CMAKE_TARGET};test_raft;"
      fi

      echo "-- Compiling targets: ${CMAKE_TARGET}, verbose=${VERBOSE_FLAG}"
      cmake --build  "${LIBRAFT_BUILD_DIR}" ${VERBOSE_FLAG} -j${PARALLEL_LEVEL} --target ${CMAKE_TARGET} ${INSTALL_TARGET}
  fi
fi

# Build and (optionally) install the cuml Python package
if (( ${NUMARGS} == 0 )) || hasArg pyraft || hasArg docs; then

    cd ${REPODIR}/python
    if [[ ${INSTALL_TARGET} != "" ]]; then
<<<<<<< HEAD
        python setup.py build_ext -j${PARALLEL_LEVEL:-1} --inplace --library-dir=${LIBRAFT_BUILD_DIR} install
=======
        python setup.py build_ext -j${PARALLEL_LEVEL:-1} --inplace --library-dir=${LIBRAFT_BUILD_DIR} install --single-version-externally-managed --record=record.txt
>>>>>>> 5e0db8ed
    else
        python setup.py build_ext -j${PARALLEL_LEVEL:-1} --inplace --library-dir=${LIBRAFT_BUILD_DIR}
    fi
fi

if hasArg docs; then
    cmake --build ${LIBRAFT_BUILD_DIR} --target docs_raft
    cd ${SPHINX_BUILD_DIR}
    make html
fi<|MERGE_RESOLUTION|>--- conflicted
+++ resolved
@@ -205,11 +205,7 @@
 
     cd ${REPODIR}/python
     if [[ ${INSTALL_TARGET} != "" ]]; then
-<<<<<<< HEAD
-        python setup.py build_ext -j${PARALLEL_LEVEL:-1} --inplace --library-dir=${LIBRAFT_BUILD_DIR} install
-=======
         python setup.py build_ext -j${PARALLEL_LEVEL:-1} --inplace --library-dir=${LIBRAFT_BUILD_DIR} install --single-version-externally-managed --record=record.txt
->>>>>>> 5e0db8ed
     else
         python setup.py build_ext -j${PARALLEL_LEVEL:-1} --inplace --library-dir=${LIBRAFT_BUILD_DIR}
     fi
