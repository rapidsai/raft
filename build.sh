#!/bin/bash

# Copyright (c) 2020-2022, NVIDIA CORPORATION.

# raft build script

# This script is used to build the component(s) in this repo from
# source, and can be called with various options to customize the
# build as needed (see the help output for details)

# Abort script on first error
set -e

NUMARGS=$#
ARGS=$*

# NOTE: ensure all dir changes are relative to the location of this
# script, and that this script resides in the repo dir!
REPODIR=$(cd $(dirname $0); pwd)

<<<<<<< HEAD
VALIDARGS="clean libraft pyraft pylibraft docs -v -g --noinstall --compile-libs --compile-nn --compile-dist --allgpuarch --nvtx --show_depr_warn -h --nogtest --buildfaiss"
=======
VALIDARGS="clean libraft pyraft docs tests bench -v -g --noinstall --compile-libs --compile-nn --compile-dist --allgpuarch --nvtx --show_depr_warn -h --buildfaiss"
>>>>>>> e67d0149
HELP="$0 [<target> ...] [<flag> ...]
 where <target> is:
   clean            - remove all existing build artifacts and configuration (start over)
   libraft          - build the raft C++ code only. Also builds the C-wrapper library
                      around the C++ code.
<<<<<<< HEAD
   pyraft           - build the pyraft Python package
   pylibraft        - build the pylibraft Python package
=======
   pyraft           - build the cuml Python package
>>>>>>> e67d0149
   docs             - build the documentation
   tests            - build the tests
   bench            - build the benchmarks

 and <flag> is:
   -v               - verbose build mode
   -g               - build for debug
   --compile-libs   - compile shared libraries for all components
   --compile-nn     - compile shared library for nn component
   --compile-dist   - compile shared library for distance component
   --allgpuarch     - build for all supported GPU architectures
   --buildfaiss     - build faiss statically into raft
<<<<<<< HEAD
   --nogtest        - do not build google tests for libraft
   --noinstall      - do not install cmake targets
   --uninstall-cmake-deps  - uninstall any cmake dependencies
   --clean
=======
   --noinstall      - do not install cmake targets
>>>>>>> e67d0149
   --nvtx           - Enable nvtx for profiling support
   --show_depr_warn - show cmake deprecation warnings
   -h               - print this text

 default action (no args) is to build both libraft and pyraft targets
"
LIBRAFT_BUILD_DIR=${LIBRAFT_BUILD_DIR:=${REPODIR}/cpp/build}
SPHINX_BUILD_DIR=${REPODIR}/docs
PY_RAFT_BUILD_DIR=${REPODIR}/python/raft/build
PY_LIBRAFT_BUILD_DIR=${REPODIR}/python/pylibraft/build
BUILD_DIRS="${LIBRAFT_BUILD_DIR} ${PY_RAFT_BUILD_DIR} ${PY_LIBRAFT_BUILD_DIR}"

# Set defaults for vars modified by flags to this script
CMAKE_LOG_LEVEL=""
VERBOSE_FLAG=""
BUILD_ALL_GPU_ARCH=0
BUILD_TESTS=OFF
BUILD_BENCH=OFF
BUILD_STATIC_FAISS=OFF
COMPILE_LIBRARIES=OFF
COMPILE_NN_LIBRARY=OFF
COMPILE_DIST_LIBRARY=OFF
ENABLE_NN_DEPENDENCIES=OFF
NVTX=OFF
CLEAN=0
DISABLE_DEPRECATION_WARNINGS=ON
CMAKE_TARGET=""
INSTALL_TARGET="install"

# Set defaults for vars that may not have been defined externally
#  FIXME: if INSTALL_PREFIX is not set, check PREFIX, then check
#         CONDA_PREFIX, but there is no fallback from there!
INSTALL_PREFIX=${INSTALL_PREFIX:=${PREFIX:=${CONDA_PREFIX}}}
PARALLEL_LEVEL=${PARALLEL_LEVEL:=`nproc`}
BUILD_ABI=${BUILD_ABI:=ON}

# Default to Ninja if generator is not specified
export CMAKE_GENERATOR="${CMAKE_GENERATOR:=Ninja}"

function hasArg {
    (( ${NUMARGS} != 0 )) && (echo " ${ARGS} " | grep -q " $1 ")
}

if hasArg --noinstall; then
    INSTALL_TARGET=""
fi

if hasArg -h || hasArg --help; then
    echo "${HELP}"
    exit 0
fi

# Check for valid usage
if (( ${NUMARGS} != 0 )); then
    for a in ${ARGS}; do
  if ! (echo " ${VALIDARGS} " | grep -q " ${a} "); then
      echo "Invalid option: ${a}"
      exit 1
  fi
    done
fi

# Process flags
if hasArg -v; then
    VERBOSE_FLAG="-v"
    CMAKE_LOG_LEVEL="VERBOSE"
fi
if hasArg -g; then
    BUILD_TYPE=Debug
fi

if hasArg --allgpuarch; then
    BUILD_ALL_GPU_ARCH=1
fi

if hasArg --compile-libs || (( ${NUMARGS} == 0 )); then
  COMPILE_LIBRARIES=ON
fi

if hasArg --compile-nn || hasArg --compile-libs || (( ${NUMARGS} == 0 )); then
    ENABLE_NN_DEPENDENCIES=ON
    COMPILE_NN_LIBRARY=ON
    CMAKE_TARGET="${CMAKE_TARGET};raft_nn_lib"
fi

if hasArg --compile-dist || hasArg --compile-libs || (( ${NUMARGS} == 0 )); then
    COMPILE_DIST_LIBRARY=ON
    CMAKE_TARGET="${CMAKE_TARGET};raft_distance_lib"
fi

if hasArg tests || (( ${NUMARGS} == 0 )); then
    BUILD_TESTS=ON
    ENABLE_NN_DEPENDENCIES=ON
    CMAKE_TARGET="${CMAKE_TARGET};test_raft"
fi

if hasArg bench || (( ${NUMARGS} == 0 )); then
    BUILD_BENCH=ON
    ENABLE_NN_DEPENDENCIES=ON
    CMAKE_TARGET="${CMAKE_TARGET};bench_raft"
fi

if hasArg --buildfaiss; then
    BUILD_STATIC_FAISS=ON
fi
if hasArg --nvtx; then
    NVTX=ON
fi
if hasArg --show_depr_warn; then
    DISABLE_DEPRECATION_WARNINGS=OFF
fi
if hasArg clean; then
    CLEAN=1
fi

# If clean given, run it prior to any other steps
if (( ${CLEAN} == 1 )); then
    # If the dirs to clean are mounted dirs in a container, the
    # contents should be removed but the mounted dirs will remain.
    # The find removes all contents but leaves the dirs, the rmdir
    # attempts to remove the dirs but can fail safely.
    for bd in ${BUILD_DIRS}; do
      if [ -d ${bd} ]; then
          find ${bd} -mindepth 1 -delete
          rmdir ${bd} || true
      fi
    done

    cd ${REPODIR}/python/raft
    python setup.py clean --all
    cd ${REPODIR}

    cd ${REPODIR}/python/pylibraft
    python setup.py clean --all
    cd ${REPODIR}
fi


################################################################################
# Configure for building all C++ targets
if (( ${NUMARGS} == 0 )) || hasArg libraft || hasArg docs || hasArg tests || hasArg bench; then
    if (( ${BUILD_ALL_GPU_ARCH} == 0 )); then
        RAFT_CMAKE_CUDA_ARCHITECTURES="NATIVE"
        echo "Building for the architecture of the GPU in the system..."
    else
        RAFT_CMAKE_CUDA_ARCHITECTURES="ALL"
        echo "Building for *ALL* supported GPU architectures..."
    fi

    mkdir -p ${LIBRAFT_BUILD_DIR}
    cd ${LIBRAFT_BUILD_DIR}
    cmake -S ${REPODIR}/cpp -B ${LIBRAFT_BUILD_DIR} \
          -DCMAKE_INSTALL_PREFIX=${INSTALL_PREFIX} \
          -DCMAKE_CUDA_ARCHITECTURES=${RAFT_CMAKE_CUDA_ARCHITECTURES} \
          -DRAFT_COMPILE_LIBRARIES=${COMPILE_LIBRARIES} \
          -DRAFT_ENABLE_NN_DEPENDENCIES=${ENABLE_NN_DEPENDENCIES} \
          -DNVTX=${NVTX} \
          -DDISABLE_DEPRECATION_WARNINGS=${DISABLE_DEPRECATION_WARNINGS} \
          -DBUILD_TESTS=${BUILD_TESTS} \
          -DBUILD_BENCH=${BUILD_BENCH} \
          -DCMAKE_MESSAGE_LOG_LEVEL=${CMAKE_LOG_LEVEL} \
          -DRAFT_COMPILE_NN_LIBRARY=${COMPILE_NN_LIBRARY} \
          -DRAFT_COMPILE_DIST_LIBRARY=${COMPILE_DIST_LIBRARY} \
          -DRAFT_USE_FAISS_STATIC=${BUILD_STATIC_FAISS}

  if [[ ${CMAKE_TARGET} != "" ]] || [[ ${INSTALL_TARGET} != "" ]]; then
      echo "-- Compiling targets: ${CMAKE_TARGET}, verbose=${VERBOSE_FLAG}"
      cmake --build  "${LIBRAFT_BUILD_DIR}" ${VERBOSE_FLAG} -j${PARALLEL_LEVEL} --target ${CMAKE_TARGET} ${INSTALL_TARGET}
  fi
fi

# Build and (optionally) install the pyraft Python package
if (( ${NUMARGS} == 0 )) || hasArg pyraft || hasArg docs; then

    cd ${REPODIR}/python/raft
    if [[ ${INSTALL_TARGET} != "" ]]; then
        python setup.py build_ext -j${PARALLEL_LEVEL:-1} --inplace --library-dir=${LIBRAFT_BUILD_DIR} install --single-version-externally-managed --record=record.txt
    else
        python setup.py build_ext -j${PARALLEL_LEVEL:-1} --inplace --library-dir=${LIBRAFT_BUILD_DIR}
    fi
fi

# Build and (optionally) install the pylibraft Python package
if (( ${NUMARGS} == 0 )) || hasArg pylibraft; then

    cd ${REPODIR}/python/pylibraft
    if [[ ${INSTALL_TARGET} != "" ]]; then
        python setup.py build_ext -j${PARALLEL_LEVEL:-1} --inplace --library-dir=${LIBRAFT_BUILD_DIR} install --single-version-externally-managed --record=record.txt
    else
        python setup.py build_ext -j${PARALLEL_LEVEL:-1} --inplace --library-dir=${LIBRAFT_BUILD_DIR}
    fi
fi


if hasArg docs; then
    cmake --build ${LIBRAFT_BUILD_DIR} --target docs_raft
    cd ${SPHINX_BUILD_DIR}
    make html
fi<|MERGE_RESOLUTION|>--- conflicted
+++ resolved
@@ -18,22 +18,14 @@
 # script, and that this script resides in the repo dir!
 REPODIR=$(cd $(dirname $0); pwd)
 
-<<<<<<< HEAD
-VALIDARGS="clean libraft pyraft pylibraft docs -v -g --noinstall --compile-libs --compile-nn --compile-dist --allgpuarch --nvtx --show_depr_warn -h --nogtest --buildfaiss"
-=======
-VALIDARGS="clean libraft pyraft docs tests bench -v -g --noinstall --compile-libs --compile-nn --compile-dist --allgpuarch --nvtx --show_depr_warn -h --buildfaiss"
->>>>>>> e67d0149
+VALIDARGS="clean libraft pyraft pylibraft docs tests bench -v -g --noinstall --compile-libs --compile-nn --compile-dist --allgpuarch --nvtx --show_depr_warn -h --buildfaiss"
 HELP="$0 [<target> ...] [<flag> ...]
  where <target> is:
    clean            - remove all existing build artifacts and configuration (start over)
    libraft          - build the raft C++ code only. Also builds the C-wrapper library
                       around the C++ code.
-<<<<<<< HEAD
    pyraft           - build the pyraft Python package
    pylibraft        - build the pylibraft Python package
-=======
-   pyraft           - build the cuml Python package
->>>>>>> e67d0149
    docs             - build the documentation
    tests            - build the tests
    bench            - build the benchmarks
@@ -46,14 +38,8 @@
    --compile-dist   - compile shared library for distance component
    --allgpuarch     - build for all supported GPU architectures
    --buildfaiss     - build faiss statically into raft
-<<<<<<< HEAD
-   --nogtest        - do not build google tests for libraft
    --noinstall      - do not install cmake targets
-   --uninstall-cmake-deps  - uninstall any cmake dependencies
    --clean
-=======
-   --noinstall      - do not install cmake targets
->>>>>>> e67d0149
    --nvtx           - Enable nvtx for profiling support
    --show_depr_warn - show cmake deprecation warnings
    -h               - print this text
