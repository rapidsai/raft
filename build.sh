#!/bin/bash

# Copyright (c) 2020-2023, NVIDIA CORPORATION.

# raft build script

# This script is used to build the component(s) in this repo from
# source, and can be called with various options to customize the
# build as needed (see the help output for details)

# Abort script on first error
set -e

NUMARGS=$#
ARGS=$*

# NOTE: ensure all dir changes are relative to the location of this
# script, and that this script resides in the repo dir!
REPODIR=$(cd $(dirname $0); pwd)

<<<<<<< HEAD
VALIDARGS="clean libraft pylibraft raft-dask docs tests bench clean --uninstall  -v -g -n --compile-lib --allgpuarch --no-nvtx --show_depr_warn -h"
=======
VALIDARGS="clean libraft pylibraft raft-dask docs tests bench clean --uninstall  -v -g -n --compile-libs --compile-nn --compile-dist --allgpuarch --no-nvtx --show_depr_warn -h --minimal-deps"
>>>>>>> 5ce92304
HELP="$0 [<target> ...] [<flag> ...] [--cmake-args=\"<args>\"] [--cache-tool=<tool>] [--limit-tests=<targets>] [--limit-bench=<targets>]
 where <target> is:
   clean            - remove all existing build artifacts and configuration (start over)
   libraft          - build the raft C++ code only. Also builds the C-wrapper library
                      around the C++ code.
   pylibraft        - build the pylibraft Python package
   raft-dask        - build the raft-dask Python package. this also requires pylibraft.
   docs             - build the documentation
   tests            - build the tests
   bench            - build the benchmarks

 and <flag> is:
   -v                          - verbose build mode
   -g                          - build for debug
   -n                          - no install step
   --uninstall                 - uninstall files for specified targets which were built and installed prior
   --compile-lib               - compile shared libraries for all components
                                 can be useful for a pure header-only install
   --limit-tests               - semicolon-separated list of test executables to compile (e.g. NEIGHBORS_TEST;CLUSTER_TEST)
   --limit-bench               - semicolon-separated list of benchmark executables to compute (e.g. NEIGHBORS_BENCH;CLUSTER_BENCH)
   --allgpuarch                - build for all supported GPU architectures
   --no-nvtx                   - disable nvtx (profiling markers), but allow enabling it in downstream projects
   --show_depr_warn            - show cmake deprecation warnings
   --cmake-args=\\\"<args>\\\" - pass arbitrary list of CMake configuration options (escape all quotes in argument)
   --cache-tool=<tool>         - pass the build cache tool (eg: ccache, sccache, distcc) that will be used
                                 to speedup the build process.
   -h                          - print this text

 default action (no args) is to build libraft, tests, pylibraft and raft-dask targets
"
LIBRAFT_BUILD_DIR=${LIBRAFT_BUILD_DIR:=${REPODIR}/cpp/build}
SPHINX_BUILD_DIR=${REPODIR}/docs
DOXYGEN_BUILD_DIR=${REPODIR}/cpp/doxygen
RAFT_DASK_BUILD_DIR=${REPODIR}/python/raft-dask/_skbuild
PYLIBRAFT_BUILD_DIR=${REPODIR}/python/pylibraft/_skbuild
BUILD_DIRS="${LIBRAFT_BUILD_DIR} ${PYLIBRAFT_BUILD_DIR} ${RAFT_DASK_BUILD_DIR}"

# Set defaults for vars modified by flags to this script
CMAKE_LOG_LEVEL=""
VERBOSE_FLAG=""
BUILD_ALL_GPU_ARCH=0
BUILD_TESTS=OFF
BUILD_TYPE=Release
BUILD_BENCH=OFF
<<<<<<< HEAD
COMPILE_LIBRARY=OFF
=======
COMPILE_LIBRARIES=OFF
COMPILE_NN_LIBRARY=OFF
COMPILE_DIST_LIBRARY=OFF
>>>>>>> 5ce92304
INSTALL_TARGET=install

TEST_TARGETS="CLUSTER_TEST;CORE_TEST;DISTANCE_TEST;LABEL_TEST;LINALG_TEST;MATRIX_TEST;RANDOM_TEST;SOLVERS_TEST;SPARSE_TEST;SPARSE_DIST_TEST;SPARSE_NEIGHBORS_TEST;NEIGHBORS_TEST;STATS_TEST;UTILS_TEST"
BENCH_TARGETS="CLUSTER_BENCH;NEIGHBORS_BENCH;DISTANCE_BENCH;LINALG_BENCH;MATRIX_BENCH;SPARSE_BENCH;RANDOM_BENCH"

CACHE_ARGS=""
NVTX=ON
CLEAN=0
UNINSTALL=0
DISABLE_DEPRECATION_WARNINGS=ON
CMAKE_TARGET=""

# Set defaults for vars that may not have been defined externally
#  FIXME: if INSTALL_PREFIX is not set, check PREFIX, then check
#         CONDA_PREFIX, but there is no fallback from there!
INSTALL_PREFIX=${INSTALL_PREFIX:=${PREFIX:=${CONDA_PREFIX}}}
PARALLEL_LEVEL=${PARALLEL_LEVEL:=`nproc`}
BUILD_ABI=${BUILD_ABI:=ON}

# Default to Ninja if generator is not specified
export CMAKE_GENERATOR="${CMAKE_GENERATOR:=Ninja}"

function hasArg {
    (( ${NUMARGS} != 0 )) && (echo " ${ARGS} " | grep -q " $1 ")
}

function cmakeArgs {
    # Check for multiple cmake args options
    if [[ $(echo $ARGS | { grep -Eo "\-\-cmake\-args" || true; } | wc -l ) -gt 1 ]]; then
        echo "Multiple --cmake-args options were provided, please provide only one: ${ARGS}"
        exit 1
    fi

    # Check for cmake args option
    if [[ -n $(echo $ARGS | { grep -E "\-\-cmake\-args" || true; } ) ]]; then
        # There are possible weird edge cases that may cause this regex filter to output nothing and fail silently
        # the true pipe will catch any weird edge cases that may happen and will cause the program to fall back
        # on the invalid option error
        EXTRA_CMAKE_ARGS=$(echo $ARGS | { grep -Eo "\-\-cmake\-args=\".+\"" || true; })
        if [[ -n ${EXTRA_CMAKE_ARGS} ]]; then
            # Remove the full  EXTRA_CMAKE_ARGS argument from list of args so that it passes validArgs function
            ARGS=${ARGS//$EXTRA_CMAKE_ARGS/}
            # Filter the full argument down to just the extra string that will be added to cmake call
            EXTRA_CMAKE_ARGS=$(echo $EXTRA_CMAKE_ARGS | grep -Eo "\".+\"" | sed -e 's/^"//' -e 's/"$//')
        fi
    fi
}

function cacheTool {
    # Check for multiple cache options
    if [[ $(echo $ARGS | { grep -Eo "\-\-cache\-tool" || true; } | wc -l ) -gt 1 ]]; then
        echo "Multiple --cache-tool options were provided, please provide only one: ${ARGS}"
        exit 1
    fi
    # Check for cache tool option
    if [[ -n $(echo $ARGS | { grep -E "\-\-cache\-tool" || true; } ) ]]; then
        # There are possible weird edge cases that may cause this regex filter to output nothing and fail silently
        # the true pipe will catch any weird edge cases that may happen and will cause the program to fall back
        # on the invalid option error
        CACHE_TOOL=$(echo $ARGS | sed -e 's/.*--cache-tool=//' -e 's/ .*//')
        if [[ -n ${CACHE_TOOL} ]]; then
            # Remove the full CACHE_TOOL argument from list of args so that it passes validArgs function
            ARGS=${ARGS//--cache-tool=$CACHE_TOOL/}
            CACHE_ARGS="-DCMAKE_CUDA_COMPILER_LAUNCHER=${CACHE_TOOL} -DCMAKE_C_COMPILER_LAUNCHER=${CACHE_TOOL} -DCMAKE_CXX_COMPILER_LAUNCHER=${CACHE_TOOL}"
        fi
    fi
}

function limitTests {
    # Check for option to limit the set of test binaries to build
    if [[ -n $(echo $ARGS | { grep -E "\-\-limit\-tests" || true; } ) ]]; then
        # There are possible weird edge cases that may cause this regex filter to output nothing and fail silently
        # the true pipe will catch any weird edge cases that may happen and will cause the program to fall back
        # on the invalid option error
        LIMIT_TEST_TARGETS=$(echo $ARGS | sed -e 's/.*--limit-tests=//' -e 's/ .*//')
        if [[ -n ${LIMIT_TEST_TARGETS} ]]; then
            # Remove the full LIMIT_TEST_TARGETS argument from list of args so that it passes validArgs function
            ARGS=${ARGS//--limit-tests=$LIMIT_TEST_TARGETS/}
            TEST_TARGETS=${LIMIT_TEST_TARGETS}
	    echo "Limiting tests to $TEST_TARGETS"
        fi
    fi
}

function limitBench {
    # Check for option to limit the set of test binaries to build
    if [[ -n $(echo $ARGS | { grep -E "\-\-limit\-bench" || true; } ) ]]; then
        # There are possible weird edge cases that may cause this regex filter to output nothing and fail silently
        # the true pipe will catch any weird edge cases that may happen and will cause the program to fall back
        # on the invalid option error
        LIMIT_BENCH_TARGETS=$(echo $ARGS | sed -e 's/.*--limit-bench=//' -e 's/ .*//')
        if [[ -n ${LIMIT_BENCH_TARGETS} ]]; then
            # Remove the full LIMIT_TEST_TARGETS argument from list of args so that it passes validArgs function
            ARGS=${ARGS//--limit-bench=$LIMIT_BENCH_TARGETS/}
            BENCH_TARGETS=${LIMIT_BENCH_TARGETS}
        fi
    fi
}

if hasArg -h || hasArg --help; then
    echo "${HELP}"
    exit 0
fi

# Check for valid usage
if (( ${NUMARGS} != 0 )); then
    cmakeArgs
    cacheTool
    limitTests
    limitBench
    for a in ${ARGS}; do
        if ! (echo " ${VALIDARGS} " | grep -q " ${a} "); then
            echo "Invalid option: ${a}"
            exit 1
        fi
    done
fi

# This should run before build/install
if hasArg --uninstall; then
    UNINSTALL=1

    if hasArg pylibraft || hasArg libraft || (( ${NUMARGS} == 1 )); then

      echo "Removing libraft files..."
      if [ -e ${LIBRAFT_BUILD_DIR}/install_manifest.txt ]; then
          xargs rm -fv < ${LIBRAFT_BUILD_DIR}/install_manifest.txt > /dev/null 2>&1
      fi
    fi

    if hasArg pylibraft || (( ${NUMARGS} == 1 )); then
      echo "Uninstalling pylibraft package..."
      if [ -e ${PYLIBRAFT_BUILD_DIR}/install_manifest.txt ]; then
          xargs rm -fv < ${PYLIBRAFT_BUILD_DIR}/install_manifest.txt > /dev/null 2>&1
      fi

      # Try to uninstall via pip if it is installed
      if [ -x "$(command -v pip)" ]; then
        echo "Using pip to uninstall pylibraft"
        pip uninstall -y pylibraft

      # Otherwise, try to uninstall through conda if that's where things are installed
      elif [ -x "$(command -v conda)" ] && [ "$INSTALL_PREFIX" == "$CONDA_PREFIX" ]; then
        echo "Using conda to uninstall pylibraft"
        conda uninstall -y pylibraft

      # Otherwise, fail
      else
        echo "Could not uninstall pylibraft from pip or conda. pylibraft package will need to be manually uninstalled"
      fi
    fi

    if hasArg raft-dask || (( ${NUMARGS} == 1 )); then
      echo "Uninstalling raft-dask package..."
      if [ -e ${RAFT_DASK_BUILD_DIR}/install_manifest.txt ]; then
          xargs rm -fv < ${RAFT_DASK_BUILD_DIR}/install_manifest.txt > /dev/null 2>&1
      fi

      # Try to uninstall via pip if it is installed
      if [ -x "$(command -v pip)" ]; then
        echo "Using pip to uninstall raft-dask"
        pip uninstall -y raft-dask

      # Otherwise, try to uninstall through conda if that's where things are installed
      elif [ -x "$(command -v conda)" ] && [ "$INSTALL_PREFIX" == "$CONDA_PREFIX" ]; then
        echo "Using conda to uninstall raft-dask"
        conda uninstall -y raft-dask

      # Otherwise, fail
      else
        echo "Could not uninstall raft-dask from pip or conda. raft-dask package will need to be manually uninstalled."
      fi
    fi
    exit 0
fi


# Process flags
if hasArg -n; then
    INSTALL_TARGET=""
fi

if hasArg -v; then
    VERBOSE_FLAG="-v"
    CMAKE_LOG_LEVEL="VERBOSE"
fi
if hasArg -g; then
    BUILD_TYPE=Debug
fi

if hasArg --allgpuarch; then
    BUILD_ALL_GPU_ARCH=1
fi

<<<<<<< HEAD
if hasArg --compile-lib || (( ${NUMARGS} == 0 )); then
    COMPILE_LIBRARY=ON
    CMAKE_TARGET="${CMAKE_TARGET};raft_lib"
=======
if hasArg --compile-libs || (( ${NUMARGS} == 0 )); then
    COMPILE_LIBRARIES=ON
fi

if hasArg --compile-nn || hasArg --compile-libs || (( ${NUMARGS} == 0 )); then
    COMPILE_NN_LIBRARY=ON
    CMAKE_TARGET="${CMAKE_TARGET};raft_nn_lib"
fi

if hasArg --compile-dist || hasArg --compile-libs || (( ${NUMARGS} == 0 )); then
    COMPILE_DIST_LIBRARY=ON
    CMAKE_TARGET="${CMAKE_TARGET};raft_distance_lib"
>>>>>>> 5ce92304
fi

if hasArg tests || (( ${NUMARGS} == 0 )); then
    BUILD_TESTS=ON
    CMAKE_TARGET="${CMAKE_TARGET};${TEST_TARGETS}"

<<<<<<< HEAD
=======
    # Force compile nn library when needed test targets are specified
    if [[ $CMAKE_TARGET == *"CLUSTER_TEST"* || \
          $CMAKE_TARGET == *"SPARSE_DIST_TEST"* || \
          $CMAKE_TARGET == *"SPARSE_NEIGHBORS_TEST"* || \
          $CMAKE_TARGET == *"NEIGHBORS_TEST"* || \
          $CMAKE_TARGET == *"STATS_TEST"* ]]; then
      echo "-- Enabling nearest neighbors lib for gtests"
      COMPILE_NN_LIBRARY=ON
    fi
>>>>>>> 5ce92304

    # Force compile library when needed test targets are specified
    if [[ $CMAKE_TARGET == *"CLUSTER_TEST"* || \
          $CMAKE_TARGET == *"DISTANCE_TEST"* || \
          $CMAKE_TARGET == *"SPARSE_DIST_TEST" || \
          $CMAKE_TARGET == *"SPARSE_NEIGHBORS_TEST"* || \
          $CMAKE_TARGET == *"MATRIX_TEST"* || \
          $CMAKE_TARGET == *"NEIGHBORS_TEST" || \
          $CMAKE_TARGET == *"STATS_TEST"* ]]; then
      echo "-- Enabling compiled lib for gtests"
      COMPILE_LIBRARY=ON
    fi
fi

if hasArg bench || (( ${NUMARGS} == 0 )); then
    BUILD_BENCH=ON
    CMAKE_TARGET="${CMAKE_TARGET};${BENCH_TARGETS}"

<<<<<<< HEAD
    # Force compile library when needed benchmark targets are specified
=======
    # Force compile nn library when needed benchmark targets are specified
    if [[ $CMAKE_TARGET == *"CLUSTER_BENCH"* || \
          $CMAKE_TARGET == *"NEIGHBORS_BENCH"*  ]]; then
      echo "-- Enabling nearest neighbors lib for benchmarks"
      COMPILE_NN_LIBRARY=ON
    fi

    # Force compile distance library when needed benchmark targets are specified
>>>>>>> 5ce92304
    if [[ $CMAKE_TARGET == *"CLUSTER_BENCH"* || \
          $CMAKE_TARGET == *"MATRIX_BENCH"* || \
          $CMAKE_TARGET == *"NEIGHBORS_BENCH"* ]]; then
      echo "-- Enabling compiled lib for benchmarks"
      COMPILE_LIBRARY=ON
    fi

fi

if hasArg --no-nvtx; then
    NVTX=OFF
fi
if hasArg --show_depr_warn; then
    DISABLE_DEPRECATION_WARNINGS=OFF
fi
if hasArg clean; then
    CLEAN=1
fi



if [[ ${CMAKE_TARGET} == "" ]]; then
    CMAKE_TARGET="all"
fi

# Append `-DFIND_RAFT_CPP=ON` to EXTRA_CMAKE_ARGS unless a user specified the option.
if [[ "${EXTRA_CMAKE_ARGS}" != *"DFIND_RAFT_CPP"* ]]; then
    EXTRA_CMAKE_ARGS="${EXTRA_CMAKE_ARGS} -DFIND_RAFT_CPP=ON"
fi

# If clean given, run it prior to any other steps
if (( ${CLEAN} == 1 )); then
    # If the dirs to clean are mounted dirs in a container, the
    # contents should be removed but the mounted dirs will remain.
    # The find removes all contents but leaves the dirs, the rmdir
    # attempts to remove the dirs but can fail safely.
    for bd in ${BUILD_DIRS}; do
      if [ -d ${bd} ]; then
          find ${bd} -mindepth 1 -delete
          rmdir ${bd} || true
      fi
    done

    cd ${REPODIR}/python/raft-dask
    python setup.py clean --all
    cd ${REPODIR}

    cd ${REPODIR}/python/pylibraft
    python setup.py clean --all
    cd ${REPODIR}
fi

################################################################################
# Configure for building all C++ targets
if (( ${NUMARGS} == 0 )) || hasArg libraft || hasArg docs || hasArg tests || hasArg bench; then
    if (( ${BUILD_ALL_GPU_ARCH} == 0 )); then
        RAFT_CMAKE_CUDA_ARCHITECTURES="NATIVE"
        echo "Building for the architecture of the GPU in the system..."
    else
        RAFT_CMAKE_CUDA_ARCHITECTURES="RAPIDS"
        echo "Building for *ALL* supported GPU architectures..."
    fi

    mkdir -p ${LIBRAFT_BUILD_DIR}
    cd ${LIBRAFT_BUILD_DIR}
    cmake -S ${REPODIR}/cpp -B ${LIBRAFT_BUILD_DIR} \
          -DCMAKE_INSTALL_PREFIX=${INSTALL_PREFIX} \
          -DCMAKE_CUDA_ARCHITECTURES=${RAFT_CMAKE_CUDA_ARCHITECTURES} \
          -DCMAKE_BUILD_TYPE=${BUILD_TYPE} \
<<<<<<< HEAD
=======
          -DRAFT_COMPILE_LIBRARIES=${COMPILE_LIBRARIES} \
>>>>>>> 5ce92304
          -DRAFT_NVTX=${NVTX} \
          -DDISABLE_DEPRECATION_WARNINGS=${DISABLE_DEPRECATION_WARNINGS} \
          -DBUILD_TESTS=${BUILD_TESTS} \
          -DBUILD_BENCH=${BUILD_BENCH} \
          -DCMAKE_MESSAGE_LOG_LEVEL=${CMAKE_LOG_LEVEL} \
<<<<<<< HEAD
          -DRAFT_COMPILE_LIBRARY=${COMPILE_LIBRARY} \
=======
          -DRAFT_COMPILE_NN_LIBRARY=${COMPILE_NN_LIBRARY} \
          -DRAFT_COMPILE_DIST_LIBRARY=${COMPILE_DIST_LIBRARY} \
          -DRAFT_ENABLE_thrust_DEPENDENCY=${ENABLE_thrust_DEPENDENCY} \
>>>>>>> 5ce92304
          ${CACHE_ARGS} \
          ${EXTRA_CMAKE_ARGS}

  if [[ ${CMAKE_TARGET} != "" ]]; then
      echo "-- Compiling targets: ${CMAKE_TARGET}, verbose=${VERBOSE_FLAG}"
      if [[ ${INSTALL_TARGET} != "" ]]; then
        cmake --build  "${LIBRAFT_BUILD_DIR}" ${VERBOSE_FLAG} -j${PARALLEL_LEVEL} --target ${CMAKE_TARGET} ${INSTALL_TARGET}
      else
        cmake --build  "${LIBRAFT_BUILD_DIR}" ${VERBOSE_FLAG} -j${PARALLEL_LEVEL} --target ${CMAKE_TARGET}
      fi
  fi
fi

# Build and (optionally) install the pylibraft Python package
if (( ${NUMARGS} == 0 )) || hasArg pylibraft; then
    # Append `-DFIND_RAFT_CPP=ON` to EXTRA_CMAKE_ARGS unless a user specified the option.
    if [[ "${EXTRA_CMAKE_ARGS}" != *"DFIND_RAFT_CPP"* ]]; then
        EXTRA_CMAKE_ARGS="${EXTRA_CMAKE_ARGS} -DFIND_RAFT_CPP=ON"
    fi

    cd ${REPODIR}/python/pylibraft
    python setup.py build_ext --inplace -- -DCMAKE_PREFIX_PATH="${RAFT_DASK_BUILD_DIR};${INSTALL_PREFIX}" -DCMAKE_LIBRARY_PATH=${LIBRAFT_BUILD_DIR} ${EXTRA_CMAKE_ARGS} -- -j${PARALLEL_LEVEL:-1}
    if [[ ${INSTALL_TARGET} != "" ]]; then
        python setup.py install --single-version-externally-managed --record=record.txt -- -DCMAKE_PREFIX_PATH=${INSTALL_PREFIX} ${EXTRA_CMAKE_ARGS}
    fi
fi

# Build and (optionally) install the raft-dask Python package
if (( ${NUMARGS} == 0 )) || hasArg raft-dask; then
    # Append `-DFIND_RAFT_CPP=ON` to EXTRA_CMAKE_ARGS unless a user specified the option.
    if [[ "${EXTRA_CMAKE_ARGS}" != *"DFIND_RAFT_CPP"* ]]; then
        EXTRA_CMAKE_ARGS="${EXTRA_CMAKE_ARGS} -DFIND_RAFT_CPP=ON"
    fi

    cd ${REPODIR}/python/raft-dask
    python setup.py build_ext --inplace -- -DCMAKE_PREFIX_PATH="${RAFT_DASK_BUILD_DIR};${INSTALL_PREFIX}" -DCMAKE_LIBRARY_PATH=${LIBRAFT_BUILD_DIR} ${EXTRA_CMAKE_ARGS} -- -j${PARALLEL_LEVEL:-1}
    if [[ ${INSTALL_TARGET} != "" ]]; then
        python setup.py install --single-version-externally-managed --record=record.txt -- -DCMAKE_PREFIX_PATH=${INSTALL_PREFIX} ${EXTRA_CMAKE_ARGS}
    fi
fi


if hasArg docs; then
    set -x
    cd ${DOXYGEN_BUILD_DIR}
    doxygen Doxyfile
    cd ${SPHINX_BUILD_DIR}
    sphinx-build -b html source _html
fi<|MERGE_RESOLUTION|>--- conflicted
+++ resolved
@@ -18,11 +18,7 @@
 # script, and that this script resides in the repo dir!
 REPODIR=$(cd $(dirname $0); pwd)
 
-<<<<<<< HEAD
 VALIDARGS="clean libraft pylibraft raft-dask docs tests bench clean --uninstall  -v -g -n --compile-lib --allgpuarch --no-nvtx --show_depr_warn -h"
-=======
-VALIDARGS="clean libraft pylibraft raft-dask docs tests bench clean --uninstall  -v -g -n --compile-libs --compile-nn --compile-dist --allgpuarch --no-nvtx --show_depr_warn -h --minimal-deps"
->>>>>>> 5ce92304
 HELP="$0 [<target> ...] [<flag> ...] [--cmake-args=\"<args>\"] [--cache-tool=<tool>] [--limit-tests=<targets>] [--limit-bench=<targets>]
  where <target> is:
    clean            - remove all existing build artifacts and configuration (start over)
@@ -67,13 +63,7 @@
 BUILD_TESTS=OFF
 BUILD_TYPE=Release
 BUILD_BENCH=OFF
-<<<<<<< HEAD
 COMPILE_LIBRARY=OFF
-=======
-COMPILE_LIBRARIES=OFF
-COMPILE_NN_LIBRARY=OFF
-COMPILE_DIST_LIBRARY=OFF
->>>>>>> 5ce92304
 INSTALL_TARGET=install
 
 TEST_TARGETS="CLUSTER_TEST;CORE_TEST;DISTANCE_TEST;LABEL_TEST;LINALG_TEST;MATRIX_TEST;RANDOM_TEST;SOLVERS_TEST;SPARSE_TEST;SPARSE_DIST_TEST;SPARSE_NEIGHBORS_TEST;NEIGHBORS_TEST;STATS_TEST;UTILS_TEST"
@@ -268,42 +258,14 @@
     BUILD_ALL_GPU_ARCH=1
 fi
 
-<<<<<<< HEAD
 if hasArg --compile-lib || (( ${NUMARGS} == 0 )); then
     COMPILE_LIBRARY=ON
     CMAKE_TARGET="${CMAKE_TARGET};raft_lib"
-=======
-if hasArg --compile-libs || (( ${NUMARGS} == 0 )); then
-    COMPILE_LIBRARIES=ON
-fi
-
-if hasArg --compile-nn || hasArg --compile-libs || (( ${NUMARGS} == 0 )); then
-    COMPILE_NN_LIBRARY=ON
-    CMAKE_TARGET="${CMAKE_TARGET};raft_nn_lib"
-fi
-
-if hasArg --compile-dist || hasArg --compile-libs || (( ${NUMARGS} == 0 )); then
-    COMPILE_DIST_LIBRARY=ON
-    CMAKE_TARGET="${CMAKE_TARGET};raft_distance_lib"
->>>>>>> 5ce92304
 fi
 
 if hasArg tests || (( ${NUMARGS} == 0 )); then
     BUILD_TESTS=ON
     CMAKE_TARGET="${CMAKE_TARGET};${TEST_TARGETS}"
-
-<<<<<<< HEAD
-=======
-    # Force compile nn library when needed test targets are specified
-    if [[ $CMAKE_TARGET == *"CLUSTER_TEST"* || \
-          $CMAKE_TARGET == *"SPARSE_DIST_TEST"* || \
-          $CMAKE_TARGET == *"SPARSE_NEIGHBORS_TEST"* || \
-          $CMAKE_TARGET == *"NEIGHBORS_TEST"* || \
-          $CMAKE_TARGET == *"STATS_TEST"* ]]; then
-      echo "-- Enabling nearest neighbors lib for gtests"
-      COMPILE_NN_LIBRARY=ON
-    fi
->>>>>>> 5ce92304
 
     # Force compile library when needed test targets are specified
     if [[ $CMAKE_TARGET == *"CLUSTER_TEST"* || \
@@ -322,18 +284,7 @@
     BUILD_BENCH=ON
     CMAKE_TARGET="${CMAKE_TARGET};${BENCH_TARGETS}"
 
-<<<<<<< HEAD
     # Force compile library when needed benchmark targets are specified
-=======
-    # Force compile nn library when needed benchmark targets are specified
-    if [[ $CMAKE_TARGET == *"CLUSTER_BENCH"* || \
-          $CMAKE_TARGET == *"NEIGHBORS_BENCH"*  ]]; then
-      echo "-- Enabling nearest neighbors lib for benchmarks"
-      COMPILE_NN_LIBRARY=ON
-    fi
-
-    # Force compile distance library when needed benchmark targets are specified
->>>>>>> 5ce92304
     if [[ $CMAKE_TARGET == *"CLUSTER_BENCH"* || \
           $CMAKE_TARGET == *"MATRIX_BENCH"* || \
           $CMAKE_TARGET == *"NEIGHBORS_BENCH"* ]]; then
@@ -403,22 +354,13 @@
           -DCMAKE_INSTALL_PREFIX=${INSTALL_PREFIX} \
           -DCMAKE_CUDA_ARCHITECTURES=${RAFT_CMAKE_CUDA_ARCHITECTURES} \
           -DCMAKE_BUILD_TYPE=${BUILD_TYPE} \
-<<<<<<< HEAD
-=======
           -DRAFT_COMPILE_LIBRARIES=${COMPILE_LIBRARIES} \
->>>>>>> 5ce92304
           -DRAFT_NVTX=${NVTX} \
           -DDISABLE_DEPRECATION_WARNINGS=${DISABLE_DEPRECATION_WARNINGS} \
           -DBUILD_TESTS=${BUILD_TESTS} \
           -DBUILD_BENCH=${BUILD_BENCH} \
           -DCMAKE_MESSAGE_LOG_LEVEL=${CMAKE_LOG_LEVEL} \
-<<<<<<< HEAD
           -DRAFT_COMPILE_LIBRARY=${COMPILE_LIBRARY} \
-=======
-          -DRAFT_COMPILE_NN_LIBRARY=${COMPILE_NN_LIBRARY} \
-          -DRAFT_COMPILE_DIST_LIBRARY=${COMPILE_DIST_LIBRARY} \
-          -DRAFT_ENABLE_thrust_DEPENDENCY=${ENABLE_thrust_DEPENDENCY} \
->>>>>>> 5ce92304
           ${CACHE_ARGS} \
           ${EXTRA_CMAKE_ARGS}
 
