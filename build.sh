#!/bin/bash

# Copyright (c) 2020-2023, NVIDIA CORPORATION.

# raft build scripts

# This scripts is used to build the component(s) in this repo from
# source, and can be called with various options to customize the
# build as needed (see the help output for details)

# Abort scripts on first error
set -e

NUMARGS=$#
ARGS=$*

# NOTE: ensure all dir changes are relative to the location of this
# scripts, and that this scripts resides in the repo dir!
REPODIR=$(cd $(dirname $0); pwd)

<<<<<<< HEAD
VALIDARGS="clean libraft pylibraft raft-dask docs tests bench-prims bench-ann clean --uninstall  -v -g -n --compile-lib --allgpuarch --no-nvtx --show_depr_warn -h"
HELP="$0 [<target> ...] [<flag> ...] [--cmake-args=\"<args>\"] [--cache-tool=<tool>] [--limit-tests=<targets>] [--limit-bench-prims=<targets>] [--limit-bench-ann=<targets>]
=======
VALIDARGS="clean libraft pylibraft raft-dask docs tests bench template clean --uninstall  -v -g -n --compile-lib --allgpuarch --no-nvtx --show_depr_warn -h"
HELP="$0 [<target> ...] [<flag> ...] [--cmake-args=\"<args>\"] [--cache-tool=<tool>] [--limit-tests=<targets>] [--limit-bench=<targets>]
>>>>>>> 9389108b
 where <target> is:
   clean            - remove all existing build artifacts and configuration (start over)
   libraft          - build the raft C++ code only. Also builds the C-wrapper library
                      around the C++ code.
   pylibraft        - build the pylibraft Python package
   raft-dask        - build the raft-dask Python package. this also requires pylibraft.
   docs             - build the documentation
   tests            - build the tests
<<<<<<< HEAD
   bench-prims      - build micro-benchmarks for primitives
   bench-ann        - build end-to-end ann benchmarks
=======
   bench            - build the benchmarks
   template         - build the example RAFT application template
>>>>>>> 9389108b

 and <flag> is:
   -v                          - verbose build mode
   -g                          - build for debug
   -n                          - no install step
   --uninstall                 - uninstall files for specified targets which were built and installed prior
   --compile-lib               - compile shared libraries for all components
                                 can be useful for a pure header-only install
   --limit-tests               - semicolon-separated list of test executables to compile (e.g. NEIGHBORS_TEST;CLUSTER_TEST)
   --limit-bench-prims         - semicolon-separated list of prims benchmark executables to compute (e.g. NEIGHBORS_PRIMS_BENCH;CLUSTER_PRIMS_BENCH)
   --limit-bench-ann           - semicolon-separated list of ann benchmark executables to compute (e.g. HNSWLIB_ANN_BENCH;RAFT_IVF_PQ_ANN_BENCH)
   --allgpuarch                - build for all supported GPU architectures
   --no-nvtx                   - disable nvtx (profiling markers), but allow enabling it in downstream projects
   --show_depr_warn            - show cmake deprecation warnings
   --cmake-args=\\\"<args>\\\" - pass arbitrary list of CMake configuration options (escape all quotes in argument)
   --cache-tool=<tool>         - pass the build cache tool (eg: ccache, sccache, distcc) that will be used
                                 to speedup the build process.
   -h                          - print this text

 default action (no args) is to build libraft, tests, pylibraft and raft-dask targets
"
LIBRAFT_BUILD_DIR=${LIBRAFT_BUILD_DIR:=${REPODIR}/cpp/build}
SPHINX_BUILD_DIR=${REPODIR}/docs
DOXYGEN_BUILD_DIR=${REPODIR}/cpp/doxygen
RAFT_DASK_BUILD_DIR=${REPODIR}/python/raft-dask/_skbuild
PYLIBRAFT_BUILD_DIR=${REPODIR}/python/pylibraft/_skbuild
BUILD_DIRS="${LIBRAFT_BUILD_DIR} ${PYLIBRAFT_BUILD_DIR} ${RAFT_DASK_BUILD_DIR}"

# Set defaults for vars modified by flags to this scripts
CMAKE_LOG_LEVEL=""
VERBOSE_FLAG=""
BUILD_ALL_GPU_ARCH=0
BUILD_TESTS=OFF
BUILD_TYPE=Release
BUILD_PRIMS_BENCH=OFF
BUILD_ANN_BENCH=OFF
COMPILE_LIBRARY=OFF
INSTALL_TARGET=install

TEST_TARGETS="CLUSTER_TEST;CORE_TEST;DISTANCE_TEST;LABEL_TEST;LINALG_TEST;MATRIX_TEST;RANDOM_TEST;SOLVERS_TEST;SPARSE_TEST;SPARSE_DIST_TEST;SPARSE_NEIGHBORS_TEST;NEIGHBORS_TEST;STATS_TEST;UTILS_TEST"
BENCH_TARGETS="CLUSTER_BENCH;NEIGHBORS_BENCH;DISTANCE_BENCH;LINALG_BENCH;MATRIX_BENCH;SPARSE_BENCH;RANDOM_BENCH"

CACHE_ARGS=""
NVTX=ON
CLEAN=0
UNINSTALL=0
DISABLE_DEPRECATION_WARNINGS=ON
CMAKE_TARGET=""

# Set defaults for vars that may not have been defined externally
#  FIXME: if INSTALL_PREFIX is not set, check PREFIX, then check
#         CONDA_PREFIX, but there is no fallback from there!
INSTALL_PREFIX=${INSTALL_PREFIX:=${PREFIX:=${CONDA_PREFIX}}}
PARALLEL_LEVEL=${PARALLEL_LEVEL:=`nproc`}
BUILD_ABI=${BUILD_ABI:=ON}

# Default to Ninja if generator is not specified
export CMAKE_GENERATOR="${CMAKE_GENERATOR:=Ninja}"

function hasArg {
    (( ${NUMARGS} != 0 )) && (echo " ${ARGS} " | grep -q " $1 ")
}

function cmakeArgs {
    # Check for multiple cmake args options
    if [[ $(echo $ARGS | { grep -Eo "\-\-cmake\-args" || true; } | wc -l ) -gt 1 ]]; then
        echo "Multiple --cmake-args options were provided, please provide only one: ${ARGS}"
        exit 1
    fi

    # Check for cmake args option
    if [[ -n $(echo $ARGS | { grep -E "\-\-cmake\-args" || true; } ) ]]; then
        # There are possible weird edge cases that may cause this regex filter to output nothing and fail silently
        # the true pipe will catch any weird edge cases that may happen and will cause the program to fall back
        # on the invalid option error
        EXTRA_CMAKE_ARGS=$(echo $ARGS | { grep -Eo "\-\-cmake\-args=\".+\"" || true; })
        if [[ -n ${EXTRA_CMAKE_ARGS} ]]; then
            # Remove the full  EXTRA_CMAKE_ARGS argument from list of args so that it passes validArgs function
            ARGS=${ARGS//$EXTRA_CMAKE_ARGS/}
            # Filter the full argument down to just the extra string that will be added to cmake call
            EXTRA_CMAKE_ARGS=$(echo $EXTRA_CMAKE_ARGS | grep -Eo "\".+\"" | sed -e 's/^"//' -e 's/"$//')
        fi
    fi
}

function cacheTool {
    # Check for multiple cache options
    if [[ $(echo $ARGS | { grep -Eo "\-\-cache\-tool" || true; } | wc -l ) -gt 1 ]]; then
        echo "Multiple --cache-tool options were provided, please provide only one: ${ARGS}"
        exit 1
    fi
    # Check for cache tool option
    if [[ -n $(echo $ARGS | { grep -E "\-\-cache\-tool" || true; } ) ]]; then
        # There are possible weird edge cases that may cause this regex filter to output nothing and fail silently
        # the true pipe will catch any weird edge cases that may happen and will cause the program to fall back
        # on the invalid option error
        CACHE_TOOL=$(echo $ARGS | sed -e 's/.*--cache-tool=//' -e 's/ .*//')
        if [[ -n ${CACHE_TOOL} ]]; then
            # Remove the full CACHE_TOOL argument from list of args so that it passes validArgs function
            ARGS=${ARGS//--cache-tool=$CACHE_TOOL/}
            CACHE_ARGS="-DCMAKE_CUDA_COMPILER_LAUNCHER=${CACHE_TOOL} -DCMAKE_C_COMPILER_LAUNCHER=${CACHE_TOOL} -DCMAKE_CXX_COMPILER_LAUNCHER=${CACHE_TOOL}"
        fi
    fi
}

function limitTests {
    # Check for option to limit the set of test binaries to build
    if [[ -n $(echo $ARGS | { grep -E "\-\-limit\-tests" || true; } ) ]]; then
        # There are possible weird edge cases that may cause this regex filter to output nothing and fail silently
        # the true pipe will catch any weird edge cases that may happen and will cause the program to fall back
        # on the invalid option error
        LIMIT_TEST_TARGETS=$(echo $ARGS | sed -e 's/.*--limit-tests=//' -e 's/ .*//')
        if [[ -n ${LIMIT_TEST_TARGETS} ]]; then
            # Remove the full LIMIT_TEST_TARGETS argument from list of args so that it passes validArgs function
            ARGS=${ARGS//--limit-tests=$LIMIT_TEST_TARGETS/}
            TEST_TARGETS=${LIMIT_TEST_TARGETS}
	    echo "Limiting tests to $TEST_TARGETS"
        fi
    fi
}

function limitBench {
    # Check for option to limit the set of test binaries to build
    if [[ -n $(echo $ARGS | { grep -E "\-\-limit\-bench-prims" || true; } ) ]]; then
        # There are possible weird edge cases that may cause this regex filter to output nothing and fail silently
        # the true pipe will catch any weird edge cases that may happen and will cause the program to fall back
        # on the invalid option error
        LIMIT_PRIMS_BENCH_TARGETS=$(echo $ARGS | sed -e 's/.*--limit-bench-prims=//' -e 's/ .*//')
        if [[ -n ${LIMIT_PRIMS_BENCH_TARGETS} ]]; then
            # Remove the full LIMIT_PRIMS_BENCH_TARGETS argument from list of args so that it passes validArgs function
            ARGS=${ARGS//--limit-bench-prims=$LIMIT_PRIMS_BENCH_TARGETS/}
            PRIMS_BENCH_TARGETS=${LIMIT_PRIMS_BENCH_TARGETS}
        fi
    fi
}

function limitAnnBench {
    # Check for option to limit the set of test binaries to build
    if [[ -n $(echo $ARGS | { grep -E "\-\-limit\-bench-ann" || true; } ) ]]; then
        # There are possible weird edge cases that may cause this regex filter to output nothing and fail silently
        # the true pipe will catch any weird edge cases that may happen and will cause the program to fall back
        # on the invalid option error
        LIMIT_ANN_BENCH_TARGETS=$(echo $ARGS | sed -e 's/.*--limit-bench-ann=//' -e 's/ .*//')
        if [[ -n ${LIMIT_ANN_BENCH_TARGETS} ]]; then
            # Remove the full LIMIT_TEST_TARGETS argument from list of args so that it passes validArgs function
            ARGS=${ARGS//--limit-bench-ann=$LIMIT_ANN_BENCH_TARGETS/}
            ANN_BENCH_TARGETS=${LIMIT_ANN_BENCH_TARGETS}
        fi
    fi
}

if hasArg -h || hasArg --help; then
    echo "${HELP}"
    exit 0
fi

# Check for valid usage
if (( ${NUMARGS} != 0 )); then
    cmakeArgs
    cacheTool
    limitTests
    limitBench
    limitAnnBench
    for a in ${ARGS}; do
        if ! (echo " ${VALIDARGS} " | grep -q " ${a} "); then
            echo "Invalid option: ${a}"
            exit 1
        fi
    done
fi

# This should run before build/install
if hasArg --uninstall; then
    UNINSTALL=1

    if hasArg pylibraft || hasArg libraft || (( ${NUMARGS} == 1 )); then

      echo "Removing libraft files..."
      if [ -e ${LIBRAFT_BUILD_DIR}/install_manifest.txt ]; then
          xargs rm -fv < ${LIBRAFT_BUILD_DIR}/install_manifest.txt > /dev/null 2>&1
      fi
    fi

    if hasArg pylibraft || (( ${NUMARGS} == 1 )); then
      echo "Uninstalling pylibraft package..."
      if [ -e ${PYLIBRAFT_BUILD_DIR}/install_manifest.txt ]; then
          xargs rm -fv < ${PYLIBRAFT_BUILD_DIR}/install_manifest.txt > /dev/null 2>&1
      fi

      # Try to uninstall via pip if it is installed
      if [ -x "$(command -v pip)" ]; then
        echo "Using pip to uninstall pylibraft"
        pip uninstall -y pylibraft

      # Otherwise, try to uninstall through conda if that's where things are installed
      elif [ -x "$(command -v conda)" ] && [ "$INSTALL_PREFIX" == "$CONDA_PREFIX" ]; then
        echo "Using conda to uninstall pylibraft"
        conda uninstall -y pylibraft

      # Otherwise, fail
      else
        echo "Could not uninstall pylibraft from pip or conda. pylibraft package will need to be manually uninstalled"
      fi
    fi

    if hasArg raft-dask || (( ${NUMARGS} == 1 )); then
      echo "Uninstalling raft-dask package..."
      if [ -e ${RAFT_DASK_BUILD_DIR}/install_manifest.txt ]; then
          xargs rm -fv < ${RAFT_DASK_BUILD_DIR}/install_manifest.txt > /dev/null 2>&1
      fi

      # Try to uninstall via pip if it is installed
      if [ -x "$(command -v pip)" ]; then
        echo "Using pip to uninstall raft-dask"
        pip uninstall -y raft-dask

      # Otherwise, try to uninstall through conda if that's where things are installed
      elif [ -x "$(command -v conda)" ] && [ "$INSTALL_PREFIX" == "$CONDA_PREFIX" ]; then
        echo "Using conda to uninstall raft-dask"
        conda uninstall -y raft-dask

      # Otherwise, fail
      else
        echo "Could not uninstall raft-dask from pip or conda. raft-dask package will need to be manually uninstalled."
      fi
    fi
    exit 0
fi


# Process flags
if hasArg -n; then
    INSTALL_TARGET=""
fi

if hasArg -v; then
    VERBOSE_FLAG="-v"
    CMAKE_LOG_LEVEL="VERBOSE"
fi
if hasArg -g; then
    BUILD_TYPE=Debug
fi

if hasArg --allgpuarch; then
    BUILD_ALL_GPU_ARCH=1
fi

if hasArg --compile-lib || (( ${NUMARGS} == 0 )); then
    COMPILE_LIBRARY=ON
    CMAKE_TARGET="${CMAKE_TARGET};raft_lib"
fi

if hasArg tests || (( ${NUMARGS} == 0 )); then
    BUILD_TESTS=ON
    CMAKE_TARGET="${CMAKE_TARGET};${TEST_TARGETS}"

    # Force compile library when needed test targets are specified
    if [[ $CMAKE_TARGET == *"CLUSTER_TEST"* || \
          $CMAKE_TARGET == *"DISTANCE_TEST"* || \
          $CMAKE_TARGET == *"SPARSE_DIST_TEST" || \
          $CMAKE_TARGET == *"SPARSE_NEIGHBORS_TEST"* || \
          $CMAKE_TARGET == *"MATRIX_TEST"* || \
          $CMAKE_TARGET == *"NEIGHBORS_TEST" || \
          $CMAKE_TARGET == *"STATS_TEST"* ]]; then
      echo "-- Enabling compiled lib for gtests"
      COMPILE_LIBRARY=ON
    fi
fi

if hasArg bench-prims || (( ${NUMARGS} == 0 )); then
    BUILD_PRIMS_BENCH=ON
    CMAKE_TARGET="${CMAKE_TARGET};${PRIMS_BENCH_TARGETS}"

    # Force compile library when needed benchmark targets are specified
    if [[ $CMAKE_TARGET == *"CLUSTER_PRIMS_BENCH"* || \
          $CMAKE_TARGET == *"MATRIX_PRIMS_BENCH"* || \
          $CMAKE_TARGET == *"NEIGHBORS_PRIMS_BENCH"* ]]; then
      echo "-- Enabling compiled lib for benchmarks"
      COMPILE_LIBRARY=ON
    fi
fi

if hasArg bench-ann || (( ${NUMARGS} == 0 )); then
    BUILD_ANN_BENCH=ON
    CMAKE_TARGET="${CMAKE_TARGET};${ANN_BENCH_TARGETS}"
    COMPILE_LIBRARY=ON
fi

if hasArg --no-nvtx; then
    NVTX=OFF
fi
if hasArg --show_depr_warn; then
    DISABLE_DEPRECATION_WARNINGS=OFF
fi
if hasArg clean; then
    CLEAN=1
fi

if [[ ${CMAKE_TARGET} == "" ]]; then
    CMAKE_TARGET="all"
fi

# Append `-DFIND_RAFT_CPP=ON` to EXTRA_CMAKE_ARGS unless a user specified the option.
if [[ "${EXTRA_CMAKE_ARGS}" != *"DFIND_RAFT_CPP"* ]]; then
    EXTRA_CMAKE_ARGS="${EXTRA_CMAKE_ARGS} -DFIND_RAFT_CPP=ON"
fi

# If clean given, run it prior to any other steps
if (( ${CLEAN} == 1 )); then
    # If the dirs to clean are mounted dirs in a container, the
    # contents should be removed but the mounted dirs will remain.
    # The find removes all contents but leaves the dirs, the rmdir
    # attempts to remove the dirs but can fail safely.
    for bd in ${BUILD_DIRS}; do
      if [ -d ${bd} ]; then
          find ${bd} -mindepth 1 -delete
          rmdir ${bd} || true
      fi
    done

    cd ${REPODIR}/python/raft-dask
    python setup.py clean --all
    cd ${REPODIR}

    cd ${REPODIR}/python/pylibraft
    python setup.py clean --all
    cd ${REPODIR}
fi

################################################################################
# Configure for building all C++ targets
if (( ${NUMARGS} == 0 )) || hasArg libraft || hasArg docs || hasArg tests || hasArg bench-prims || hasArg bench-ann; then
    if (( ${BUILD_ALL_GPU_ARCH} == 0 )); then
        RAFT_CMAKE_CUDA_ARCHITECTURES="NATIVE"
        echo "Building for the architecture of the GPU in the system..."
    else
        RAFT_CMAKE_CUDA_ARCHITECTURES="RAPIDS"
        echo "Building for *ALL* supported GPU architectures..."
    fi

    mkdir -p ${LIBRAFT_BUILD_DIR}
    cd ${LIBRAFT_BUILD_DIR}
    cmake -S ${REPODIR}/cpp -B ${LIBRAFT_BUILD_DIR} \
          -DCMAKE_INSTALL_PREFIX=${INSTALL_PREFIX} \
          -DCMAKE_CUDA_ARCHITECTURES=${RAFT_CMAKE_CUDA_ARCHITECTURES} \
          -DCMAKE_BUILD_TYPE=${BUILD_TYPE} \
<<<<<<< HEAD
=======
          -DRAFT_COMPILE_LIBRARY=${COMPILE_LIBRARY} \
>>>>>>> 9389108b
          -DRAFT_NVTX=${NVTX} \
          -DDISABLE_DEPRECATION_WARNINGS=${DISABLE_DEPRECATION_WARNINGS} \
          -DBUILD_TESTS=${BUILD_TESTS} \
          -DBUILD_PRIMS_BENCH=${BUILD_PRIMS_BENCH} \
          -DBUILD_ANN_BENCH=${BUILD_ANN_BENCH} \
          -DCMAKE_MESSAGE_LOG_LEVEL=${CMAKE_LOG_LEVEL} \
          ${CACHE_ARGS} \
          ${EXTRA_CMAKE_ARGS}

  if [[ ${CMAKE_TARGET} != "" ]]; then
      echo "-- Compiling targets: ${CMAKE_TARGET}, verbose=${VERBOSE_FLAG}"
      if [[ ${INSTALL_TARGET} != "" ]]; then
        cmake --build  "${LIBRAFT_BUILD_DIR}" ${VERBOSE_FLAG} -j${PARALLEL_LEVEL} --target ${CMAKE_TARGET} ${INSTALL_TARGET}
      else
        cmake --build  "${LIBRAFT_BUILD_DIR}" ${VERBOSE_FLAG} -j${PARALLEL_LEVEL} --target ${CMAKE_TARGET}
      fi
  fi
fi

# Build and (optionally) install the pylibraft Python package
if (( ${NUMARGS} == 0 )) || hasArg pylibraft; then
    # Append `-DFIND_RAFT_CPP=ON` to EXTRA_CMAKE_ARGS unless a user specified the option.
    if [[ "${EXTRA_CMAKE_ARGS}" != *"DFIND_RAFT_CPP"* ]]; then
        EXTRA_CMAKE_ARGS="${EXTRA_CMAKE_ARGS} -DFIND_RAFT_CPP=ON"
    fi
    cd ${REPODIR}/python/pylibraft
    python setup.py build_ext --inplace -- -DCMAKE_PREFIX_PATH="${RAFT_DASK_BUILD_DIR};${INSTALL_PREFIX}" -DCMAKE_LIBRARY_PATH=${LIBRAFT_BUILD_DIR} ${EXTRA_CMAKE_ARGS} -- -j${PARALLEL_LEVEL:-1}
    if [[ ${INSTALL_TARGET} != "" ]]; then
        python setup.py install --single-version-externally-managed --record=record.txt -- -DCMAKE_PREFIX_PATH=${INSTALL_PREFIX} ${EXTRA_CMAKE_ARGS}
    fi
fi

# Build and (optionally) install the raft-dask Python package
if (( ${NUMARGS} == 0 )) || hasArg raft-dask; then
    # Append `-DFIND_RAFT_CPP=ON` to EXTRA_CMAKE_ARGS unless a user specified the option.
    if [[ "${EXTRA_CMAKE_ARGS}" != *"DFIND_RAFT_CPP"* ]]; then
        EXTRA_CMAKE_ARGS="${EXTRA_CMAKE_ARGS} -DFIND_RAFT_CPP=ON"
    fi

    cd ${REPODIR}/python/raft-dask
    python setup.py build_ext --inplace -- -DCMAKE_PREFIX_PATH="${RAFT_DASK_BUILD_DIR};${INSTALL_PREFIX}" -DCMAKE_LIBRARY_PATH=${LIBRAFT_BUILD_DIR} ${EXTRA_CMAKE_ARGS} -- -j${PARALLEL_LEVEL:-1}
    if [[ ${INSTALL_TARGET} != "" ]]; then
        python setup.py install --single-version-externally-managed --record=record.txt -- -DCMAKE_PREFIX_PATH=${INSTALL_PREFIX} ${EXTRA_CMAKE_ARGS}
    fi
fi


if hasArg docs; then
    set -x
    cd ${DOXYGEN_BUILD_DIR}
    doxygen Doxyfile
    cd ${SPHINX_BUILD_DIR}
    sphinx-build -b html source _html
fi

################################################################################
# Initiate build for example RAFT application template (if needed)

if hasArg template; then
    pushd cpp/template
    ./build.sh
    popd
fi<|MERGE_RESOLUTION|>--- conflicted
+++ resolved
@@ -18,13 +18,8 @@
 # scripts, and that this scripts resides in the repo dir!
 REPODIR=$(cd $(dirname $0); pwd)
 
-<<<<<<< HEAD
-VALIDARGS="clean libraft pylibraft raft-dask docs tests bench-prims bench-ann clean --uninstall  -v -g -n --compile-lib --allgpuarch --no-nvtx --show_depr_warn -h"
+VALIDARGS="clean libraft pylibraft raft-dask docs tests template bench-prims bench-ann clean --uninstall  -v -g -n --compile-lib --allgpuarch --no-nvtx --show_depr_warn -h"
 HELP="$0 [<target> ...] [<flag> ...] [--cmake-args=\"<args>\"] [--cache-tool=<tool>] [--limit-tests=<targets>] [--limit-bench-prims=<targets>] [--limit-bench-ann=<targets>]
-=======
-VALIDARGS="clean libraft pylibraft raft-dask docs tests bench template clean --uninstall  -v -g -n --compile-lib --allgpuarch --no-nvtx --show_depr_warn -h"
-HELP="$0 [<target> ...] [<flag> ...] [--cmake-args=\"<args>\"] [--cache-tool=<tool>] [--limit-tests=<targets>] [--limit-bench=<targets>]
->>>>>>> 9389108b
  where <target> is:
    clean            - remove all existing build artifacts and configuration (start over)
    libraft          - build the raft C++ code only. Also builds the C-wrapper library
@@ -33,13 +28,9 @@
    raft-dask        - build the raft-dask Python package. this also requires pylibraft.
    docs             - build the documentation
    tests            - build the tests
-<<<<<<< HEAD
    bench-prims      - build micro-benchmarks for primitives
    bench-ann        - build end-to-end ann benchmarks
-=======
-   bench            - build the benchmarks
    template         - build the example RAFT application template
->>>>>>> 9389108b
 
  and <flag> is:
    -v                          - verbose build mode
@@ -386,10 +377,7 @@
           -DCMAKE_INSTALL_PREFIX=${INSTALL_PREFIX} \
           -DCMAKE_CUDA_ARCHITECTURES=${RAFT_CMAKE_CUDA_ARCHITECTURES} \
           -DCMAKE_BUILD_TYPE=${BUILD_TYPE} \
-<<<<<<< HEAD
-=======
           -DRAFT_COMPILE_LIBRARY=${COMPILE_LIBRARY} \
->>>>>>> 9389108b
           -DRAFT_NVTX=${NVTX} \
           -DDISABLE_DEPRECATION_WARNINGS=${DISABLE_DEPRECATION_WARNINGS} \
           -DBUILD_TESTS=${BUILD_TESTS} \
