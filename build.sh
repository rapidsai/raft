#!/bin/bash

# Copyright (c) 2020-2022, NVIDIA CORPORATION.

# raft build script

# This script is used to build the component(s) in this repo from
# source, and can be called with various options to customize the
# build as needed (see the help output for details)

# Abort script on first error
set -e

NUMARGS=$#
ARGS=$*

# NOTE: ensure all dir changes are relative to the location of this
# script, and that this script resides in the repo dir!
REPODIR=$(cd $(dirname $0); pwd)

VALIDARGS="clean libraft pyraft pylibraft docs tests bench clean -v -g --install --compile-libs --compile-nn --compile-dist --allgpuarch --no-nvtx --show_depr_warn -h --buildfaiss --minimal-deps"
<<<<<<< HEAD
HELP="$0 [<target> ...] [<flag> ...] [--cmake-args=\"<args>\"] [--ccache-tool=<tool>]
=======
HELP="$0 [<target> ...] [<flag> ...] [--cmake-args=\"<args>\"] [--cache-tool=<tool>]
>>>>>>> 2b27bad2
 where <target> is:
   clean            - remove all existing build artifacts and configuration (start over)
   libraft          - build the raft C++ code only. Also builds the C-wrapper library
                      around the C++ code.
   pyraft           - build the pyraft Python package
   pylibraft        - build the pylibraft Python package
   docs             - build the documentation
   tests            - build the tests
   bench            - build the benchmarks

 and <flag> is:
   -v                          - verbose build mode
   -g                          - build for debug
   --compile-libs              - compile shared libraries for all components
   --compile-nn                - compile shared library for nn component
   --compile-dist              - compile shared library for distance component
   --minimal-deps              - disables dependencies like thrust so they can be overridden.
                                 can be useful for a pure header-only install
   --allgpuarch                - build for all supported GPU architectures
   --buildfaiss                - build faiss statically into raft
   --install                   - install cmake targets
   --no-nvtx                   - disable nvtx (profiling markers), but allow enabling it in downstream projects
   --show_depr_warn            - show cmake deprecation warnings
   --cmake-args=\\\"<args>\\\" - pass arbitrary list of CMake configuration options (escape all quotes in argument)
<<<<<<< HEAD
   --ccache-tool=<tool>        - pass the build ccache tool (eg: ccache, sccache, distcc) that will be used
=======
   --cache-tool=<tool>         - pass the build cache tool (eg: ccache, sccache, distcc) that will be used
>>>>>>> 2b27bad2
                                 to speedup the build process.
   -h                          - print this text

 default action (no args) is to build both libraft and pyraft targets
"
LIBRAFT_BUILD_DIR=${LIBRAFT_BUILD_DIR:=${REPODIR}/cpp/build}
SPHINX_BUILD_DIR=${REPODIR}/docs
PY_RAFT_BUILD_DIR=${REPODIR}/python/raft/build
PY_LIBRAFT_BUILD_DIR=${REPODIR}/python/pylibraft/_skbuild
BUILD_DIRS="${LIBRAFT_BUILD_DIR} ${PY_RAFT_BUILD_DIR} ${PY_LIBRAFT_BUILD_DIR}"

# Set defaults for vars modified by flags to this script
CMAKE_LOG_LEVEL=""
VERBOSE_FLAG=""
BUILD_ALL_GPU_ARCH=0
BUILD_TESTS=OFF
BUILD_BENCH=OFF
BUILD_STATIC_FAISS=OFF
COMPILE_LIBRARIES=OFF
COMPILE_NN_LIBRARY=OFF
COMPILE_DIST_LIBRARY=OFF
ENABLE_NN_DEPENDENCIES=OFF

ENABLE_thrust_DEPENDENCY=ON

<<<<<<< HEAD
CCACHE_ARGS=""
=======
CACHE_ARGS=""
>>>>>>> 2b27bad2
NVTX=ON
CLEAN=0
UNINSTALL=0
DISABLE_DEPRECATION_WARNINGS=ON
CMAKE_TARGET=""
INSTALL_TARGET=""

# Set defaults for vars that may not have been defined externally
#  FIXME: if INSTALL_PREFIX is not set, check PREFIX, then check
#         CONDA_PREFIX, but there is no fallback from there!
INSTALL_PREFIX=${INSTALL_PREFIX:=${PREFIX:=${CONDA_PREFIX}}}
PARALLEL_LEVEL=${PARALLEL_LEVEL:=`nproc`}
BUILD_ABI=${BUILD_ABI:=ON}

# Default to Ninja if generator is not specified
export CMAKE_GENERATOR="${CMAKE_GENERATOR:=Ninja}"

function hasArg {
    (( ${NUMARGS} != 0 )) && (echo " ${ARGS} " | grep -q " $1 ")
}

function cmakeArgs {
    # Check for multiple cmake args options
    if [[ $(echo $ARGS | { grep -Eo "\-\-cmake\-args" || true; } | wc -l ) -gt 1 ]]; then
        echo "Multiple --cmake-args options were provided, please provide only one: ${ARGS}"
        exit 1
    fi

    # Check for cmake args option
    if [[ -n $(echo $ARGS | { grep -E "\-\-cmake\-args" || true; } ) ]]; then
        # There are possible weird edge cases that may cause this regex filter to output nothing and fail silently
        # the true pipe will catch any weird edge cases that may happen and will cause the program to fall back
        # on the invalid option error
        EXTRA_CMAKE_ARGS=$(echo $ARGS | { grep -Eo "\-\-cmake\-args=\".+\"" || true; })
        if [[ -n ${EXTRA_CMAKE_ARGS} ]]; then
            # Remove the full  EXTRA_CMAKE_ARGS argument from list of args so that it passes validArgs function
            ARGS=${ARGS//$EXTRA_CMAKE_ARGS/}
            # Filter the full argument down to just the extra string that will be added to cmake call
            EXTRA_CMAKE_ARGS=$(echo $EXTRA_CMAKE_ARGS | grep -Eo "\".+\"" | sed -e 's/^"//' -e 's/"$//')
        fi
    fi
}

<<<<<<< HEAD
function ccacheTool {
    # Check for multiple ccache options
    if [[ $(echo $ARGS | { grep -Eo "\-\-ccache\-tool" || true; } | wc -l ) -gt 1 ]]; then
        echo "Multiple --ccache-tool options were provided, please provide only one: ${ARGS}"
        exit 1
    fi
    # Check for ccache tool option
    if [[ -n $(echo $ARGS | { grep -E "\-\-ccache\-tool" || true; } ) ]]; then
        # There are possible weird edge cases that may cause this regex filter to output nothing and fail silently
        # the true pipe will catch any weird edge cases that may happen and will cause the program to fall back
        # on the invalid option error
        CCACHE_TOOL=$(echo $ARGS | sed -e 's/.*--ccache-tool=//' -e 's/ .*//')
        if [[ -n ${CCACHE_TOOL} ]]; then
            # Remove the full CCACHE_TOOL argument from list of args so that it passes validArgs function
            ARGS=${ARGS//--ccache-tool=$CCACHE_TOOL/}
            CCACHE_ARGS="-DCMAKE_CUDA_COMPILER_LAUNCHER=${CCACHE_TOOL} -DCMAKE_C_COMPILER_LAUNCHER=${CCACHE_TOOL} -DCMAKE_CXX_COMPILER_LAUNCHER=${CCACHE_TOOL}"
=======
function cacheTool {
    # Check for multiple cache options
    if [[ $(echo $ARGS | { grep -Eo "\-\-cache\-tool" || true; } | wc -l ) -gt 1 ]]; then
        echo "Multiple --cache-tool options were provided, please provide only one: ${ARGS}"
        exit 1
    fi
    # Check for cache tool option
    if [[ -n $(echo $ARGS | { grep -E "\-\-cache\-tool" || true; } ) ]]; then
        # There are possible weird edge cases that may cause this regex filter to output nothing and fail silently
        # the true pipe will catch any weird edge cases that may happen and will cause the program to fall back
        # on the invalid option error
        CACHE_TOOL=$(echo $ARGS | sed -e 's/.*--cache-tool=//' -e 's/ .*//')
        if [[ -n ${CACHE_TOOL} ]]; then
            # Remove the full CACHE_TOOL argument from list of args so that it passes validArgs function
            ARGS=${ARGS//--cache-tool=$CACHE_TOOL/}
            CACHE_ARGS="-DCMAKE_CUDA_COMPILER_LAUNCHER=${CACHE_TOOL} -DCMAKE_C_COMPILER_LAUNCHER=${CACHE_TOOL} -DCMAKE_CXX_COMPILER_LAUNCHER=${CACHE_TOOL}"
>>>>>>> 2b27bad2
        fi
    fi
}

if hasArg -h || hasArg --help; then
    echo "${HELP}"
    exit 0
fi

# Check for valid usage
if (( ${NUMARGS} != 0 )); then
    cmakeArgs
<<<<<<< HEAD
    ccacheTool
=======
    cacheTool
>>>>>>> 2b27bad2
    for a in ${ARGS}; do
        if ! (echo " ${VALIDARGS} " | grep -q " ${a} "); then
            echo "Invalid option: ${a}"
            exit 1
        fi
    done
fi

# Process flags
if hasArg --install; then
    INSTALL_TARGET="install"
fi

if hasArg --minimal-deps; then
    ENABLE_thrust_DEPENDENCY=OFF
fi

if hasArg -v; then
    VERBOSE_FLAG="-v"
    CMAKE_LOG_LEVEL="VERBOSE"
fi
if hasArg -g; then
    BUILD_TYPE=Debug
fi

if hasArg --allgpuarch; then
    BUILD_ALL_GPU_ARCH=1
fi

if hasArg --compile-libs || (( ${NUMARGS} == 0 )); then
    COMPILE_LIBRARIES=ON
fi

if hasArg --compile-nn || hasArg --compile-libs || (( ${NUMARGS} == 0 )); then
    ENABLE_NN_DEPENDENCIES=ON
    COMPILE_NN_LIBRARY=ON
    CMAKE_TARGET="${CMAKE_TARGET};raft_nn_lib"
fi

if hasArg --compile-dist || hasArg --compile-libs || (( ${NUMARGS} == 0 )); then
    COMPILE_DIST_LIBRARY=ON
    CMAKE_TARGET="${CMAKE_TARGET};raft_distance_lib"
fi

if hasArg tests || (( ${NUMARGS} == 0 )); then
    BUILD_TESTS=ON
    COMPILE_DIST_LIBRARY=ON
    ENABLE_NN_DEPENDENCIES=ON
    COMPILE_NN_LIBRARY=ON
    CMAKE_TARGET="${CMAKE_TARGET};test_raft"
fi

if hasArg bench || (( ${NUMARGS} == 0 )); then
    BUILD_BENCH=ON
    ENABLE_NN_DEPENDENCIES=ON
    CMAKE_TARGET="${CMAKE_TARGET};bench_raft"
fi

if hasArg --buildfaiss; then
    BUILD_STATIC_FAISS=ON
fi
if hasArg --no-nvtx; then
    NVTX=OFF
fi
if hasArg --show_depr_warn; then
    DISABLE_DEPRECATION_WARNINGS=OFF
fi
if hasArg clean; then
    CLEAN=1
fi
if hasArg uninstall; then
    UNINSTALL=1
fi

if [[ ${CMAKE_TARGET} == "" ]]; then
    CMAKE_TARGET="all"
fi

# Append `-DFIND_RAFT_CPP=ON` to EXTRA_CMAKE_ARGS unless a user specified the option.
if [[ "${EXTRA_CMAKE_ARGS}" != *"DFIND_RAFT_CPP"* ]]; then
    EXTRA_CMAKE_ARGS="${EXTRA_CMAKE_ARGS} -DFIND_RAFT_CPP=ON"
fi

# If clean given, run it prior to any other steps
if (( ${CLEAN} == 1 )); then
    # If the dirs to clean are mounted dirs in a container, the
    # contents should be removed but the mounted dirs will remain.
    # The find removes all contents but leaves the dirs, the rmdir
    # attempts to remove the dirs but can fail safely.
    for bd in ${BUILD_DIRS}; do
      if [ -d ${bd} ]; then
          find ${bd} -mindepth 1 -delete
          rmdir ${bd} || true
      fi
    done

    cd ${REPODIR}/python/raft
    python setup.py clean --all
    cd ${REPODIR}

    cd ${REPODIR}/python/pylibraft
    python setup.py clean --all
    cd ${REPODIR}
fi

################################################################################
# Configure for building all C++ targets
if (( ${NUMARGS} == 0 )) || hasArg libraft || hasArg docs || hasArg tests || hasArg bench; then
    if (( ${BUILD_ALL_GPU_ARCH} == 0 )); then
        RAFT_CMAKE_CUDA_ARCHITECTURES="NATIVE"
        echo "Building for the architecture of the GPU in the system..."
    else
        RAFT_CMAKE_CUDA_ARCHITECTURES="ALL"
        echo "Building for *ALL* supported GPU architectures..."
    fi

    mkdir -p ${LIBRAFT_BUILD_DIR}
    cd ${LIBRAFT_BUILD_DIR}
    cmake -S ${REPODIR}/cpp -B ${LIBRAFT_BUILD_DIR} \
          -DCMAKE_INSTALL_PREFIX=${INSTALL_PREFIX} \
          -DCMAKE_CUDA_ARCHITECTURES=${RAFT_CMAKE_CUDA_ARCHITECTURES} \
          -DRAFT_COMPILE_LIBRARIES=${COMPILE_LIBRARIES} \
          -DRAFT_ENABLE_NN_DEPENDENCIES=${ENABLE_NN_DEPENDENCIES} \
          -DRAFT_NVTX=${NVTX} \
          -DDISABLE_DEPRECATION_WARNINGS=${DISABLE_DEPRECATION_WARNINGS} \
          -DBUILD_TESTS=${BUILD_TESTS} \
          -DBUILD_BENCH=${BUILD_BENCH} \
          -DCMAKE_MESSAGE_LOG_LEVEL=${CMAKE_LOG_LEVEL} \
          -DRAFT_COMPILE_NN_LIBRARY=${COMPILE_NN_LIBRARY} \
          -DRAFT_COMPILE_DIST_LIBRARY=${COMPILE_DIST_LIBRARY} \
          -DRAFT_USE_FAISS_STATIC=${BUILD_STATIC_FAISS} \
          -DRAFT_ENABLE_thrust_DEPENDENCY=${ENABLE_thrust_DEPENDENCY} \
<<<<<<< HEAD
          ${CCACHE_ARGS} \
=======
          ${CACHE_ARGS} \
>>>>>>> 2b27bad2
          ${EXTRA_CMAKE_ARGS}

  if [[ ${CMAKE_TARGET} != "" ]]; then
      echo "-- Compiling targets: ${CMAKE_TARGET}, verbose=${VERBOSE_FLAG}"
      if [[ ${INSTALL_TARGET} != "" ]]; then
        cmake --build  "${LIBRAFT_BUILD_DIR}" ${VERBOSE_FLAG} -j${PARALLEL_LEVEL} --target ${CMAKE_TARGET} ${INSTALL_TARGET}
      else
        cmake --build  "${LIBRAFT_BUILD_DIR}" ${VERBOSE_FLAG} -j${PARALLEL_LEVEL} --target ${CMAKE_TARGET}
      fi
  fi
fi

# Build and (optionally) install the pyraft Python package
if (( ${NUMARGS} == 0 )) || hasArg pyraft || hasArg docs; then

    cd ${REPODIR}/python/raft
    python setup.py build_ext -j${PARALLEL_LEVEL:-1} --inplace -- -DCMAKE_PREFIX_PATH=${INSTALL_PREFIX} -DCMAKE_LIBRARY_PATH=${LIBRAFT_BUILD_DIR} ${EXTRA_CMAKE_ARGS}
    if [[ ${INSTALL_TARGET} != "" ]]; then
        python setup.py install --single-version-externally-managed --record=record.txt -- -DCMAKE_PREFIX_PATH=${INSTALL_PREFIX} ${EXTRA_CMAKE_ARGS}
    fi
fi

# Build and (optionally) install the pylibraft Python package
if (( ${NUMARGS} == 0 )) || hasArg pylibraft; then

    cd ${REPODIR}/python/pylibraft
    python setup.py build_ext -j${PARALLEL_LEVEL:-1} --inplace -- -DCMAKE_PREFIX_PATH=${INSTALL_PREFIX} -DCMAKE_LIBRARY_PATH=${LIBRAFT_BUILD_DIR} ${EXTRA_CMAKE_ARGS}
    if [[ ${INSTALL_TARGET} != "" ]]; then
        python setup.py install --single-version-externally-managed --record=record.txt -- -DCMAKE_PREFIX_PATH=${INSTALL_PREFIX} ${EXTRA_CMAKE_ARGS}
    fi
fi

if hasArg docs; then
    cmake --build ${LIBRAFT_BUILD_DIR} --target docs_raft
    cd ${SPHINX_BUILD_DIR}
    make html
fi<|MERGE_RESOLUTION|>--- conflicted
+++ resolved
@@ -19,11 +19,7 @@
 REPODIR=$(cd $(dirname $0); pwd)
 
 VALIDARGS="clean libraft pyraft pylibraft docs tests bench clean -v -g --install --compile-libs --compile-nn --compile-dist --allgpuarch --no-nvtx --show_depr_warn -h --buildfaiss --minimal-deps"
-<<<<<<< HEAD
-HELP="$0 [<target> ...] [<flag> ...] [--cmake-args=\"<args>\"] [--ccache-tool=<tool>]
-=======
 HELP="$0 [<target> ...] [<flag> ...] [--cmake-args=\"<args>\"] [--cache-tool=<tool>]
->>>>>>> 2b27bad2
  where <target> is:
    clean            - remove all existing build artifacts and configuration (start over)
    libraft          - build the raft C++ code only. Also builds the C-wrapper library
@@ -48,11 +44,7 @@
    --no-nvtx                   - disable nvtx (profiling markers), but allow enabling it in downstream projects
    --show_depr_warn            - show cmake deprecation warnings
    --cmake-args=\\\"<args>\\\" - pass arbitrary list of CMake configuration options (escape all quotes in argument)
-<<<<<<< HEAD
-   --ccache-tool=<tool>        - pass the build ccache tool (eg: ccache, sccache, distcc) that will be used
-=======
    --cache-tool=<tool>         - pass the build cache tool (eg: ccache, sccache, distcc) that will be used
->>>>>>> 2b27bad2
                                  to speedup the build process.
    -h                          - print this text
 
@@ -78,11 +70,7 @@
 
 ENABLE_thrust_DEPENDENCY=ON
 
-<<<<<<< HEAD
-CCACHE_ARGS=""
-=======
 CACHE_ARGS=""
->>>>>>> 2b27bad2
 NVTX=ON
 CLEAN=0
 UNINSTALL=0
@@ -126,24 +114,6 @@
     fi
 }
 
-<<<<<<< HEAD
-function ccacheTool {
-    # Check for multiple ccache options
-    if [[ $(echo $ARGS | { grep -Eo "\-\-ccache\-tool" || true; } | wc -l ) -gt 1 ]]; then
-        echo "Multiple --ccache-tool options were provided, please provide only one: ${ARGS}"
-        exit 1
-    fi
-    # Check for ccache tool option
-    if [[ -n $(echo $ARGS | { grep -E "\-\-ccache\-tool" || true; } ) ]]; then
-        # There are possible weird edge cases that may cause this regex filter to output nothing and fail silently
-        # the true pipe will catch any weird edge cases that may happen and will cause the program to fall back
-        # on the invalid option error
-        CCACHE_TOOL=$(echo $ARGS | sed -e 's/.*--ccache-tool=//' -e 's/ .*//')
-        if [[ -n ${CCACHE_TOOL} ]]; then
-            # Remove the full CCACHE_TOOL argument from list of args so that it passes validArgs function
-            ARGS=${ARGS//--ccache-tool=$CCACHE_TOOL/}
-            CCACHE_ARGS="-DCMAKE_CUDA_COMPILER_LAUNCHER=${CCACHE_TOOL} -DCMAKE_C_COMPILER_LAUNCHER=${CCACHE_TOOL} -DCMAKE_CXX_COMPILER_LAUNCHER=${CCACHE_TOOL}"
-=======
 function cacheTool {
     # Check for multiple cache options
     if [[ $(echo $ARGS | { grep -Eo "\-\-cache\-tool" || true; } | wc -l ) -gt 1 ]]; then
@@ -160,7 +130,6 @@
             # Remove the full CACHE_TOOL argument from list of args so that it passes validArgs function
             ARGS=${ARGS//--cache-tool=$CACHE_TOOL/}
             CACHE_ARGS="-DCMAKE_CUDA_COMPILER_LAUNCHER=${CACHE_TOOL} -DCMAKE_C_COMPILER_LAUNCHER=${CACHE_TOOL} -DCMAKE_CXX_COMPILER_LAUNCHER=${CACHE_TOOL}"
->>>>>>> 2b27bad2
         fi
     fi
 }
@@ -173,11 +142,7 @@
 # Check for valid usage
 if (( ${NUMARGS} != 0 )); then
     cmakeArgs
-<<<<<<< HEAD
-    ccacheTool
-=======
     cacheTool
->>>>>>> 2b27bad2
     for a in ${ARGS}; do
         if ! (echo " ${VALIDARGS} " | grep -q " ${a} "); then
             echo "Invalid option: ${a}"
@@ -310,11 +275,7 @@
           -DRAFT_COMPILE_DIST_LIBRARY=${COMPILE_DIST_LIBRARY} \
           -DRAFT_USE_FAISS_STATIC=${BUILD_STATIC_FAISS} \
           -DRAFT_ENABLE_thrust_DEPENDENCY=${ENABLE_thrust_DEPENDENCY} \
-<<<<<<< HEAD
-          ${CCACHE_ARGS} \
-=======
           ${CACHE_ARGS} \
->>>>>>> 2b27bad2
           ${EXTRA_CMAKE_ARGS}
 
   if [[ ${CMAKE_TARGET} != "" ]]; then
