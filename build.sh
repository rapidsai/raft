#!/bin/bash

# Copyright (c) 2020-2023, NVIDIA CORPORATION.

# raft build scripts

# This script is used to build the component(s) in this repo from
# source, and can be called with various options to customize the
# build as needed (see the help output for details)

# Abort script on first error
set -e

NUMARGS=$#
ARGS=$*

# NOTE: ensure all dir changes are relative to the location of this
# scripts, and that this script resides in the repo dir!
REPODIR=$(cd $(dirname $0); pwd)

<<<<<<< HEAD
VALIDARGS="clean libraft pylibraft raft-dask docs tests bench clean --uninstall  -v -g -n --compile-lib --allgpuarch --no-nvtx --show_depr_warn --build-metrics --incl-cache-stats -h"
HELP="$0 [<target> ...] [<flag> ...] [--cmake-args=\"<args>\"] [--cache-tool=<tool>] [--limit-tests=<targets>] [--limit-bench=<targets>]
=======
VALIDARGS="clean libraft pylibraft raft-dask docs tests template bench-prims bench-ann clean --uninstall  -v -g -n --compile-lib --allgpuarch --no-nvtx --show_depr_warn --time -h"
HELP="$0 [<target> ...] [<flag> ...] [--cmake-args=\"<args>\"] [--cache-tool=<tool>] [--limit-tests=<targets>] [--limit-bench-prims=<targets>] [--limit-bench-ann=<targets>]
>>>>>>> e963f5a6
 where <target> is:
   clean            - remove all existing build artifacts and configuration (start over)
   libraft          - build the raft C++ code only. Also builds the C-wrapper library
                      around the C++ code.
   pylibraft        - build the pylibraft Python package
   raft-dask        - build the raft-dask Python package. this also requires pylibraft.
   docs             - build the documentation
   tests            - build the tests
   bench-prims      - build micro-benchmarks for primitives
   bench-ann        - build end-to-end ann benchmarks
   template         - build the example RAFT application template

 and <flag> is:
   -v                          - verbose build mode
   -g                          - build for debug
   -n                          - no install step
   --uninstall                 - uninstall files for specified targets which were built and installed prior
   --compile-lib               - compile shared libraries for all components
                                 can be useful for a pure header-only install
   --limit-tests               - semicolon-separated list of test executables to compile (e.g. NEIGHBORS_TEST;CLUSTER_TEST)
   --limit-bench-prims         - semicolon-separated list of prims benchmark executables to compute (e.g. NEIGHBORS_PRIMS_BENCH;CLUSTER_PRIMS_BENCH)
   --limit-bench-ann           - semicolon-separated list of ann benchmark executables to compute (e.g. HNSWLIB_ANN_BENCH;RAFT_IVF_PQ_ANN_BENCH)
   --allgpuarch                - build for all supported GPU architectures
   --no-nvtx                   - disable nvtx (profiling markers), but allow enabling it in downstream projects
   --show_depr_warn            - show cmake deprecation warnings
   --build-metrics             - generate build metrics report for libraft
   --incl-cache-stats          - include cache statistics in build metrics report
   --cmake-args=\\\"<args>\\\" - pass arbitrary list of CMake configuration options (escape all quotes in argument)
   --cache-tool=<tool>         - pass the build cache tool (eg: ccache, sccache, distcc) that will be used
                                 to speedup the build process.
   --time                      - Enable nvcc compilation time logging into cpp/build/nvcc_compile_log.csv.
                                 Results can be interpreted with cpp/scripts/analyze_nvcc_log.py
   -h                          - print this text

 default action (no args) is to build libraft, tests, pylibraft and raft-dask targets
"
LIBRAFT_BUILD_DIR=${LIBRAFT_BUILD_DIR:=${REPODIR}/cpp/build}
SPHINX_BUILD_DIR=${REPODIR}/docs
DOXYGEN_BUILD_DIR=${REPODIR}/cpp/doxygen
RAFT_DASK_BUILD_DIR=${REPODIR}/python/raft-dask/_skbuild
PYLIBRAFT_BUILD_DIR=${REPODIR}/python/pylibraft/_skbuild
BUILD_DIRS="${LIBRAFT_BUILD_DIR} ${PYLIBRAFT_BUILD_DIR} ${RAFT_DASK_BUILD_DIR}"

# Set defaults for vars modified by flags to this script
CMAKE_LOG_LEVEL=""
VERBOSE_FLAG=""
BUILD_ALL_GPU_ARCH=0
BUILD_TESTS=OFF
BUILD_TYPE=Release
BUILD_PRIMS_BENCH=OFF
BUILD_ANN_BENCH=OFF
COMPILE_LIBRARY=OFF
INSTALL_TARGET=install
BUILD_REPORT_METRICS=OFF
BUILD_REPORT_INCL_CACHE_STATS=OFF

TEST_TARGETS="CLUSTER_TEST;CORE_TEST;DISTANCE_TEST;LABEL_TEST;LINALG_TEST;MATRIX_TEST;RANDOM_TEST;SOLVERS_TEST;SPARSE_TEST;SPARSE_DIST_TEST;SPARSE_NEIGHBORS_TEST;NEIGHBORS_TEST;STATS_TEST;UTILS_TEST"
BENCH_TARGETS="CLUSTER_BENCH;NEIGHBORS_BENCH;DISTANCE_BENCH;LINALG_BENCH;MATRIX_BENCH;SPARSE_BENCH;RANDOM_BENCH"

CACHE_ARGS=""
NVTX=ON
LOG_COMPILE_TIME=OFF
CLEAN=0
UNINSTALL=0
DISABLE_DEPRECATION_WARNINGS=ON
CMAKE_TARGET=""

# Set defaults for vars that may not have been defined externally
#  FIXME: if INSTALL_PREFIX is not set, check PREFIX, then check
#         CONDA_PREFIX, but there is no fallback from there!
INSTALL_PREFIX=${INSTALL_PREFIX:=${PREFIX:=${CONDA_PREFIX}}}
PARALLEL_LEVEL=${PARALLEL_LEVEL:=`nproc`}
BUILD_ABI=${BUILD_ABI:=ON}

# Default to Ninja if generator is not specified
export CMAKE_GENERATOR="${CMAKE_GENERATOR:=Ninja}"

function hasArg {
    (( ${NUMARGS} != 0 )) && (echo " ${ARGS} " | grep -q " $1 ")
}

function cmakeArgs {
    # Check for multiple cmake args options
    if [[ $(echo $ARGS | { grep -Eo "\-\-cmake\-args" || true; } | wc -l ) -gt 1 ]]; then
        echo "Multiple --cmake-args options were provided, please provide only one: ${ARGS}"
        exit 1
    fi

    # Check for cmake args option
    if [[ -n $(echo $ARGS | { grep -E "\-\-cmake\-args" || true; } ) ]]; then
        # There are possible weird edge cases that may cause this regex filter to output nothing and fail silently
        # the true pipe will catch any weird edge cases that may happen and will cause the program to fall back
        # on the invalid option error
        EXTRA_CMAKE_ARGS=$(echo $ARGS | { grep -Eo "\-\-cmake\-args=\".+\"" || true; })
        if [[ -n ${EXTRA_CMAKE_ARGS} ]]; then
            # Remove the full  EXTRA_CMAKE_ARGS argument from list of args so that it passes validArgs function
            ARGS=${ARGS//$EXTRA_CMAKE_ARGS/}
            # Filter the full argument down to just the extra string that will be added to cmake call
            EXTRA_CMAKE_ARGS=$(echo $EXTRA_CMAKE_ARGS | grep -Eo "\".+\"" | sed -e 's/^"//' -e 's/"$//')
        fi
    fi
}

function cacheTool {
    # Check for multiple cache options
    if [[ $(echo $ARGS | { grep -Eo "\-\-cache\-tool" || true; } | wc -l ) -gt 1 ]]; then
        echo "Multiple --cache-tool options were provided, please provide only one: ${ARGS}"
        exit 1
    fi
    # Check for cache tool option
    if [[ -n $(echo $ARGS | { grep -E "\-\-cache\-tool" || true; } ) ]]; then
        # There are possible weird edge cases that may cause this regex filter to output nothing and fail silently
        # the true pipe will catch any weird edge cases that may happen and will cause the program to fall back
        # on the invalid option error
        CACHE_TOOL=$(echo $ARGS | sed -e 's/.*--cache-tool=//' -e 's/ .*//')
        if [[ -n ${CACHE_TOOL} ]]; then
            # Remove the full CACHE_TOOL argument from list of args so that it passes validArgs function
            ARGS=${ARGS//--cache-tool=$CACHE_TOOL/}
            CACHE_ARGS="-DCMAKE_CUDA_COMPILER_LAUNCHER=${CACHE_TOOL} -DCMAKE_C_COMPILER_LAUNCHER=${CACHE_TOOL} -DCMAKE_CXX_COMPILER_LAUNCHER=${CACHE_TOOL}"
        fi
    fi
}

function limitTests {
    # Check for option to limit the set of test binaries to build
    if [[ -n $(echo $ARGS | { grep -E "\-\-limit\-tests" || true; } ) ]]; then
        # There are possible weird edge cases that may cause this regex filter to output nothing and fail silently
        # the true pipe will catch any weird edge cases that may happen and will cause the program to fall back
        # on the invalid option error
        LIMIT_TEST_TARGETS=$(echo $ARGS | sed -e 's/.*--limit-tests=//' -e 's/ .*//')
        if [[ -n ${LIMIT_TEST_TARGETS} ]]; then
            # Remove the full LIMIT_TEST_TARGETS argument from list of args so that it passes validArgs function
            ARGS=${ARGS//--limit-tests=$LIMIT_TEST_TARGETS/}
            TEST_TARGETS=${LIMIT_TEST_TARGETS}
	    echo "Limiting tests to $TEST_TARGETS"
        fi
    fi
}

function limitBench {
    # Check for option to limit the set of test binaries to build
    if [[ -n $(echo $ARGS | { grep -E "\-\-limit\-bench-prims" || true; } ) ]]; then
        # There are possible weird edge cases that may cause this regex filter to output nothing and fail silently
        # the true pipe will catch any weird edge cases that may happen and will cause the program to fall back
        # on the invalid option error
        LIMIT_PRIMS_BENCH_TARGETS=$(echo $ARGS | sed -e 's/.*--limit-bench-prims=//' -e 's/ .*//')
        if [[ -n ${LIMIT_PRIMS_BENCH_TARGETS} ]]; then
            # Remove the full LIMIT_PRIMS_BENCH_TARGETS argument from list of args so that it passes validArgs function
            ARGS=${ARGS//--limit-bench-prims=$LIMIT_PRIMS_BENCH_TARGETS/}
            PRIMS_BENCH_TARGETS=${LIMIT_PRIMS_BENCH_TARGETS}
        fi
    fi
}

function limitAnnBench {
    # Check for option to limit the set of test binaries to build
    if [[ -n $(echo $ARGS | { grep -E "\-\-limit\-bench-ann" || true; } ) ]]; then
        # There are possible weird edge cases that may cause this regex filter to output nothing and fail silently
        # the true pipe will catch any weird edge cases that may happen and will cause the program to fall back
        # on the invalid option error
        LIMIT_ANN_BENCH_TARGETS=$(echo $ARGS | sed -e 's/.*--limit-bench-ann=//' -e 's/ .*//')
        if [[ -n ${LIMIT_ANN_BENCH_TARGETS} ]]; then
            # Remove the full LIMIT_TEST_TARGETS argument from list of args so that it passes validArgs function
            ARGS=${ARGS//--limit-bench-ann=$LIMIT_ANN_BENCH_TARGETS/}
            ANN_BENCH_TARGETS=${LIMIT_ANN_BENCH_TARGETS}
        fi
    fi
}

if hasArg -h || hasArg --help; then
    echo "${HELP}"
    exit 0
fi

# Check for valid usage
if (( ${NUMARGS} != 0 )); then
    cmakeArgs
    cacheTool
    limitTests
    limitBench
    limitAnnBench
    for a in ${ARGS}; do
        if ! (echo " ${VALIDARGS} " | grep -q " ${a} "); then
            echo "Invalid option: ${a}"
            exit 1
        fi
    done
fi

# This should run before build/install
if hasArg --uninstall; then
    UNINSTALL=1

    if hasArg pylibraft || hasArg libraft || (( ${NUMARGS} == 1 )); then

      echo "Removing libraft files..."
      if [ -e ${LIBRAFT_BUILD_DIR}/install_manifest.txt ]; then
          xargs rm -fv < ${LIBRAFT_BUILD_DIR}/install_manifest.txt > /dev/null 2>&1
      fi
    fi

    if hasArg pylibraft || (( ${NUMARGS} == 1 )); then
      echo "Uninstalling pylibraft package..."
      if [ -e ${PYLIBRAFT_BUILD_DIR}/install_manifest.txt ]; then
          xargs rm -fv < ${PYLIBRAFT_BUILD_DIR}/install_manifest.txt > /dev/null 2>&1
      fi

      # Try to uninstall via pip if it is installed
      if [ -x "$(command -v pip)" ]; then
        echo "Using pip to uninstall pylibraft"
        pip uninstall -y pylibraft

      # Otherwise, try to uninstall through conda if that's where things are installed
      elif [ -x "$(command -v conda)" ] && [ "$INSTALL_PREFIX" == "$CONDA_PREFIX" ]; then
        echo "Using conda to uninstall pylibraft"
        conda uninstall -y pylibraft

      # Otherwise, fail
      else
        echo "Could not uninstall pylibraft from pip or conda. pylibraft package will need to be manually uninstalled"
      fi
    fi

    if hasArg raft-dask || (( ${NUMARGS} == 1 )); then
      echo "Uninstalling raft-dask package..."
      if [ -e ${RAFT_DASK_BUILD_DIR}/install_manifest.txt ]; then
          xargs rm -fv < ${RAFT_DASK_BUILD_DIR}/install_manifest.txt > /dev/null 2>&1
      fi

      # Try to uninstall via pip if it is installed
      if [ -x "$(command -v pip)" ]; then
        echo "Using pip to uninstall raft-dask"
        pip uninstall -y raft-dask

      # Otherwise, try to uninstall through conda if that's where things are installed
      elif [ -x "$(command -v conda)" ] && [ "$INSTALL_PREFIX" == "$CONDA_PREFIX" ]; then
        echo "Using conda to uninstall raft-dask"
        conda uninstall -y raft-dask

      # Otherwise, fail
      else
        echo "Could not uninstall raft-dask from pip or conda. raft-dask package will need to be manually uninstalled."
      fi
    fi
    exit 0
fi


# Process flags
if hasArg -n; then
    INSTALL_TARGET=""
fi

if hasArg -v; then
    VERBOSE_FLAG="-v"
    CMAKE_LOG_LEVEL="VERBOSE"
fi
if hasArg -g; then
    BUILD_TYPE=Debug
fi

if hasArg --allgpuarch; then
    BUILD_ALL_GPU_ARCH=1
fi

if hasArg --compile-lib || (( ${NUMARGS} == 0 )); then
    COMPILE_LIBRARY=ON
    CMAKE_TARGET="${CMAKE_TARGET};raft_lib"
fi

if hasArg tests || (( ${NUMARGS} == 0 )); then
    BUILD_TESTS=ON
    CMAKE_TARGET="${CMAKE_TARGET};${TEST_TARGETS}"

    # Force compile library when needed test targets are specified
    if [[ $CMAKE_TARGET == *"CLUSTER_TEST"* || \
          $CMAKE_TARGET == *"DISTANCE_TEST"* || \
          $CMAKE_TARGET == *"SPARSE_DIST_TEST" || \
          $CMAKE_TARGET == *"SPARSE_NEIGHBORS_TEST"* || \
          $CMAKE_TARGET == *"MATRIX_TEST"* || \
          $CMAKE_TARGET == *"NEIGHBORS_TEST" || \
          $CMAKE_TARGET == *"STATS_TEST"* ]]; then
      echo "-- Enabling compiled lib for gtests"
      COMPILE_LIBRARY=ON
    fi
fi

if hasArg bench-prims || (( ${NUMARGS} == 0 )); then
    BUILD_PRIMS_BENCH=ON
    CMAKE_TARGET="${CMAKE_TARGET};${PRIMS_BENCH_TARGETS}"

    # Force compile library when needed benchmark targets are specified
    if [[ $CMAKE_TARGET == *"CLUSTER_PRIMS_BENCH"* || \
          $CMAKE_TARGET == *"MATRIX_PRIMS_BENCH"* || \
          $CMAKE_TARGET == *"NEIGHBORS_PRIMS_BENCH"* ]]; then
      echo "-- Enabling compiled lib for benchmarks"
      COMPILE_LIBRARY=ON
    fi
fi

if hasArg bench-ann || (( ${NUMARGS} == 0 )); then
    BUILD_ANN_BENCH=ON
    CMAKE_TARGET="${CMAKE_TARGET};${ANN_BENCH_TARGETS}"
    COMPILE_LIBRARY=ON
fi

if hasArg --no-nvtx; then
    NVTX=OFF
fi
if hasArg --time; then
    echo "-- Logging compile times to cpp/build/nvcc_compile_log.csv"
    LOG_COMPILE_TIME=ON
fi
if hasArg --show_depr_warn; then
    DISABLE_DEPRECATION_WARNINGS=OFF
fi
if hasArg clean; then
    CLEAN=1
fi
if hasArg --build-metrics; then
    BUILD_REPORT_METRICS=ON
fi

<<<<<<< HEAD
if hasArg --incl-cache-stats; then
    BUILD_REPORT_INCL_CACHE_STATS=ON
fi


=======
>>>>>>> e963f5a6
if [[ ${CMAKE_TARGET} == "" ]]; then
    CMAKE_TARGET="all"
fi

# Append `-DFIND_RAFT_CPP=ON` to EXTRA_CMAKE_ARGS unless a user specified the option.
if [[ "${EXTRA_CMAKE_ARGS}" != *"DFIND_RAFT_CPP"* ]]; then
    EXTRA_CMAKE_ARGS="${EXTRA_CMAKE_ARGS} -DFIND_RAFT_CPP=ON"
fi

# If clean given, run it prior to any other steps
if (( ${CLEAN} == 1 )); then
    # If the dirs to clean are mounted dirs in a container, the
    # contents should be removed but the mounted dirs will remain.
    # The find removes all contents but leaves the dirs, the rmdir
    # attempts to remove the dirs but can fail safely.
    for bd in ${BUILD_DIRS}; do
      if [ -d ${bd} ]; then
          find ${bd} -mindepth 1 -delete
          rmdir ${bd} || true
      fi
    done

    cd ${REPODIR}/python/raft-dask
    python setup.py clean --all
    cd ${REPODIR}

    cd ${REPODIR}/python/pylibraft
    python setup.py clean --all
    cd ${REPODIR}
fi

################################################################################
# Configure for building all C++ targets
if (( ${NUMARGS} == 0 )) || hasArg libraft || hasArg docs || hasArg tests || hasArg bench-prims || hasArg bench-ann; then
    if (( ${BUILD_ALL_GPU_ARCH} == 0 )); then
        RAFT_CMAKE_CUDA_ARCHITECTURES="NATIVE"
        echo "Building for the architecture of the GPU in the system..."
    else
        RAFT_CMAKE_CUDA_ARCHITECTURES="RAPIDS"
        echo "Building for *ALL* supported GPU architectures..."
    fi

    # get the current count before the compile starts
    CACHE_COMMAND=""
    if [[ "$BUILD_REPORT_INCL_CACHE_STATS" == "ON" && -x "$(command -v ${CACHE_TOOL:-sccache})" ]]; then
        CACHE_COMMAND=$CACHE_TOOL
        "${CACHE_COMMAND}" --zero-stats
    fi

    mkdir -p ${LIBRAFT_BUILD_DIR}
    cd ${LIBRAFT_BUILD_DIR}
    cmake -S ${REPODIR}/cpp -B ${LIBRAFT_BUILD_DIR} \
          -DCMAKE_INSTALL_PREFIX=${INSTALL_PREFIX} \
          -DCMAKE_CUDA_ARCHITECTURES=${RAFT_CMAKE_CUDA_ARCHITECTURES} \
          -DCMAKE_BUILD_TYPE=${BUILD_TYPE} \
          -DRAFT_COMPILE_LIBRARY=${COMPILE_LIBRARY} \
          -DRAFT_NVTX=${NVTX} \
          -DCUDA_LOG_COMPILE_TIME=${LOG_COMPILE_TIME} \
          -DDISABLE_DEPRECATION_WARNINGS=${DISABLE_DEPRECATION_WARNINGS} \
          -DBUILD_TESTS=${BUILD_TESTS} \
          -DBUILD_PRIMS_BENCH=${BUILD_PRIMS_BENCH} \
          -DBUILD_ANN_BENCH=${BUILD_ANN_BENCH} \
          -DCMAKE_MESSAGE_LOG_LEVEL=${CMAKE_LOG_LEVEL} \
          ${CACHE_ARGS} \
          ${EXTRA_CMAKE_ARGS}

  compile_start=$(date +%s)
  if [[ ${CMAKE_TARGET} != "" ]]; then
      echo "-- Compiling targets: ${CMAKE_TARGET}, verbose=${VERBOSE_FLAG}"
      if [[ ${INSTALL_TARGET} != "" ]]; then
        cmake --build  "${LIBRAFT_BUILD_DIR}" ${VERBOSE_FLAG} -j${PARALLEL_LEVEL} --target ${CMAKE_TARGET} ${INSTALL_TARGET}
      else
        cmake --build  "${LIBRAFT_BUILD_DIR}" ${VERBOSE_FLAG} -j${PARALLEL_LEVEL} --target ${CMAKE_TARGET}
      fi
  fi
  compile_end=$(date +%s)
  compile_total=$(( compile_end - compile_start ))

  if [[ "$BUILD_REPORT_METRICS" == "ON" && -f "${LIBRAFT_BUILD_DIR}/.ninja_log" ]]; then
      if ! rapids-build-metrics-reporter.py 2> /dev/null && [ ! -f rapids-build-metrics-reporter.py ]; then
          echo "Downloading rapids-build-metrics-reporter.py"
          curl -sO https://raw.githubusercontent.com/rapidsai/build-metrics-reporter/v1/rapids-build-metrics-reporter.py
      fi

      echo "Formatting build metrics"
      MSG=""
      # get some sccache/ccache stats after the compile
      if [[ "$BUILD_REPORT_INCL_CACHE_STATS" == "ON" ]]; then
          if [[ ${CACHE_COMMAND} == "sccache" && -x "$(command -v sccache)" ]]; then
              COMPILE_REQUESTS=$(sccache -s | grep "Compile requests \+ [0-9]\+$" | awk '{ print $NF }')
              CACHE_HITS=$(sccache -s | grep "Cache hits \+ [0-9]\+$" | awk '{ print $NF }')
              HIT_RATE=$(echo - | awk "{printf \"%.2f\n\", $CACHE_HITS / $COMPILE_REQUESTS * 100}")
              MSG="${MSG}<br/>cache hit rate ${HIT_RATE} %"
          elif [[ ${CACHE_COMMAND} == "ccache" && -x "$(command -v ccache)" ]]; then
              CACHE_STATS_LINE=$(ccache -s | grep "Hits: \+ [0-9]\+ / [0-9]\+" | tail -n1)
              if [[ ! -z "$CACHE_STATS_LINE" ]]; then
                  CACHE_HITS=$(echo "$CACHE_STATS_LINE" - | awk '{ print $2 }')
                  COMPILE_REQUESTS=$(echo "$CACHE_STATS_LINE" - | awk '{ print $4 }')
                  HIT_RATE=$(echo - | awk "{printf \"%.2f\n\", $CACHE_HITS / $COMPILE_REQUESTS * 100}")
                  MSG="${MSG}<br/>cache hit rate ${HIT_RATE} %"
              fi
          fi
      fi
      MSG="${MSG}<br/>parallel setting: $PARALLEL_LEVEL"
      MSG="${MSG}<br/>parallel build time: $compile_total seconds"
      if [[ -f "${LIBRAFT_BUILD_DIR}/libraft.so" ]]; then
          LIBRAFT_FS=$(ls -lh ${LIBRAFT_BUILD_DIR}/libraft.so | awk '{print $5}')
          MSG="${MSG}<br/>libraft.so size: $LIBRAFT_FS"
      fi
      BMR_DIR=${RAPIDS_ARTIFACTS_DIR:-"${LIBRAFT_BUILD_DIR}"}
      echo "The HTML report can be found at [${BMR_DIR}/ninja_log.html]. In CI, this report"
      echo "will also be uploaded to the appropriate subdirectory of https://downloads.rapids.ai/ci/raft/, and"
      echo "the entire URL can be found in \"conda-cpp-build\" runs under the task \"Upload additional artifacts\""
      mkdir -p ${BMR_DIR}
      MSG_OUTFILE="$(mktemp)"
      echo "$MSG" > "${MSG_OUTFILE}"
      PATH=".:$PATH" python rapids-build-metrics-reporter.py ${LIBRAFT_BUILD_DIR}/.ninja_log --fmt html --msg "${MSG_OUTFILE}" > ${BMR_DIR}/ninja_log.html
      cp ${LIBRAFT_BUILD_DIR}/.ninja_log ${BMR_DIR}/ninja.log
  fi
fi

# Build and (optionally) install the pylibraft Python package
if (( ${NUMARGS} == 0 )) || hasArg pylibraft; then
    # Append `-DFIND_RAFT_CPP=ON` to EXTRA_CMAKE_ARGS unless a user specified the option.
    if [[ "${EXTRA_CMAKE_ARGS}" != *"DFIND_RAFT_CPP"* ]]; then
        EXTRA_CMAKE_ARGS="${EXTRA_CMAKE_ARGS} -DFIND_RAFT_CPP=ON"
    fi
    cd ${REPODIR}/python/pylibraft
    python setup.py build_ext --inplace -- -DCMAKE_PREFIX_PATH="${RAFT_DASK_BUILD_DIR};${INSTALL_PREFIX}" -DCMAKE_LIBRARY_PATH=${LIBRAFT_BUILD_DIR} ${EXTRA_CMAKE_ARGS} -- -j${PARALLEL_LEVEL:-1}
    if [[ ${INSTALL_TARGET} != "" ]]; then
        python setup.py install --single-version-externally-managed --record=record.txt -- -DCMAKE_PREFIX_PATH=${INSTALL_PREFIX} ${EXTRA_CMAKE_ARGS}
    fi
fi

# Build and (optionally) install the raft-dask Python package
if (( ${NUMARGS} == 0 )) || hasArg raft-dask; then
    # Append `-DFIND_RAFT_CPP=ON` to EXTRA_CMAKE_ARGS unless a user specified the option.
    if [[ "${EXTRA_CMAKE_ARGS}" != *"DFIND_RAFT_CPP"* ]]; then
        EXTRA_CMAKE_ARGS="${EXTRA_CMAKE_ARGS} -DFIND_RAFT_CPP=ON"
    fi

    cd ${REPODIR}/python/raft-dask
    python setup.py build_ext --inplace -- -DCMAKE_PREFIX_PATH="${RAFT_DASK_BUILD_DIR};${INSTALL_PREFIX}" -DCMAKE_LIBRARY_PATH=${LIBRAFT_BUILD_DIR} ${EXTRA_CMAKE_ARGS} -- -j${PARALLEL_LEVEL:-1}
    if [[ ${INSTALL_TARGET} != "" ]]; then
        python setup.py install --single-version-externally-managed --record=record.txt -- -DCMAKE_PREFIX_PATH=${INSTALL_PREFIX} ${EXTRA_CMAKE_ARGS}
    fi
fi


if hasArg docs; then
    set -x
    cd ${DOXYGEN_BUILD_DIR}
    doxygen Doxyfile
    cd ${SPHINX_BUILD_DIR}
    sphinx-build -b html source _html
fi

################################################################################
# Initiate build for example RAFT application template (if needed)

if hasArg template; then
    pushd cpp/template
    ./build.sh
    popd
fi<|MERGE_RESOLUTION|>--- conflicted
+++ resolved
@@ -18,13 +18,8 @@
 # scripts, and that this script resides in the repo dir!
 REPODIR=$(cd $(dirname $0); pwd)
 
-<<<<<<< HEAD
-VALIDARGS="clean libraft pylibraft raft-dask docs tests bench clean --uninstall  -v -g -n --compile-lib --allgpuarch --no-nvtx --show_depr_warn --build-metrics --incl-cache-stats -h"
-HELP="$0 [<target> ...] [<flag> ...] [--cmake-args=\"<args>\"] [--cache-tool=<tool>] [--limit-tests=<targets>] [--limit-bench=<targets>]
-=======
-VALIDARGS="clean libraft pylibraft raft-dask docs tests template bench-prims bench-ann clean --uninstall  -v -g -n --compile-lib --allgpuarch --no-nvtx --show_depr_warn --time -h"
+VALIDARGS="clean libraft pylibraft raft-dask docs tests template bench-prims bench-ann clean --uninstall  -v -g -n --compile-lib --allgpuarch --no-nvtx --show_depr_warn  --build-metrics --incl-cache-stats --time -h"
 HELP="$0 [<target> ...] [<flag> ...] [--cmake-args=\"<args>\"] [--cache-tool=<tool>] [--limit-tests=<targets>] [--limit-bench-prims=<targets>] [--limit-bench-ann=<targets>]
->>>>>>> e963f5a6
  where <target> is:
    clean            - remove all existing build artifacts and configuration (start over)
    libraft          - build the raft C++ code only. Also builds the C-wrapper library
@@ -347,15 +342,9 @@
 if hasArg --build-metrics; then
     BUILD_REPORT_METRICS=ON
 fi
-
-<<<<<<< HEAD
 if hasArg --incl-cache-stats; then
     BUILD_REPORT_INCL_CACHE_STATS=ON
 fi
-
-
-=======
->>>>>>> e963f5a6
 if [[ ${CMAKE_TARGET} == "" ]]; then
     CMAKE_TARGET="all"
 fi
