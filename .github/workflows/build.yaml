name: build

on:
  push:
    branches:
      - "branch-*"
    tags:
      - v[0-9][0-9].[0-9][0-9].[0-9][0-9]
  workflow_dispatch:
    inputs:
      branch:
        required: true
        type: string
      date:
        required: true
        type: string
      sha:
        required: true
        type: string
      build_type:
        type: string
        default: nightly

concurrency:
  group: ${{ github.workflow }}-${{ github.ref }}
  cancel-in-progress: true

jobs:
  cpp-build:
    secrets: inherit
    uses: rapidsai/shared-action-workflows/.github/workflows/conda-cpp-build.yaml@branch-23.08
    with:
      build_type: ${{ inputs.build_type || 'branch' }}
      branch: ${{ inputs.branch }}
      date: ${{ inputs.date }}
      sha: ${{ inputs.sha }}
  python-build:
    needs: [cpp-build]
    secrets: inherit
    uses: rapidsai/shared-action-workflows/.github/workflows/conda-python-build.yaml@branch-23.08
    with:
      build_type: ${{ inputs.build_type || 'branch' }}
      branch: ${{ inputs.branch }}
      date: ${{ inputs.date }}
      sha: ${{ inputs.sha }}
  upload-conda:
    needs: [cpp-build, python-build]
    secrets: inherit
    uses: rapidsai/shared-action-workflows/.github/workflows/conda-upload-packages.yaml@branch-23.08
    with:
      build_type: ${{ inputs.build_type || 'branch' }}
      branch: ${{ inputs.branch }}
      date: ${{ inputs.date }}
      sha: ${{ inputs.sha }}
      skip_upload_pkgs: libraft-template
  docs-build:
    if: github.ref_type == 'branch' && github.event_name == 'push'
    needs: python-build
    secrets: inherit
    uses: rapidsai/shared-action-workflows/.github/workflows/custom-job.yaml@branch-23.08
    with:
      build_type: branch
      node_type: "gpu-latest-1"
      arch: "amd64"
      container_image: "rapidsai/ci:latest"
      run_script: "ci/build_docs.sh"
  wheel-build-pylibraft:
    secrets: inherit
<<<<<<< HEAD
    uses: rapidsai/shared-action-workflows/.github/workflows/wheels-build.yaml@local-script
=======
    uses: rapidsai/shared-action-workflows/.github/workflows/wheels-manylinux-build.yml@branch-23.08
>>>>>>> f0e75f2b
    with:
      build_type: ${{ inputs.build_type || 'branch' }}
      branch: ${{ inputs.branch }}
      sha: ${{ inputs.sha }}
      date: ${{ inputs.date }}
      build_script: "ci/build_wheel_pylibraft.sh"
  wheel-publish-pylibraft:
    needs: wheel-build-pylibraft
    secrets: inherit
    uses: rapidsai/shared-action-workflows/.github/workflows/wheels-manylinux-publish.yml@branch-23.08
    with:
      build_type: ${{ inputs.build_type || 'branch' }}
      branch: ${{ inputs.branch }}
      sha: ${{ inputs.sha }}
      date: ${{ inputs.date }}
      package-name: pylibraft
  wheel-build-raft-dask:
    needs: wheel-publish-pylibraft
    secrets: inherit
<<<<<<< HEAD
    uses: rapidsai/shared-action-workflows/.github/workflows/wheels-build.yaml@local-script
=======
    uses: rapidsai/shared-action-workflows/.github/workflows/wheels-manylinux-build.yml@branch-23.08
>>>>>>> f0e75f2b
    with:
      build_type: ${{ inputs.build_type || 'branch' }}
      branch: ${{ inputs.branch }}
      sha: ${{ inputs.sha }}
      date: ${{ inputs.date }}
      build_script: "ci/build_wheel_raft_dask.sh"
  wheel-publish-raft-dask:
    needs: wheel-build-raft-dask
    secrets: inherit
    uses: rapidsai/shared-action-workflows/.github/workflows/wheels-manylinux-publish.yml@branch-23.08
    with:
      build_type: ${{ inputs.build_type || 'branch' }}
      branch: ${{ inputs.branch }}
      sha: ${{ inputs.sha }}
      date: ${{ inputs.date }}
      package-name: raft_dask<|MERGE_RESOLUTION|>--- conflicted
+++ resolved
@@ -66,11 +66,7 @@
       run_script: "ci/build_docs.sh"
   wheel-build-pylibraft:
     secrets: inherit
-<<<<<<< HEAD
     uses: rapidsai/shared-action-workflows/.github/workflows/wheels-build.yaml@local-script
-=======
-    uses: rapidsai/shared-action-workflows/.github/workflows/wheels-manylinux-build.yml@branch-23.08
->>>>>>> f0e75f2b
     with:
       build_type: ${{ inputs.build_type || 'branch' }}
       branch: ${{ inputs.branch }}
@@ -90,11 +86,7 @@
   wheel-build-raft-dask:
     needs: wheel-publish-pylibraft
     secrets: inherit
-<<<<<<< HEAD
     uses: rapidsai/shared-action-workflows/.github/workflows/wheels-build.yaml@local-script
-=======
-    uses: rapidsai/shared-action-workflows/.github/workflows/wheels-manylinux-build.yml@branch-23.08
->>>>>>> f0e75f2b
     with:
       build_type: ${{ inputs.build_type || 'branch' }}
       branch: ${{ inputs.branch }}
