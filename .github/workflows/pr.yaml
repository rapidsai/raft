--- conflicted
+++ resolved
@@ -29,11 +29,7 @@
       - devcontainer
       - telemetry-setup
     secrets: inherit
-<<<<<<< HEAD
     uses: rapidsai/shared-workflows/.github/workflows/pr-builder.yaml@branch-25.08
-=======
-    uses: rapidsai/shared-workflows/.github/workflows/pr-builder.yaml@cuda-12.9.0
->>>>>>> c2dc3124
     if: always()
     with:
       needs: ${{ toJSON(needs) }}
@@ -63,11 +59,7 @@
   changed-files:
     secrets: inherit
     needs: telemetry-setup
-<<<<<<< HEAD
     uses: rapidsai/shared-workflows/.github/workflows/changed-files.yaml@branch-25.08
-=======
-    uses: rapidsai/shared-workflows/.github/workflows/changed-files.yaml@cuda-12.9.0
->>>>>>> c2dc3124
     with:
       files_yaml: |
         test_cpp:
@@ -92,76 +84,48 @@
   checks:
     secrets: inherit
     needs: telemetry-setup
-<<<<<<< HEAD
     uses: rapidsai/shared-workflows/.github/workflows/checks.yaml@branch-25.08
-=======
-    uses: rapidsai/shared-workflows/.github/workflows/checks.yaml@cuda-12.9.0
->>>>>>> c2dc3124
     with:
       enable_check_generated_files: false
       ignored_pr_jobs: telemetry-summarize
   conda-cpp-build:
     needs: checks
     secrets: inherit
-<<<<<<< HEAD
     uses: rapidsai/shared-workflows/.github/workflows/conda-cpp-build.yaml@branch-25.08
-=======
-    uses: rapidsai/shared-workflows/.github/workflows/conda-cpp-build.yaml@cuda-12.9.0
->>>>>>> c2dc3124
     with:
       build_type: pull-request
       node_type: cpu16
   conda-cpp-tests:
     needs: [conda-cpp-build, changed-files]
     secrets: inherit
-<<<<<<< HEAD
     uses: rapidsai/shared-workflows/.github/workflows/conda-cpp-tests.yaml@branch-25.08
-=======
-    uses: rapidsai/shared-workflows/.github/workflows/conda-cpp-tests.yaml@cuda-12.9.0
->>>>>>> c2dc3124
     if: fromJSON(needs.changed-files.outputs.changed_file_groups).test_cpp
     with:
       build_type: pull-request
   conda-cpp-checks:
     needs: conda-cpp-build
     secrets: inherit
-<<<<<<< HEAD
     uses: rapidsai/shared-workflows/.github/workflows/conda-cpp-post-build-checks.yaml@branch-25.08
-=======
-    uses: rapidsai/shared-workflows/.github/workflows/conda-cpp-post-build-checks.yaml@cuda-12.9.0
->>>>>>> c2dc3124
     with:
       build_type: pull-request
       enable_check_symbols: true
   conda-python-build:
     needs: conda-cpp-build
     secrets: inherit
-<<<<<<< HEAD
     uses: rapidsai/shared-workflows/.github/workflows/conda-python-build.yaml@branch-25.08
-=======
-    uses: rapidsai/shared-workflows/.github/workflows/conda-python-build.yaml@cuda-12.9.0
->>>>>>> c2dc3124
     with:
       build_type: pull-request
   conda-python-tests:
     needs: [conda-python-build, changed-files]
     secrets: inherit
-<<<<<<< HEAD
     uses: rapidsai/shared-workflows/.github/workflows/conda-python-tests.yaml@branch-25.08
-=======
-    uses: rapidsai/shared-workflows/.github/workflows/conda-python-tests.yaml@cuda-12.9.0
->>>>>>> c2dc3124
     if: fromJSON(needs.changed-files.outputs.changed_file_groups).test_python
     with:
       build_type: pull-request
   docs-build:
     needs: conda-python-build
     secrets: inherit
-<<<<<<< HEAD
     uses: rapidsai/shared-workflows/.github/workflows/custom-job.yaml@branch-25.08
-=======
-    uses: rapidsai/shared-workflows/.github/workflows/custom-job.yaml@cuda-12.9.0
->>>>>>> c2dc3124
     with:
       build_type: pull-request
       node_type: "gpu-l4-latest-1"
@@ -171,11 +135,7 @@
   wheel-build-libraft:
     needs: checks
     secrets: inherit
-<<<<<<< HEAD
     uses: rapidsai/shared-workflows/.github/workflows/wheels-build.yaml@branch-25.08
-=======
-    uses: rapidsai/shared-workflows/.github/workflows/wheels-build.yaml@cuda-12.9.0
->>>>>>> c2dc3124
     with:
       build_type: pull-request
       branch: ${{ inputs.branch }}
@@ -189,11 +149,7 @@
   wheel-build-pylibraft:
     needs: [checks, wheel-build-libraft]
     secrets: inherit
-<<<<<<< HEAD
     uses: rapidsai/shared-workflows/.github/workflows/wheels-build.yaml@branch-25.08
-=======
-    uses: rapidsai/shared-workflows/.github/workflows/wheels-build.yaml@cuda-12.9.0
->>>>>>> c2dc3124
     with:
       build_type: pull-request
       script: ci/build_wheel_pylibraft.sh
@@ -202,11 +158,7 @@
   wheel-tests-pylibraft:
     needs: [wheel-build-pylibraft, changed-files]
     secrets: inherit
-<<<<<<< HEAD
     uses: rapidsai/shared-workflows/.github/workflows/wheels-test.yaml@branch-25.08
-=======
-    uses: rapidsai/shared-workflows/.github/workflows/wheels-test.yaml@cuda-12.9.0
->>>>>>> c2dc3124
     if: fromJSON(needs.changed-files.outputs.changed_file_groups).test_python
     with:
       build_type: pull-request
@@ -214,11 +166,7 @@
   wheel-build-raft-dask:
     needs: [checks, wheel-build-libraft]
     secrets: inherit
-<<<<<<< HEAD
     uses: rapidsai/shared-workflows/.github/workflows/wheels-build.yaml@branch-25.08
-=======
-    uses: rapidsai/shared-workflows/.github/workflows/wheels-build.yaml@cuda-12.9.0
->>>>>>> c2dc3124
     with:
       build_type: pull-request
       script: "ci/build_wheel_raft_dask.sh"
@@ -227,11 +175,7 @@
   wheel-tests-raft-dask:
     needs: [wheel-build-raft-dask, changed-files]
     secrets: inherit
-<<<<<<< HEAD
     uses: rapidsai/shared-workflows/.github/workflows/wheels-test.yaml@branch-25.08
-=======
-    uses: rapidsai/shared-workflows/.github/workflows/wheels-test.yaml@cuda-12.9.0
->>>>>>> c2dc3124
     if: fromJSON(needs.changed-files.outputs.changed_file_groups).test_python
     with:
       build_type: pull-request
@@ -239,11 +183,7 @@
   devcontainer:
     needs: telemetry-setup
     secrets: inherit
-<<<<<<< HEAD
     uses: rapidsai/shared-workflows/.github/workflows/build-in-devcontainer.yaml@branch-25.08
-=======
-    uses: rapidsai/shared-workflows/.github/workflows/build-in-devcontainer.yaml@cuda-12.9.0
->>>>>>> c2dc3124
     with:
       arch: '["amd64"]'
       cuda: '["12.9"]'
