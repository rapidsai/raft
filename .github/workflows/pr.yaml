name: pr

on:
  push:
    branches:
      - "pull-request/[0-9]+"

concurrency:
  group: ${{ github.workflow }}-${{ github.ref }}
  cancel-in-progress: true

jobs:
  pr-builder:
    needs:
      - check-nightly-ci
      - changed-files
      - checks
      - conda-cpp-build
      - conda-cpp-tests
      - conda-cpp-checks
      - conda-python-build
      - conda-python-tests
      - docs-build
      - wheel-build-libraft
      - wheel-build-pylibraft
      - wheel-tests-pylibraft
      - wheel-build-raft-dask
      - wheel-tests-raft-dask
      - devcontainer
      - telemetry-setup
    secrets: inherit
    uses: rapidsai/shared-workflows/.github/workflows/pr-builder.yaml@branch-25.04
    if: always()
    with:
      needs: ${{ toJSON(needs) }}
  telemetry-setup:
    runs-on: ubuntu-latest
    continue-on-error: true
    env:
      OTEL_SERVICE_NAME: "pr-raft"
    steps:
      - name: Telemetry setup
        # This gate is here and not at the job level because we need the job to not be skipped,
        # since other jobs depend on it.
        if: ${{ vars.TELEMETRY_ENABLED == 'true' }}
        uses: rapidsai/shared-actions/telemetry-dispatch-stash-base-env-vars@main
  check-nightly-ci:
    # Switch to ubuntu-latest once it defaults to a version of Ubuntu that
    # provides at least Python 3.11 (see
    # https://docs.python.org/3/library/datetime.html#datetime.date.fromisoformat)
    runs-on: ubuntu-24.04
    env:
      RAPIDS_GH_TOKEN: ${{ secrets.GITHUB_TOKEN }}
    steps:
      - name: Check if nightly CI is passing
        uses: rapidsai/shared-actions/check_nightly_success/dispatch@main
        with:
          repo: raft
  changed-files:
    secrets: inherit
<<<<<<< HEAD
    needs: telemetry-setup
    uses: rapidsai/shared-workflows/.github/workflows/changed-files.yaml@nvks-runners
=======
    uses: rapidsai/shared-workflows/.github/workflows/changed-files.yaml@branch-25.04
>>>>>>> 307e9276
    with:
      files_yaml: |
        test_cpp:
          - '**'
          - '!.devcontainer/**'
          - '!.pre-commit-config.yaml'
          - '!CONTRIBUTING.md'
          - '!README.md'
          - '!docs/**'
          - '!img/**'
          - '!python/**'
          - '!thirdparty/LICENSES/**'
        test_python:
          - '**'
          - '!.devcontainer/**'
          - '!.pre-commit-config.yaml'
          - '!CONTRIBUTING.md'
          - '!README.md'
          - '!docs/**'
          - '!img/**'
          - '!thirdparty/LICENSES/**'
  checks:
    secrets: inherit
<<<<<<< HEAD
    needs: telemetry-setup
    uses: rapidsai/shared-workflows/.github/workflows/checks.yaml@nvks-runners
=======
    uses: rapidsai/shared-workflows/.github/workflows/checks.yaml@branch-25.04
>>>>>>> 307e9276
    with:
      enable_check_generated_files: false
      ignored_pr_jobs: telemetry-summarize
  conda-cpp-build:
    needs: checks
    secrets: inherit
    uses: rapidsai/shared-workflows/.github/workflows/conda-cpp-build.yaml@branch-25.04
    with:
      build_type: pull-request
      node_type: cpu16
  conda-cpp-tests:
    needs: [conda-cpp-build, changed-files]
    secrets: inherit
    uses: rapidsai/shared-workflows/.github/workflows/conda-cpp-tests.yaml@branch-25.04
    if: fromJSON(needs.changed-files.outputs.changed_file_groups).test_cpp
    with:
      build_type: pull-request
  conda-cpp-checks:
    needs: conda-cpp-build
    secrets: inherit
    uses: rapidsai/shared-workflows/.github/workflows/conda-cpp-post-build-checks.yaml@branch-25.04
    with:
      build_type: pull-request
      enable_check_symbols: true
  conda-python-build:
    needs: conda-cpp-build
    secrets: inherit
    uses: rapidsai/shared-workflows/.github/workflows/conda-python-build.yaml@branch-25.04
    with:
      build_type: pull-request
  conda-python-tests:
    needs: [conda-python-build, changed-files]
    secrets: inherit
    uses: rapidsai/shared-workflows/.github/workflows/conda-python-tests.yaml@branch-25.04
    if: fromJSON(needs.changed-files.outputs.changed_file_groups).test_python
    with:
      build_type: pull-request
  docs-build:
    needs: conda-python-build
    secrets: inherit
    uses: rapidsai/shared-workflows/.github/workflows/custom-job.yaml@branch-25.04
    with:
      build_type: pull-request
      node_type: "gpu-l4-latest-1"
      arch: "amd64"
      container_image: "rapidsai/ci-conda:latest"
      run_script: "ci/build_docs.sh"
  wheel-build-libraft:
    needs: checks
    secrets: inherit
    uses: rapidsai/shared-workflows/.github/workflows/wheels-build.yaml@branch-25.04
    with:
      build_type: pull-request
      branch: ${{ inputs.branch }}
      sha: ${{ inputs.sha }}
      date: ${{ inputs.date }}
      script: ci/build_wheel_libraft.sh
      # build for every combination of arch and CUDA version, but only for the latest Python
      matrix_filter: group_by([.ARCH, (.CUDA_VER|split(".")|map(tonumber)|.[0])]) | map(max_by(.PY_VER|split(".")|map(tonumber)))
  wheel-build-pylibraft:
    needs: [checks, wheel-build-libraft]
    secrets: inherit
    uses: rapidsai/shared-workflows/.github/workflows/wheels-build.yaml@branch-25.04
    with:
      build_type: pull-request
      script: ci/build_wheel_pylibraft.sh
  wheel-tests-pylibraft:
    needs: [wheel-build-pylibraft, changed-files]
    secrets: inherit
    uses: rapidsai/shared-workflows/.github/workflows/wheels-test.yaml@branch-25.04
    if: fromJSON(needs.changed-files.outputs.changed_file_groups).test_python
    with:
      build_type: pull-request
      script: ci/test_wheel_pylibraft.sh
  wheel-build-raft-dask:
    needs: [checks, wheel-build-libraft]
    secrets: inherit
    uses: rapidsai/shared-workflows/.github/workflows/wheels-build.yaml@branch-25.04
    with:
      build_type: pull-request
      script: "ci/build_wheel_raft_dask.sh"
  wheel-tests-raft-dask:
    needs: [wheel-build-raft-dask, changed-files]
    secrets: inherit
    uses: rapidsai/shared-workflows/.github/workflows/wheels-test.yaml@branch-25.04
    if: fromJSON(needs.changed-files.outputs.changed_file_groups).test_python
    with:
      build_type: pull-request
      script: ci/test_wheel_raft_dask.sh
  devcontainer:
    needs: telemetry-setup
    secrets: inherit
    uses: rapidsai/shared-workflows/.github/workflows/build-in-devcontainer.yaml@branch-25.04
    with:
      arch: '["amd64"]'
      cuda: '["12.8"]'
      build_command: |
        sccache -z;
        build-all -DBUILD_PRIMS_BENCH=ON --verbose;
        sccache -s;
  telemetry-summarize:
    # This job must use a self-hosted runner to record telemetry traces.
    runs-on: linux-amd64-cpu4
    needs: pr-builder
    if: ${{ vars.TELEMETRY_ENABLED == 'true' && !cancelled() }}
    continue-on-error: true
    steps:
      - name: Telemetry summarize
        uses: rapidsai/shared-actions/telemetry-dispatch-summarize@main<|MERGE_RESOLUTION|>--- conflicted
+++ resolved
@@ -58,12 +58,8 @@
           repo: raft
   changed-files:
     secrets: inherit
-<<<<<<< HEAD
     needs: telemetry-setup
-    uses: rapidsai/shared-workflows/.github/workflows/changed-files.yaml@nvks-runners
-=======
     uses: rapidsai/shared-workflows/.github/workflows/changed-files.yaml@branch-25.04
->>>>>>> 307e9276
     with:
       files_yaml: |
         test_cpp:
@@ -87,12 +83,8 @@
           - '!thirdparty/LICENSES/**'
   checks:
     secrets: inherit
-<<<<<<< HEAD
     needs: telemetry-setup
-    uses: rapidsai/shared-workflows/.github/workflows/checks.yaml@nvks-runners
-=======
     uses: rapidsai/shared-workflows/.github/workflows/checks.yaml@branch-25.04
->>>>>>> 307e9276
     with:
       enable_check_generated_files: false
       ignored_pr_jobs: telemetry-summarize
