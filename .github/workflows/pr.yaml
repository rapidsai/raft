name: pr

on:
  push:
    branches:
      - "pull-request/[0-9]+"

concurrency:
  group: ${{ github.workflow }}-${{ github.ref }}
  cancel-in-progress: true

jobs:
  pr-builder:
    needs:
      - checks
      - conda-cpp-build
      - conda-cpp-tests
      - conda-python-build
      - conda-python-tests
      - docs-build
      - wheel-build-pylibraft
      - wheel-tests-pylibraft
      - wheel-build-raft-dask
      - wheel-tests-raft-dask
    secrets: inherit
    uses: rapidsai/shared-action-workflows/.github/workflows/pr-builder.yaml@cuda-120
  checks:
    secrets: inherit
    uses: rapidsai/shared-action-workflows/.github/workflows/checks.yaml@cuda-120
    with:
      enable_check_generated_files: false
  conda-cpp-build:
    needs: checks
    secrets: inherit
    uses: rapidsai/shared-action-workflows/.github/workflows/conda-cpp-build.yaml@cuda-120
    with:
      build_type: pull-request
      node_type: cpu16
  conda-cpp-tests:
    needs: conda-cpp-build
    secrets: inherit
    uses: rapidsai/shared-action-workflows/.github/workflows/conda-cpp-tests.yaml@cuda-120
    with:
      build_type: pull-request
  conda-python-build:
    needs: conda-cpp-build
    secrets: inherit
    uses: rapidsai/shared-action-workflows/.github/workflows/conda-python-build.yaml@cuda-120
    with:
      build_type: pull-request
  conda-python-tests:
    needs: conda-python-build
    secrets: inherit
    uses: rapidsai/shared-action-workflows/.github/workflows/conda-python-tests.yaml@cuda-120
    with:
      build_type: pull-request
  docs-build:
    needs: conda-python-build
    secrets: inherit
    uses: rapidsai/shared-action-workflows/.github/workflows/custom-job.yaml@cuda-120
    with:
      build_type: pull-request
      node_type: "gpu-v100-latest-1"
      arch: "amd64"
      container_image: "rapidsai/ci:latest"
      run_script: "ci/build_docs.sh"
  wheel-build-pylibraft:
    needs: checks
    secrets: inherit
<<<<<<< HEAD
    uses: rapidsai/shared-action-workflows/.github/workflows/wheels-build.yml@local-script
=======
    uses: rapidsai/shared-action-workflows/.github/workflows/wheels-manylinux-build.yml@cuda-120
>>>>>>> 88bf3248
    with:
      build_type: pull-request
      package-dir: python/pylibraft
      build_script: "ci/build_wheel_pylibraft.sh"
  wheel-tests-pylibraft:
    needs: wheel-build-pylibraft
    secrets: inherit
    uses: rapidsai/shared-action-workflows/.github/workflows/wheels-manylinux-test.yml@cuda-120
    with:
      build_type: pull-request
      package-name: pylibraft
      test-unittest: "python -m pytest ./python/pylibraft/pylibraft/test"
      test-smoketest: "python ./ci/wheel_smoke_test_pylibraft.py"
  wheel-build-raft-dask:
    needs: wheel-tests-pylibraft
    secrets: inherit
<<<<<<< HEAD
    uses: rapidsai/shared-action-workflows/.github/workflows/wheels-build.yml@local-script
=======
    uses: rapidsai/shared-action-workflows/.github/workflows/wheels-manylinux-build.yml@cuda-120
>>>>>>> 88bf3248
    with:
      build_type: pull-request
      package-dir: python/raft-dask
      build_script: "ci/build_wheel_raft_dask.sh"
  wheel-tests-raft-dask:
    needs: wheel-build-raft-dask
    secrets: inherit
    uses: rapidsai/shared-action-workflows/.github/workflows/wheels-manylinux-test.yml@cuda-120
    with:
      build_type: pull-request
      package-name: raft_dask
      # Always want to test against latest dask/distributed.
      test-before-amd64: "RAPIDS_PY_WHEEL_NAME=pylibraft_${{ '${PIP_CU_VERSION}' }} rapids-download-wheels-from-s3 ./local-pylibraft-dep && pip install --no-deps ./local-pylibraft-dep/pylibraft*.whl && pip install git+https://github.com/dask/dask.git@main git+https://github.com/dask/distributed.git@main git+https://github.com/rapidsai/dask-cuda.git@branch-23.08"
      test-before-arm64: "RAPIDS_PY_WHEEL_NAME=pylibraft_${{ '${PIP_CU_VERSION}' }} rapids-download-wheels-from-s3 ./local-pylibraft-dep && pip install --no-deps ./local-pylibraft-dep/pylibraft*.whl && pip install git+https://github.com/dask/dask.git@main git+https://github.com/dask/distributed.git@main git+https://github.com/rapidsai/dask-cuda.git@branch-23.08"
      test-unittest: "python -m pytest ./python/raft-dask/raft_dask/test"
      test-smoketest: "python ./ci/wheel_smoke_test_raft_dask.py"<|MERGE_RESOLUTION|>--- conflicted
+++ resolved
@@ -67,11 +67,7 @@
   wheel-build-pylibraft:
     needs: checks
     secrets: inherit
-<<<<<<< HEAD
     uses: rapidsai/shared-action-workflows/.github/workflows/wheels-build.yml@local-script
-=======
-    uses: rapidsai/shared-action-workflows/.github/workflows/wheels-manylinux-build.yml@cuda-120
->>>>>>> 88bf3248
     with:
       build_type: pull-request
       package-dir: python/pylibraft
@@ -88,11 +84,7 @@
   wheel-build-raft-dask:
     needs: wheel-tests-pylibraft
     secrets: inherit
-<<<<<<< HEAD
     uses: rapidsai/shared-action-workflows/.github/workflows/wheels-build.yml@local-script
-=======
-    uses: rapidsai/shared-action-workflows/.github/workflows/wheels-manylinux-build.yml@cuda-120
->>>>>>> 88bf3248
     with:
       build_type: pull-request
       package-dir: python/raft-dask
