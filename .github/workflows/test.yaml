name: test

on:
  workflow_dispatch:
    inputs:
      branch:
        required: true
        type: string
      date:
        required: true
        type: string
      sha:
        required: true
        type: string

jobs:
  conda-cpp-checks:
    secrets: inherit
<<<<<<< HEAD
    uses: rapidsai/shared-workflows/.github/workflows/conda-cpp-post-build-checks.yaml@branch-24.04
=======
    uses: rapidsai/shared-workflows/.github/workflows/conda-cpp-post-build-checks.yaml@test-cuda-12.2
>>>>>>> addb485f
    with:
      build_type: nightly
      branch: ${{ inputs.branch }}
      date: ${{ inputs.date }}
      sha: ${{ inputs.sha }}
      enable_check_symbols: true
      symbol_exclusions: _ZN\d+raft_cutlass
  conda-cpp-tests:
    secrets: inherit
<<<<<<< HEAD
    uses: rapidsai/shared-workflows/.github/workflows/conda-cpp-tests.yaml@branch-24.04
=======
    uses: rapidsai/shared-workflows/.github/workflows/conda-cpp-tests.yaml@test-cuda-12.2
>>>>>>> addb485f
    with:
      build_type: nightly
      branch: ${{ inputs.branch }}
      date: ${{ inputs.date }}
      sha: ${{ inputs.sha }}
  conda-python-tests:
    secrets: inherit
<<<<<<< HEAD
    uses: rapidsai/shared-workflows/.github/workflows/conda-python-tests.yaml@branch-24.04
=======
    uses: rapidsai/shared-workflows/.github/workflows/conda-python-tests.yaml@test-cuda-12.2
>>>>>>> addb485f
    with:
      build_type: nightly
      branch: ${{ inputs.branch }}
      date: ${{ inputs.date }}
      sha: ${{ inputs.sha }}
  wheel-tests-pylibraft:
    secrets: inherit
<<<<<<< HEAD
    uses: rapidsai/shared-workflows/.github/workflows/wheels-test.yaml@branch-24.04
=======
    uses: rapidsai/shared-workflows/.github/workflows/wheels-test.yaml@test-cuda-12.2
>>>>>>> addb485f
    with:
      build_type: nightly
      branch: ${{ inputs.branch }}
      date: ${{ inputs.date }}
      sha: ${{ inputs.sha }}
      script: ci/test_wheel_pylibraft.sh
  wheel-tests-raft-dask:
    secrets: inherit
<<<<<<< HEAD
    uses: rapidsai/shared-workflows/.github/workflows/wheels-test.yaml@branch-24.04
=======
    uses: rapidsai/shared-workflows/.github/workflows/wheels-test.yaml@test-cuda-12.2
>>>>>>> addb485f
    with:
      build_type: nightly
      branch: ${{ inputs.branch }}
      date: ${{ inputs.date }}
      sha: ${{ inputs.sha }}
      script: ci/test_wheel_raft_dask.sh<|MERGE_RESOLUTION|>--- conflicted
+++ resolved
@@ -16,11 +16,7 @@
 jobs:
   conda-cpp-checks:
     secrets: inherit
-<<<<<<< HEAD
-    uses: rapidsai/shared-workflows/.github/workflows/conda-cpp-post-build-checks.yaml@branch-24.04
-=======
     uses: rapidsai/shared-workflows/.github/workflows/conda-cpp-post-build-checks.yaml@test-cuda-12.2
->>>>>>> addb485f
     with:
       build_type: nightly
       branch: ${{ inputs.branch }}
@@ -30,11 +26,7 @@
       symbol_exclusions: _ZN\d+raft_cutlass
   conda-cpp-tests:
     secrets: inherit
-<<<<<<< HEAD
-    uses: rapidsai/shared-workflows/.github/workflows/conda-cpp-tests.yaml@branch-24.04
-=======
     uses: rapidsai/shared-workflows/.github/workflows/conda-cpp-tests.yaml@test-cuda-12.2
->>>>>>> addb485f
     with:
       build_type: nightly
       branch: ${{ inputs.branch }}
@@ -42,11 +34,7 @@
       sha: ${{ inputs.sha }}
   conda-python-tests:
     secrets: inherit
-<<<<<<< HEAD
-    uses: rapidsai/shared-workflows/.github/workflows/conda-python-tests.yaml@branch-24.04
-=======
     uses: rapidsai/shared-workflows/.github/workflows/conda-python-tests.yaml@test-cuda-12.2
->>>>>>> addb485f
     with:
       build_type: nightly
       branch: ${{ inputs.branch }}
@@ -54,11 +42,7 @@
       sha: ${{ inputs.sha }}
   wheel-tests-pylibraft:
     secrets: inherit
-<<<<<<< HEAD
-    uses: rapidsai/shared-workflows/.github/workflows/wheels-test.yaml@branch-24.04
-=======
     uses: rapidsai/shared-workflows/.github/workflows/wheels-test.yaml@test-cuda-12.2
->>>>>>> addb485f
     with:
       build_type: nightly
       branch: ${{ inputs.branch }}
@@ -67,11 +51,7 @@
       script: ci/test_wheel_pylibraft.sh
   wheel-tests-raft-dask:
     secrets: inherit
-<<<<<<< HEAD
-    uses: rapidsai/shared-workflows/.github/workflows/wheels-test.yaml@branch-24.04
-=======
     uses: rapidsai/shared-workflows/.github/workflows/wheels-test.yaml@test-cuda-12.2
->>>>>>> addb485f
     with:
       build_type: nightly
       branch: ${{ inputs.branch }}
