--- conflicted
+++ resolved
@@ -18,11 +18,7 @@
 - cupy
 - cxx-compiler
 - cython>=0.29,<0.30
-<<<<<<< HEAD
-- dask-cuda=23.06
-=======
-- dask-cuda==23.4.*
->>>>>>> e963f5a6
+- dask-cuda==23.6.*
 - dask>=2023.1.1
 - distributed>=2023.1.1
 - doxygen>=1.8.20
@@ -47,11 +43,7 @@
 - pytest
 - pytest-cov
 - recommonmark
-<<<<<<< HEAD
-- rmm=23.06
-=======
-- rmm==23.4.*
->>>>>>> e963f5a6
+- rmm==23.6.*
 - scikit-build>=0.13.1
 - scikit-learn
 - scipy
@@ -59,10 +51,6 @@
 - sphinx-markdown-tables
 - sysroot_linux-64==2.17
 - ucx-proc=*=gpu
-<<<<<<< HEAD
-- ucx-py=0.32.*
-=======
-- ucx-py==0.31.*
->>>>>>> e963f5a6
+- ucx-py==0.32.*
 - ucx>=1.13.0
 name: all_cuda-118_arch-x86_64