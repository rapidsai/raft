# This file is generated by `rapids-dependency-file-generator`.
# To make changes, edit ../../dependencies.yaml and run `rapids-dependency-file-generator`.
channels:
- rapidsai
- rapidsai-nightly
- dask/label/dev
- conda-forge
- nvidia
dependencies:
- breathe
- c-compiler
<<<<<<< HEAD
- clang-tools=16.0.1
- clang==16.0.1
=======
- clang-tools=16.0.6
- clang=16.0.6
>>>>>>> 6bbcf1fe
- cmake>=3.26.4
- cuda-profiler-api=11.8.86
- cuda-python>=11.7.1,<12.0a0
- cuda-version=11.8
- cudatoolkit
- cupy>=12.0.0
- cxx-compiler
- cython>=3.0.0
- dask-core>=2023.7.1
- dask-cuda==23.10.*
- dask>=2023.7.1
- distributed>=2023.7.1
- doxygen>=1.8.20
- gcc_linux-64=11.*
- gmock>=1.13.0
- graphviz
- gtest>=1.13.0
- ipython
- joblib>=0.11
- libcublas-dev=11.11.3.6
- libcublas=11.11.3.6
- libcurand-dev=10.3.0.86
- libcurand=10.3.0.86
- libcusolver-dev=11.4.1.48
- libcusolver=11.4.1.48
- libcusparse-dev=11.7.5.86
- libcusparse=11.7.5.86
- nccl>=2.9.9
- ninja
- numba>=0.57
- numpy>=1.21
- numpydoc
- nvcc_linux-64=11.8
- pydata-sphinx-theme
- pytest
- pytest-cov
- recommonmark
- rmm==23.10.*
- scikit-build>=0.13.1
- scikit-learn
- scipy
- sphinx-copybutton
- sphinx-markdown-tables
- sysroot_linux-64==2.17
- ucx-proc=*=gpu
- ucx-py==0.34.*
- ucx>=1.13.0
name: all_cuda-118_arch-x86_64<|MERGE_RESOLUTION|>--- conflicted
+++ resolved
@@ -9,13 +9,8 @@
 dependencies:
 - breathe
 - c-compiler
-<<<<<<< HEAD
-- clang-tools=16.0.1
-- clang==16.0.1
-=======
 - clang-tools=16.0.6
-- clang=16.0.6
->>>>>>> 6bbcf1fe
+- clang==16.0.6
 - cmake>=3.26.4
 - cuda-profiler-api=11.8.86
 - cuda-python>=11.7.1,<12.0a0
