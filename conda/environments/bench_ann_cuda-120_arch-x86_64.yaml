--- conflicted
+++ resolved
@@ -27,11 +27,7 @@
 - libcurand-dev
 - libcusolver-dev
 - libcusparse-dev
-<<<<<<< HEAD
-- libucxx==0.41.*,>=0.0.0a0
-=======
 - libucxx==0.40.*
->>>>>>> 397042a0
 - matplotlib
 - nccl>=2.19
 - ninja
@@ -40,11 +36,7 @@
 - pandas
 - pyyaml
 - rapids-build-backend>=0.3.0,<0.4.0.dev0
-<<<<<<< HEAD
-- rmm==24.12.*,>=0.0.0a0
-=======
 - rmm==24.10.*
->>>>>>> 397042a0
 - scikit-build-core>=0.10.0
 - sysroot_linux-64==2.17
 name: bench_ann_cuda-120_arch-x86_64