--- conflicted
+++ resolved
@@ -26,15 +26,9 @@
 - pip:
     - sphinx_markdown_tables
     - breathe
-<<<<<<< HEAD
-    - git+https://github.com/dask/dask.git@2022.05.2
-    - git+https://github.com/dask/distributed.git@2022.05.2
-
-=======
     - git+https://github.com/dask/dask.git@main
     - git+https://github.com/dask/distributed.git@main
     
->>>>>>> ec547749
 # rapids-build-env, notebook-env and doc-env are defined in
 # https://docs.rapids.ai/maintainers/depmgmt/
 
