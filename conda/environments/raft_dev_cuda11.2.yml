--- conflicted
+++ resolved
@@ -21,14 +21,9 @@
 - pip
 - pip:
     - sphinx_markdown_tables
-<<<<<<< HEAD
     - breathe
-    - git+https://github.com/dask/dask.git@2021.11.2
-    - git+https://github.com/dask/distributed.git@2021.11.2
-=======
     - git+https://github.com/dask/dask.git@main
     - git+https://github.com/dask/distributed.git@main
->>>>>>> 6a8c7a3b
 
 # rapids-build-env, notebook-env and doc-env are defined in
 # https://docs.rapids.ai/maintainers/depmgmt/
