# This file is generated by `rapids-dependency-file-generator`.
# To make changes, edit ../../dependencies.yaml and run `rapids-dependency-file-generator`.
channels:
- rapidsai
- rapidsai-nightly
- dask/label/dev
- conda-forge
- nvidia
dependencies:
- benchmark>=1.8.2
- c-compiler
- clang-tools=16.0.1
- clang==16.0.1
- cmake>=3.26.4
- cuda-profiler-api=11.8.86
- cuda-version=11.8
- cudatoolkit
- cxx-compiler
- cython>=3.0.0
- faiss-proc=*=cuda
- gcc_linux-64=11.*
- glog>=0.6.0
- h5py>=3.8.0
- hnswlib=0.7.0
- libcublas-dev=11.11.3.6
- libcublas=11.11.3.6
- libcurand-dev=10.3.0.86
- libcurand=10.3.0.86
- libcusolver-dev=11.4.1.48
- libcusolver=11.4.1.48
- libcusparse-dev=11.7.5.86
- libcusparse=11.7.5.86
- libfaiss>=1.7.1
- nccl>=2.9.9
- ninja
- nlohmann_json>=3.11.2
<<<<<<< HEAD
- nvcc_linux-64=11.8
- pandas
- pyyaml
=======
>>>>>>> be378eec
- scikit-build>=0.13.1
- sysroot_linux-64==2.17
name: bench_ann_cuda-118_arch-x86_64<|MERGE_RESOLUTION|>--- conflicted
+++ resolved
@@ -34,12 +34,7 @@
 - nccl>=2.9.9
 - ninja
 - nlohmann_json>=3.11.2
-<<<<<<< HEAD
 - nvcc_linux-64=11.8
-- pandas
-- pyyaml
-=======
->>>>>>> be378eec
 - scikit-build>=0.13.1
 - sysroot_linux-64==2.17
 name: bench_ann_cuda-118_arch-x86_64