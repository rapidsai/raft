# This file is generated by `rapids-dependency-file-generator`.
# To make changes, edit ../../dependencies.yaml and run `rapids-dependency-file-generator`.
channels:
- rapidsai
- rapidsai-nightly
- dask/label/dev
- conda-forge
- nvidia
dependencies:
- breathe
- c-compiler
- clang-tools=16.0.6
- clang==16.0.6
- cmake>=3.26.4
- cuda-cudart-dev
- cuda-nvcc
- cuda-nvtx-dev
- cuda-profiler-api
- cuda-python>=12.0,<13.0a0
- cuda-version=12.0
- cupy>=12.0.0
- cxx-compiler
- cython>=3.0.0
<<<<<<< HEAD
- dask-cuda==24.2.*
- distributed-ucxx==0.36.*
=======
- dask-cuda==24.4.*
>>>>>>> 3790c2ac
- doxygen>=1.8.20
- gcc_linux-aarch64=11.*
- gmock>=1.13.0
- graphviz
- gtest>=1.13.0
- ipython
- joblib>=0.11
- libcublas-dev
- libcurand-dev
- libcusolver-dev
- libcusparse-dev
- libucxx==0.36.*
- nccl>=2.9.9
- ninja
- numba>=0.57
- numpy>=1.21
- numpydoc
- pre-commit
- pydata-sphinx-theme
- pytest
- pytest-cov
- rapids-dask-dependency==24.4.*
- recommonmark
- rmm==24.4.*
- scikit-build-core>=0.7.0
- scikit-learn
- scipy
- sphinx-copybutton
- sphinx-markdown-tables
- sysroot_linux-aarch64==2.17
- ucx-proc=*=gpu
- ucx-py==0.37.*
- ucx>=1.13.0
name: all_cuda-120_arch-aarch64<|MERGE_RESOLUTION|>--- conflicted
+++ resolved
@@ -21,12 +21,8 @@
 - cupy>=12.0.0
 - cxx-compiler
 - cython>=3.0.0
-<<<<<<< HEAD
-- dask-cuda==24.2.*
-- distributed-ucxx==0.36.*
-=======
 - dask-cuda==24.4.*
->>>>>>> 3790c2ac
+- distributed-ucxx==0.37.*
 - doxygen>=1.8.20
 - gcc_linux-aarch64=11.*
 - gmock>=1.13.0
