# Copyright (c) 2022-2023, NVIDIA CORPORATION.

# Usage:
#   conda build . -c conda-forge -c numba -c rapidsai -c pytorch
{% set version = environ.get('GIT_DESCRIBE_TAG', '0.0.0.dev').lstrip('v') %}
{% set minor_version = version.split('.')[0] + '.' + version.split('.')[1] %}
{% set py_version = environ['CONDA_PY'] %}
{% set cuda_version = '.'.join(environ['RAPIDS_CUDA_VERSION'].split('.')[:2]) %}
{% set cuda_major = cuda_version.split('.')[0] %}
{% set date_string = environ['RAPIDS_DATE_STRING'] %}

package:
  name: raft-dask
  version: {{ version }}

source:
  git_url: ../../..

build:
  number: {{ GIT_DESCRIBE_NUMBER }}
  string: cuda{{ cuda_major }}_py{{ py_version }}_{{ date_string }}_{{ GIT_DESCRIBE_HASH }}_{{ GIT_DESCRIBE_NUMBER }}
  ignore_run_exports_from:
    - {{ compiler('cuda') }}

requirements:
  build:
    - {{ compiler('c') }}
    - {{ compiler('cxx') }}
    - {{ compiler('cuda') }} {{ cuda_version }}
    - cmake {{ cmake_version }}
    - ninja
    - sysroot_{{ target_platform }} {{ sysroot_version }}
  host:
    - cuda-python >=11.7.1,<12.0
    - cudatoolkit ={{ cuda_version }}
    - cython >=0.29,<0.30
    - nccl >=2.9.9
    - pylibraft {{ version }}
    - python x.x
    - rmm ={{ minor_version }}
    - scikit-build >=0.13.1
    - setuptools
    - ucx {{ ucx_version }}
    - ucx-proc=*=gpu
    - ucx-py {{ ucx_py_version }}
  run:
    - {{ pin_compatible('cudatoolkit', max_pin='x', min_pin='x') }}
    - cuda-python >=11.7.1,<12.0
<<<<<<< HEAD
    - dask >=2022.12.0
    - dask-cuda ={{ minor_version }}
    - distributed >=2022.12.0
=======
    - dask >=2023.1.1
    - dask-cuda ={{ minor_version }}
    - distributed >=2023.1.1
>>>>>>> 1cb4c346
    - joblib >=0.11
    - nccl >=2.9.9
    - pylibraft {{ version }}
    - python x.x
    - rmm ={{ minor_version }}
    - ucx >={{ ucx_version }}
    - ucx-proc=*=gpu
    - ucx-py {{ ucx_py_version }}

tests:
  requirements:
    - cudatoolkit ={{ cuda_version }}
  imports:
    - raft_dask

about:
  home: https://rapids.ai/
  license: Apache-2.0
  # license_file: LICENSE
  summary: raft-dask library<|MERGE_RESOLUTION|>--- conflicted
+++ resolved
@@ -46,15 +46,9 @@
   run:
     - {{ pin_compatible('cudatoolkit', max_pin='x', min_pin='x') }}
     - cuda-python >=11.7.1,<12.0
-<<<<<<< HEAD
-    - dask >=2022.12.0
-    - dask-cuda ={{ minor_version }}
-    - distributed >=2022.12.0
-=======
     - dask >=2023.1.1
     - dask-cuda ={{ minor_version }}
     - distributed >=2023.1.1
->>>>>>> 1cb4c346
     - joblib >=0.11
     - nccl >=2.9.9
     - pylibraft {{ version }}
