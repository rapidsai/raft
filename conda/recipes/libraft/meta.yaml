# Copyright (c) 2022-2023, NVIDIA CORPORATION.

# Usage:
#   conda build . -c conda-forge -c nvidia -c rapidsai
{% set version = environ['RAPIDS_PACKAGE_VERSION'].lstrip('v') + environ.get('VERSION_SUFFIX', '') %}
{% set minor_version = version.split('.')[0] + '.' + version.split('.')[1] %}
{% set cuda_version = '.'.join(environ['RAPIDS_CUDA_VERSION'].split('.')[:2]) %}
{% set cuda_major = cuda_version.split('.')[0] %}
{% set cuda_spec = ">=" + cuda_major ~ ",<" + (cuda_major | int + 1) ~ ".0a0" %} # i.e. >=11,<12.0a0
{% set date_string = environ['RAPIDS_DATE_STRING'] %}

package:
  name: libraft-split

source:
  path: ../../..

outputs:
  - name: libraft-headers-only
    version: {{ version }}
    script: build_libraft_headers.sh
    build:
      script_env: &script_env
        - AWS_ACCESS_KEY_ID
        - AWS_SECRET_ACCESS_KEY
        - AWS_SESSION_TOKEN
        - CMAKE_C_COMPILER_LAUNCHER
        - CMAKE_CUDA_COMPILER_LAUNCHER
        - CMAKE_CXX_COMPILER_LAUNCHER
        - CMAKE_GENERATOR
        - PARALLEL_LEVEL
        - RAPIDS_ARTIFACTS_DIR
        - SCCACHE_BUCKET
        - SCCACHE_IDLE_TIMEOUT
        - SCCACHE_REGION
        - SCCACHE_S3_KEY_PREFIX=libraft-aarch64 # [aarch64]
        - SCCACHE_S3_KEY_PREFIX=libraft-linux64 # [linux64]
        - SCCACHE_S3_USE_SSL
        - SCCACHE_S3_NO_CREDENTIALS
      number: {{ GIT_DESCRIBE_NUMBER }}
      string: cuda{{ cuda_major }}_{{ date_string }}_{{ GIT_DESCRIBE_HASH }}_{{ GIT_DESCRIBE_NUMBER }}
      ignore_run_exports_from:
        {% if cuda_major == "11" %}
        - {{ compiler('cuda11') }}
        {% endif %}
        - librmm
    requirements:
      build:
        - {{ compiler('c') }}
        - {{ compiler('cxx') }}
        {% if cuda_major == "11" %}
        - {{ compiler('cuda11') }} ={{ cuda_version }}
        {% else %}
        - {{ compiler('cuda') }}
        {% endif %}
        - cuda-version ={{ cuda_version }}
        - cmake {{ cmake_version }}
        - ninja
        - sysroot_{{ target_platform }} {{ sysroot_version }}
      host:
        {% if cuda_major != "11" %}
        - cuda-cudart-dev
        {% endif %}
        - cuda-version ={{ cuda_version }}
<<<<<<< HEAD
        #- librmm ={{ minor_version }}  # TODO: Temporarily disabled so that rmm doesn't provide CCCL
=======
        - librmm ={{ minor_version }}
        - spdlog {{ spdlog_version }}
        - fmt {{ fmt_version }}
>>>>>>> 8e1c62c6
      run:
        - {{ pin_compatible('cuda-version', max_pin='x', min_pin='x') }}
        {% if cuda_major == "11" %}
        - cudatoolkit
        {% endif %}
<<<<<<< HEAD
        #- librmm ={{ minor_version }}  # TODO: Temporarily disabled so that rmm doesn't provide CCCL
=======
        - librmm ={{ minor_version }}
        - spdlog {{ spdlog_version }}
        - fmt {{ fmt_version }}
>>>>>>> 8e1c62c6
    about:
      home: https://rapids.ai/
      license: Apache-2.0
      summary: libraft-headers-only library
  - name: libraft-headers
    version: {{ version }}
    build:
      number: {{ GIT_DESCRIBE_NUMBER }}
      string: cuda{{ cuda_major }}_{{ date_string }}_{{ GIT_DESCRIBE_HASH }}_{{ GIT_DESCRIBE_NUMBER }}
      ignore_run_exports_from:
        {% if cuda_major == "11" %}
        - {{ compiler('cuda11') }}
        {% endif %}
        - librmm
    requirements:
      host:
        - cuda-version ={{ cuda_version }}
      run:
        - {{ pin_subpackage('libraft-headers-only', exact=True) }}
        #- librmm ={{ minor_version }}  # TODO: Temporarily disabled so that rmm doesn't provide CCCL
        - {{ pin_compatible('cuda-version', max_pin='x', min_pin='x') }}
        {% if cuda_major == "11" %}
        - cudatoolkit
        - cuda-profiler-api {{ cuda11_cuda_profiler_api_run_version }}
        - libcublas {{ cuda11_libcublas_run_version }}
        - libcublas-dev {{ cuda11_libcublas_run_version }}
        - libcurand {{ cuda11_libcurand_run_version }}
        - libcurand-dev {{ cuda11_libcurand_run_version }}
        - libcusolver {{ cuda11_libcusolver_run_version }}
        - libcusolver-dev {{ cuda11_libcusolver_run_version }}
        - libcusparse {{ cuda11_libcusparse_run_version }}
        - libcusparse-dev {{ cuda11_libcusparse_run_version }}
        {% else %}
        - cuda-cudart-dev
        - cuda-profiler-api
        - libcublas-dev
        - libcurand-dev
        - libcusolver-dev
        - libcusparse-dev
        {% endif %}
    about:
      home: https://rapids.ai/
      license: Apache-2.0
      summary: libraft-headers library
  - name: libraft
    version: {{ version }}
    script: build_libraft.sh
    build:
      script_env: *script_env
      number: {{ GIT_DESCRIBE_NUMBER }}
      string: cuda{{ cuda_major }}_{{ date_string }}_{{ GIT_DESCRIBE_HASH }}_{{ GIT_DESCRIBE_NUMBER }}
      ignore_run_exports_from:
        {% if cuda_major == "11" %}
        - {{ compiler('cuda11') }}
        {% endif %}
    requirements:
      build:
        - {{ compiler('c') }}
        - {{ compiler('cxx') }}
        {% if cuda_major == "11" %}
        - {{ compiler('cuda11') }} ={{ cuda_version }}
        {% else %}
        - {{ compiler('cuda') }}
        {% endif %}
        - cuda-version ={{ cuda_version }}
        - cmake {{ cmake_version }}
        - ninja
        - sysroot_{{ target_platform }} {{ sysroot_version }}
      host:
        - {{ pin_subpackage('libraft-headers', exact=True) }}
        - cuda-version ={{ cuda_version }}
        {% if cuda_major == "11" %}
        - cuda-profiler-api {{ cuda11_cuda_profiler_api_host_version }}
        - libcublas {{ cuda11_libcublas_host_version }}
        - libcublas-dev {{ cuda11_libcublas_host_version }}
        - libcurand {{ cuda11_libcurand_host_version }}
        - libcurand-dev {{ cuda11_libcurand_host_version }}
        - libcusolver {{ cuda11_libcusolver_host_version }}
        - libcusolver-dev {{ cuda11_libcusolver_host_version }}
        - libcusparse {{ cuda11_libcusparse_host_version }}
        - libcusparse-dev {{ cuda11_libcusparse_host_version }}
        {% else %}
        - cuda-profiler-api
        - libcublas-dev
        - libcurand-dev
        - libcusolver-dev
        - libcusparse-dev
        {% endif %}
      run:
        - {{ pin_subpackage('libraft-headers', exact=True) }}
        - {{ pin_compatible('cuda-version', max_pin='x', min_pin='x') }}
    about:
      home: https://rapids.ai/
      license: Apache-2.0
      summary: libraft library
  - name: libraft-static
    version: {{ version }}
    script: build_libraft_static.sh
    build:
      script_env: *script_env
      number: {{ GIT_DESCRIBE_NUMBER }}
      string: cuda{{ cuda_major }}_{{ date_string }}_{{ GIT_DESCRIBE_HASH }}_{{ GIT_DESCRIBE_NUMBER }}
      ignore_run_exports_from:
        {% if cuda_major == "11" %}
        - {{ compiler('cuda11') }}
        {% endif %}
    requirements:
      build:
        - {{ compiler('c') }}
        - {{ compiler('cxx') }}
        {% if cuda_major == "11" %}
        - {{ compiler('cuda11') }} ={{ cuda_version }}
        {% else %}
        - {{ compiler('cuda') }}
        {% endif %}
        - cuda-version ={{ cuda_version }}
        - cmake {{ cmake_version }}
        - ninja
        - sysroot_{{ target_platform }} {{ sysroot_version }}
      host:
        - {{ pin_subpackage('libraft-headers', exact=True) }}
        - cuda-version ={{ cuda_version }}
        {% if cuda_major == "11" %}
        - cuda-profiler-api {{ cuda11_cuda_profiler_api_host_version }}
        - libcublas {{ cuda11_libcublas_host_version }}
        - libcublas-dev {{ cuda11_libcublas_host_version }}
        - libcurand {{ cuda11_libcurand_host_version }}
        - libcurand-dev {{ cuda11_libcurand_host_version }}
        - libcusolver {{ cuda11_libcusolver_host_version }}
        - libcusolver-dev {{ cuda11_libcusolver_host_version }}
        - libcusparse {{ cuda11_libcusparse_host_version }}
        - libcusparse-dev {{ cuda11_libcusparse_host_version }}
        {% else %}
        - cuda-profiler-api
        - libcublas-dev
        - libcurand-dev
        - libcusolver-dev
        - libcusparse-dev
        {% endif %}
      run:
        - {{ pin_subpackage('libraft-headers', exact=True) }}
        - {{ pin_compatible('cuda-version', max_pin='x', min_pin='x') }}
    about:
      home: https://rapids.ai/
      license: Apache-2.0
      summary: libraft static library
  - name: libraft-tests
    version: {{ version }}
    script: build_libraft_tests.sh
    build:
      script_env: *script_env
      number: {{ GIT_DESCRIBE_NUMBER }}
      string: cuda{{ cuda_major }}_{{ date_string }}_{{ GIT_DESCRIBE_HASH }}_{{ GIT_DESCRIBE_NUMBER }}
      ignore_run_exports_from:
        {% if cuda_major == "11" %}
        - {{ compiler('cuda11') }}
        {% endif %}
    requirements:
      build:
        - {{ compiler('c') }}
        - {{ compiler('cxx') }}
        {% if cuda_major == "11" %}
        - {{ compiler('cuda11') }} ={{ cuda_version }}
        {% else %}
        - {{ compiler('cuda') }}
        {% endif %}
        - cuda-version ={{ cuda_version }}
        - cmake {{ cmake_version }}
        - ninja
        - sysroot_{{ target_platform }} {{ sysroot_version }}
      host:
        - {{ pin_subpackage('libraft', exact=True) }}
        - cuda-version ={{ cuda_version }}
        {% if cuda_major == "11" %}
        - cuda-profiler-api {{ cuda11_cuda_profiler_api_run_version }}
        - libcublas {{ cuda11_libcublas_host_version }}
        - libcublas-dev {{ cuda11_libcublas_host_version }}
        - libcurand {{ cuda11_libcurand_host_version }}
        - libcurand-dev {{ cuda11_libcurand_host_version }}
        - libcusolver {{ cuda11_libcusolver_host_version }}
        - libcusolver-dev {{ cuda11_libcusolver_host_version }}
        - libcusparse {{ cuda11_libcusparse_host_version }}
        - libcusparse-dev {{ cuda11_libcusparse_host_version }}
        {% else %}
        - cuda-cudart-dev
        - cuda-profiler-api
        - libcublas-dev
        - libcurand-dev
        - libcusolver-dev
        - libcusparse-dev
        {% endif %}
        - gmock {{ gtest_version }}
        - gtest {{ gtest_version }}
      run:
        - {{ pin_compatible('cuda-version', max_pin='x', min_pin='x') }}
        {% if cuda_major == "11" %}
        - cudatoolkit
        {% endif %}
        - {{ pin_subpackage('libraft', exact=True) }}
        - gmock {{ gtest_version }}
        - gtest {{ gtest_version }}
    about:
      home: https://rapids.ai/
      license: Apache-2.0
      summary: libraft tests
  - name: libraft-template
    version: {{ version }}
    script: build_libraft_template.sh
    build:
      script_env: *script_env
      number: {{ GIT_DESCRIBE_NUMBER }}
      string: cuda{{ cuda_major }}_{{ date_string }}_{{ GIT_DESCRIBE_HASH }}_{{ GIT_DESCRIBE_NUMBER }}
      ignore_run_exports_from:
        {% if cuda_major == "11" %}
        - {{ compiler('cuda11') }}
        {% endif %}
    requirements:
      build:
        - {{ compiler('c') }}
        - {{ compiler('cxx') }}
        {% if cuda_major == "11" %}
        - {{ compiler('cuda11') }} ={{ cuda_version }}
        {% else %}
        - {{ compiler('cuda') }}
        {% endif %}
        - cuda-version ={{ cuda_version }}
        - cmake {{ cmake_version }}
        - ninja
        - sysroot_{{ target_platform }} {{ sysroot_version }}
      host:
        - {{ pin_subpackage('libraft', exact=True) }}
        - {{ pin_subpackage('libraft-headers', exact=True) }}
        - cuda-version ={{ cuda_version }}
        {% if cuda_major == "11" %}
        - cuda-profiler-api {{ cuda11_cuda_profiler_api_run_version }}
        - libcublas {{ cuda11_libcublas_host_version }}
        - libcublas-dev {{ cuda11_libcublas_host_version }}
        {% else %}
        - cuda-profiler-api
        - libcublas-dev
        {% endif %}
      run:
        - {{ pin_compatible('cuda-version', max_pin='x', min_pin='x') }}
        {% if cuda_major == "11" %}
        - cudatoolkit
        {% endif %}
        - {{ pin_subpackage('libraft', exact=True) }}
    about:
      home: https://rapids.ai/
      license: Apache-2.0
      summary: libraft template<|MERGE_RESOLUTION|>--- conflicted
+++ resolved
@@ -62,25 +62,17 @@
         - cuda-cudart-dev
         {% endif %}
         - cuda-version ={{ cuda_version }}
-<<<<<<< HEAD
         #- librmm ={{ minor_version }}  # TODO: Temporarily disabled so that rmm doesn't provide CCCL
-=======
-        - librmm ={{ minor_version }}
         - spdlog {{ spdlog_version }}
         - fmt {{ fmt_version }}
->>>>>>> 8e1c62c6
       run:
         - {{ pin_compatible('cuda-version', max_pin='x', min_pin='x') }}
         {% if cuda_major == "11" %}
         - cudatoolkit
         {% endif %}
-<<<<<<< HEAD
         #- librmm ={{ minor_version }}  # TODO: Temporarily disabled so that rmm doesn't provide CCCL
-=======
-        - librmm ={{ minor_version }}
         - spdlog {{ spdlog_version }}
         - fmt {{ fmt_version }}
->>>>>>> 8e1c62c6
     about:
       home: https://rapids.ai/
       license: Apache-2.0
