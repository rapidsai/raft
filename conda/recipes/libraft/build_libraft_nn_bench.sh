#!/usr/bin/env bash
# Copyright (c) 2023, NVIDIA CORPORATION.

<<<<<<< HEAD
export NVCC_PREPEND_FLAGS="${NVCC_PREPEND_FLAGS} -ccbin ${CXX}" # Needed for CUDA 12 nvidia channel compilers
./build.sh tests bench-ann --allgpuarch --no-nvtx
=======
./build.sh bench-ann --allgpuarch --no-nvtx --build-metrics=bench_ann --incl-cache-stats
>>>>>>> 2da93a10
cmake --install cpp/build --component ann_bench<|MERGE_RESOLUTION|>--- conflicted
+++ resolved
@@ -1,10 +1,6 @@
 #!/usr/bin/env bash
 # Copyright (c) 2023, NVIDIA CORPORATION.
 
-<<<<<<< HEAD
 export NVCC_PREPEND_FLAGS="${NVCC_PREPEND_FLAGS} -ccbin ${CXX}" # Needed for CUDA 12 nvidia channel compilers
-./build.sh tests bench-ann --allgpuarch --no-nvtx
-=======
 ./build.sh bench-ann --allgpuarch --no-nvtx --build-metrics=bench_ann --incl-cache-stats
->>>>>>> 2da93a10
 cmake --install cpp/build --component ann_bench