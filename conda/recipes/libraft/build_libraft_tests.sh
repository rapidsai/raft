--- conflicted
+++ resolved
@@ -1,10 +1,6 @@
 #!/usr/bin/env bash
 # Copyright (c) 2022-2023, NVIDIA CORPORATION.
 
-<<<<<<< HEAD
 export NVCC_PREPEND_FLAGS="${NVCC_PREPEND_FLAGS} -ccbin ${CXX}" # Needed for CUDA 12 nvidia channel compilers
-./build.sh tests bench-prims --allgpuarch --no-nvtx
-=======
 ./build.sh tests bench-prims --allgpuarch --no-nvtx --build-metrics=tests_bench_prims --incl-cache-stats
->>>>>>> 2da93a10
 cmake --install cpp/build --component testing