--- conflicted
+++ resolved
@@ -66,7 +66,7 @@
     normal(handle, r, data.data(), len, params.mean, (T)1.0);
     if (params.rowMajor) {
       using layout = raft::row_major;
-<<<<<<< HEAD
+      raft::stats::mean<true>(meanVec.data(), data.data(), cols, rows, stream);
       if (params.bcastAlongRows) {
         mean_center<true>(
           handle,
@@ -82,6 +82,7 @@
       }
     } else {
       using layout = raft::col_major;
+      raft::stats::mean<false>(meanVec.data(), data.data(), cols, rows, stream);
       if (params.bcastAlongRows) {
         mean_center<true>(
           handle,
@@ -95,22 +96,6 @@
           raft::make_device_vector_view<const T, int>(meanVec.data(), meanVecSize),
           raft::make_device_matrix_view<T, int, layout>(out.data(), rows, cols));
       }
-=======
-      raft::stats::mean<true>(meanVec.data(), data.data(), cols, rows, stream);
-      mean_center(handle,
-                  raft::make_device_matrix_view<const T, int, layout>(data.data(), rows, cols),
-                  raft::make_device_vector_view<const T, int>(meanVec.data(), meanVecSize),
-                  raft::make_device_matrix_view<T, int, layout>(out.data(), rows, cols),
-                  params.bcastAlongRows);
-    } else {
-      using layout = raft::col_major;
-      raft::stats::mean<false>(meanVec.data(), data.data(), cols, rows, stream);
-      mean_center(handle,
-                  raft::make_device_matrix_view<const T, int, layout>(data.data(), rows, cols),
-                  raft::make_device_vector_view<const T, int>(meanVec.data(), meanVecSize),
-                  raft::make_device_matrix_view<T, int, layout>(out.data(), rows, cols),
-                  params.bcastAlongRows);
->>>>>>> 23c94205
     }
     raft::linalg::naiveMatVec(out_ref.data(),
                               data.data(),
