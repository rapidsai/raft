--- conflicted
+++ resolved
@@ -18,33 +18,17 @@
 
 namespace raft::neighbors::ivf_pq {
 
-<<<<<<< HEAD
-#define RAFT_INST_BUILD_EXTEND(T, IdxT)                                       \
-  template auto extend<T, IdxT>(                                              \
-    raft::device_resources const& handle,                                     \
-    const index<IdxT>& orig_index,                                            \
-    const raft::device_matrix_view<const T, IdxT, row_major>& new_vectors,    \
-    const raft::device_matrix_view<const IdxT, IdxT, row_major>& new_indices) \
-    ->index<IdxT>;                                                            \
-  template void extend<T, IdxT>(                                              \
-    raft::device_resources const& handle,                                     \
-    index<IdxT>* index,                                                       \
-    const raft::device_matrix_view<const T, IdxT, row_major>& new_vectors,    \
-    const raft::device_matrix_view<const IdxT, IdxT, row_major>& new_indices);
-=======
-#define RAFT_MAKE_INSTANCE(T, IdxT)                                   \
-  template auto extend<T, IdxT>(raft::device_resources const& handle, \
-                                const index<IdxT>& orig_index,        \
-                                const T* new_vectors,                 \
-                                const IdxT* new_indices,              \
-                                IdxT n_rows)                          \
-    ->index<IdxT>;                                                    \
-  template void extend<T, IdxT>(raft::device_resources const& handle, \
-                                index<IdxT>* index,                   \
-                                const T* new_vectors,                 \
-                                const IdxT* new_indices,              \
-                                IdxT n_rows);
->>>>>>> d45eb1ec
+#define RAFT_MAKE_INSTANCE(T, IdxT)                                                                \
+  template auto extend<T, IdxT>(raft::device_resources const& handle,                              \
+                                const index<IdxT>& orig_index,                                     \
+                                raft::device_matrix_view<const T, IdxT, row_major> new_vectors,    \
+                                raft::device_matrix_view<const IdxT, IdxT, row_major> new_indices) \
+    ->index<IdxT>;                                                                                 \
+  template void extend<T, IdxT>(                                                                   \
+    raft::device_resources const& handle,                                                          \
+    index<IdxT>* index,                                                                            \
+    raft::device_matrix_view<const T, IdxT, row_major> new_vectors,                                \
+    raft::device_matrix_view<const IdxT, IdxT, row_major> new_indices);
 
 RAFT_MAKE_INSTANCE(int8_t, uint64_t);
 
