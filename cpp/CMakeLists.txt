# =============================================================================
# Copyright (c) 2020-2023, NVIDIA CORPORATION.
#
# Licensed under the Apache License, Version 2.0 (the "License"); you may not use this file except
# in compliance with the License. You may obtain a copy of the License at
#
# http://www.apache.org/licenses/LICENSE-2.0
#
# Unless required by applicable law or agreed to in writing, software distributed under the License
# is distributed on an "AS IS" BASIS, WITHOUT WARRANTIES OR CONDITIONS OF ANY KIND, either express
# or implied. See the License for the specific language governing permissions and limitations under
# the License.
set(RAPIDS_VERSION "23.04")
set(RAFT_VERSION "23.04.00")

cmake_minimum_required(VERSION 3.23.1 FATAL_ERROR)
include(../fetch_rapids.cmake)
include(rapids-cmake)
include(rapids-cpm)
include(rapids-cuda)
include(rapids-export)
include(rapids-find)

rapids_cuda_init_architectures(RAFT)

project(
  RAFT
  VERSION ${RAFT_VERSION}
  LANGUAGES CXX CUDA
)

# Write the version header
rapids_cmake_write_version_file(include/raft/version_config.hpp)

# ##################################################################################################
# * build type ---------------------------------------------------------------

# Set a default build type if none was specified
rapids_cmake_build_type(Release)

# this is needed for clang-tidy runs
set(CMAKE_EXPORT_COMPILE_COMMANDS ON)

# ##################################################################################################
# * User Options  ------------------------------------------------------------

option(BUILD_SHARED_LIBS "Build raft shared libraries" ON)
option(BUILD_TESTS "Build raft unit-tests" ON)
option(BUILD_PRIMS_BENCH "Build raft C++ benchmark tests" OFF)
option(BUILD_ANN_BENCH "Build raft ann benchmarks" OFF)
option(CUDA_ENABLE_KERNELINFO "Enable kernel resource usage info" OFF)
option(CUDA_ENABLE_LINEINFO
       "Enable the -lineinfo option for nvcc (useful for cuda-memcheck / profiler)" OFF
)
option(CUDA_STATIC_RUNTIME "Statically link the CUDA toolkit runtime and libraries" OFF)
option(CUDA_LOG_COMPILE_TIME "Write a log of compilation times to nvcc_compile_log.csv" OFF)
option(DETECT_CONDA_ENV "Enable detection of conda environment for dependencies" ON)
option(DISABLE_DEPRECATION_WARNINGS "Disable deprecaction warnings " ON)
option(DISABLE_OPENMP "Disable OpenMP" OFF)
option(RAFT_NVTX "Enable nvtx markers" OFF)

set(RAFT_COMPILE_LIBRARY_DEFAULT OFF)
if(BUILD_TESTS
   OR BUILD_PRIMS_BENCH
   OR BUILD_ANN_BENCH
)
  set(RAFT_COMPILE_LIBRARY_DEFAULT ON)
endif()
option(RAFT_COMPILE_LIBRARY "Enable building raft shared library instantiations"
       ${RAFT_COMPILE_LIBRARY_DEFAULT}
)

if(BUILD_TESTS
   OR BUILD_PRIMS_BENCH
   OR BUILD_ANN_BENCH
)
  # Needed because GoogleBenchmark changes the state of FindThreads.cmake, causing subsequent runs
  # to have different values for the `Threads::Threads` target. Setting this flag ensures
  # `Threads::Threads` is the same value in first run and subsequent runs.
  set(THREADS_PREFER_PTHREAD_FLAG ON)
endif()

include(CMakeDependentOption)
# cmake_dependent_option( RAFT_USE_FAISS_STATIC "Build and statically link the FAISS library for
# nearest neighbors search on GPU" ON RAFT_COMPILE_LIBRARY OFF )

message(VERBOSE "RAFT: Building optional components: ${raft_FIND_COMPONENTS}")
message(VERBOSE "RAFT: Build RAFT unit-tests: ${BUILD_TESTS}")
message(VERBOSE "RAFT: Building raft C++ benchmarks: ${BUILD_PRIMS_BENCH}")
message(VERBOSE "RAFT: Enable detection of conda environment for dependencies: ${DETECT_CONDA_ENV}")
message(VERBOSE "RAFT: Disable depreaction warnings " ${DISABLE_DEPRECATION_WARNINGS})
message(VERBOSE "RAFT: Disable OpenMP: ${DISABLE_OPENMP}")
message(VERBOSE "RAFT: Enable kernel resource usage info: ${CUDA_ENABLE_KERNELINFO}")
message(VERBOSE "RAFT: Enable lineinfo in nvcc: ${CUDA_ENABLE_LINEINFO}")
message(VERBOSE "RAFT: Enable nvtx markers: ${RAFT_NVTX}")
message(VERBOSE
        "RAFT: Statically link the CUDA toolkit runtime and libraries: ${CUDA_STATIC_RUNTIME}"
)

# Set RMM logging level
set(RMM_LOGGING_LEVEL
    "INFO"
    CACHE STRING "Choose the logging level."
)
set_property(
  CACHE RMM_LOGGING_LEVEL PROPERTY STRINGS "TRACE" "DEBUG" "INFO" "WARN" "ERROR" "CRITICAL" "OFF"
)
message(VERBOSE "RAFT: RMM_LOGGING_LEVEL = '${RMM_LOGGING_LEVEL}'.")

# ##################################################################################################
# * Conda environment detection ----------------------------------------------

if(DETECT_CONDA_ENV)
  rapids_cmake_support_conda_env(conda_env MODIFY_PREFIX_PATH)
  if(CMAKE_INSTALL_PREFIX_INITIALIZED_TO_DEFAULT AND DEFINED ENV{CONDA_PREFIX})
    message(
      STATUS "RAFT: No CMAKE_INSTALL_PREFIX argument detected, setting to: $ENV{CONDA_PREFIX}"
    )
    set(CMAKE_INSTALL_PREFIX "$ENV{CONDA_PREFIX}")
  endif()
endif()

# ##################################################################################################
# * compiler options ---------------------------------------------------------

set(_ctk_static_suffix "")
if(CUDA_STATIC_RUNTIME)
  set(_ctk_static_suffix "_static")
endif()

# CUDA runtime
rapids_cuda_init_runtime(USE_STATIC ${CUDA_STATIC_RUNTIME})

if(NOT DISABLE_OPENMP)
  find_package(OpenMP)
  if(OPENMP_FOUND)
    message(VERBOSE "RAFT: OpenMP found in ${OpenMP_CXX_INCLUDE_DIRS}")
  endif()
endif()

# * find CUDAToolkit package
# * determine GPU architectures
# * enable the CMake CUDA language
# * set other CUDA compilation flags
rapids_find_package(
  CUDAToolkit REQUIRED
  BUILD_EXPORT_SET raft-exports
  INSTALL_EXPORT_SET raft-exports
)
include(cmake/modules/ConfigureCUDA.cmake)

# ##################################################################################################
# * Requirements -------------------------------------------------------------

# add third party dependencies using CPM
rapids_cpm_init()

# thrust before rmm/cuco so we get the right version of thrust/cub
include(cmake/thirdparty/get_thrust.cmake)
include(cmake/thirdparty/get_rmm.cmake)
include(cmake/thirdparty/get_cutlass.cmake)

include(${rapids-cmake-dir}/cpm/cuco.cmake)
rapids_cpm_cuco(BUILD_EXPORT_SET raft-exports INSTALL_EXPORT_SET raft-exports)

if(BUILD_TESTS)
  include(cmake/thirdparty/get_gtest.cmake)
endif()

if(BUILD_PRIMS_BENCH)
  include(${rapids-cmake-dir}/cpm/gbench.cmake)
  rapids_cpm_gbench()
endif()

# ##################################################################################################
# * raft ---------------------------------------------------------------------
add_library(raft INTERFACE)
add_library(raft::raft ALIAS raft)

target_include_directories(
  raft INTERFACE "$<BUILD_INTERFACE:${RAFT_SOURCE_DIR}/include>" "$<INSTALL_INTERFACE:include>"
)

# Keep RAFT as lightweight as possible. Only CUDA libs and rmm should be used in global target.
target_link_libraries(raft INTERFACE rmm::rmm cuco::cuco nvidia::cutlass::cutlass raft::Thrust)

target_compile_features(raft INTERFACE cxx_std_17 $<BUILD_INTERFACE:cuda_std_17>)
target_compile_options(
  raft INTERFACE $<$<COMPILE_LANG_AND_ID:CUDA,NVIDIA>:--expt-extended-lambda
                 --expt-relaxed-constexpr>
)

# Endian detection
include(TestBigEndian)
test_big_endian(BIG_ENDIAN)
if(BIG_ENDIAN)
  target_compile_definitions(raft INTERFACE RAFT_SYSTEM_LITTLE_ENDIAN=0)
else()
  target_compile_definitions(raft INTERFACE RAFT_SYSTEM_LITTLE_ENDIAN=1)
endif()

if(RAFT_COMPILE_LIBRARY)
  file(
    WRITE "${CMAKE_CURRENT_BINARY_DIR}/fatbin.ld"
    [=[
SECTIONS
{
.nvFatBinSegment : { *(.nvFatBinSegment) }
.nv_fatbin : { *(.nv_fatbin) }
}
]=]
  )
endif()

# ##################################################################################################
# * NVTX support in raft -----------------------------------------------------

if(RAFT_NVTX)
  # This enables NVTX within the project with no option to disable it downstream.
  target_link_libraries(raft INTERFACE CUDA::nvToolsExt)
  target_compile_definitions(raft INTERFACE NVTX_ENABLED)
else()
  # Allow enable NVTX downstream if not set here. This creates a new option at build/install time,
  # which is set by default to OFF, but can be enabled in the dependent project.
  get_property(
    nvtx_option_help_string
    CACHE RAFT_NVTX
    PROPERTY HELPSTRING
  )
  string(
    CONCAT
      nvtx_export_string
      "option(RAFT_NVTX \""
      ${nvtx_option_help_string}
      "\" OFF)"
      [=[

target_link_libraries(raft::raft INTERFACE $<$<BOOL:${RAFT_NVTX}>:CUDA::nvToolsExt>)
target_compile_definitions(raft::raft INTERFACE $<$<BOOL:${RAFT_NVTX}>:NVTX_ENABLED>)

  ]=]
  )
endif()

# ##################################################################################################
# * raft_compiled ------------------------------------------------------------ TODO: Currently, this
#   package also contains the 'random' namespace (for rmat logic) We couldn't get this to work
#   properly due to strange CI failures as noticed in the PR#778. In the long term, we should rename
#   this package to `raft_compiled` in order to have a single pre-compiled raft package for those
#   who need it.
add_library(raft_compiled INTERFACE)

if(TARGET raft_compiled AND (NOT TARGET raft::compiled))
  add_library(raft::compiled ALIAS raft_compiled)
endif()

set_target_properties(raft_compiled PROPERTIES EXPORT_NAME compiled)

if(RAFT_COMPILE_LIBRARY)
  add_library(
    raft_lib
    src/distance/pairwise_distance.cu
    src/distance/fused_l2_min_arg.cu
    src/cluster/update_centroids_float.cu
    src/cluster/update_centroids_double.cu
    src/cluster/cluster_cost_float.cu
    src/cluster/cluster_cost_double.cu
    src/neighbors/refine_d_int64_t_float.cu
    src/neighbors/refine_d_int64_t_int8_t.cu
    src/neighbors/refine_d_int64_t_uint8_t.cu
    src/neighbors/refine_h_int64_t_float.cu
    src/neighbors/refine_h_int64_t_int8_t.cu
    src/neighbors/refine_h_int64_t_uint8_t.cu
    src/neighbors/specializations/refine_d_int64_t_float.cu
    src/neighbors/specializations/refine_d_int64_t_int8_t.cu
    src/neighbors/specializations/refine_d_int64_t_uint8_t.cu
    src/neighbors/specializations/refine_h_int64_t_float.cu
    src/neighbors/specializations/refine_h_int64_t_int8_t.cu
    src/neighbors/specializations/refine_h_int64_t_uint8_t.cu
    src/cluster/kmeans_fit_float.cu
    src/cluster/kmeans_fit_double.cu
    src/cluster/kmeans_init_plus_plus_double.cu
    src/cluster/kmeans_init_plus_plus_float.cu
    src/distance/specializations/detail/canberra_double_double_double_int.cu
    src/distance/specializations/detail/canberra_float_float_float_int.cu
    src/distance/specializations/detail/correlation_double_double_double_int.cu
    src/distance/specializations/detail/correlation_float_float_float_int.cu
    src/distance/specializations/detail/cosine_double_double_double_int.cu
    src/distance/specializations/detail/cosine_float_float_float_int.cu
    src/distance/specializations/detail/hamming_unexpanded_double_double_double_int.cu
    src/distance/specializations/detail/hamming_unexpanded_float_float_float_int.cu
    src/distance/specializations/detail/hellinger_expanded_float_float_float_int.cu
    src/distance/specializations/detail/hellinger_expanded_double_double_double_int.cu
    src/distance/specializations/detail/inner_product_float_float_float_int.cu
    src/distance/specializations/detail/inner_product_double_double_double_int.cu
    src/distance/specializations/detail/jensen_shannon_float_float_float_int.cu
    src/distance/specializations/detail/jensen_shannon_double_double_double_int.cu
    src/distance/specializations/detail/kernels/gram_matrix_base_double.cu
    src/distance/specializations/detail/kernels/gram_matrix_base_float.cu
    src/distance/specializations/detail/kernels/polynomial_kernel_double_int.cu
    src/distance/specializations/detail/kernels/polynomial_kernel_float_int.cu
    # These are somehow missing a kernel definition which is causing a compile error.
    # src/distance/specializations/detail/kernels/rbf_kernel_double.cu
    # src/distance/specializations/detail/kernels/rbf_kernel_float.cu
    src/neighbors/brute_force_knn_int64_t_float.cu
    src/distance/specializations/detail/kernels/tanh_kernel_double.cu
    src/distance/specializations/detail/kernels/tanh_kernel_float.cu
    src/distance/specializations/detail/kl_divergence_float_float_float_int.cu
    src/distance/specializations/detail/kl_divergence_double_double_double_int.cu
    src/distance/specializations/detail/l1_float_float_float_int.cu
    src/distance/specializations/detail/l1_double_double_double_int.cu
    src/distance/specializations/detail/l2_expanded_float_float_float_int.cu
    src/distance/specializations/detail/l2_expanded_double_double_double_int.cu
    src/distance/specializations/detail/l2_unexpanded_double_double_double_int.cu
    src/distance/specializations/detail/l2_unexpanded_float_float_float_int.cu
    src/distance/specializations/detail/l_inf_double_double_double_int.cu
    src/distance/specializations/detail/l_inf_float_float_float_int.cu
    src/distance/specializations/detail/lp_unexpanded_double_double_double_int.cu
    src/distance/specializations/detail/lp_unexpanded_float_float_float_int.cu
    src/distance/specializations/detail/russel_rao_double_double_double_int.cu
    src/distance/specializations/detail/russel_rao_float_float_float_int.cu
    src/distance/specializations/fused_l2_nn_double_int.cu
    src/distance/specializations/fused_l2_nn_double_int64.cu
    src/distance/specializations/fused_l2_nn_float_int.cu
    src/distance/specializations/fused_l2_nn_float_int64.cu
    src/matrix/specializations/detail/select_k_float_uint32_t.cu
    src/matrix/specializations/detail/select_k_float_int64_t.cu
    src/matrix/specializations/detail/select_k_half_uint32_t.cu
    src/matrix/specializations/detail/select_k_half_int64_t.cu
    src/neighbors/ivfpq_build.cu
    src/neighbors/ivfpq_deserialize.cu
    src/neighbors/ivfpq_serialize.cu
    src/neighbors/ivfpq_search_float_int64_t.cu
    src/neighbors/ivfpq_search_int8_t_int64_t.cu
    src/neighbors/ivfpq_search_uint8_t_int64_t.cu
    src/neighbors/specializations/ivfpq_build_float_int64_t.cu
    src/neighbors/specializations/ivfpq_build_int8_t_int64_t.cu
    src/neighbors/specializations/ivfpq_build_uint8_t_int64_t.cu
    src/neighbors/specializations/ivfpq_extend_float_int64_t.cu
    src/neighbors/specializations/ivfpq_extend_int8_t_int64_t.cu
    src/neighbors/specializations/ivfpq_extend_uint8_t_int64_t.cu
    src/neighbors/specializations/ivfpq_search_float_int64_t.cu
    src/neighbors/specializations/ivfpq_search_int8_t_int64_t.cu
    src/neighbors/specializations/ivfpq_search_uint8_t_int64_t.cu
    src/neighbors/specializations/detail/brute_force_knn_impl_long_float_int.cu
    src/neighbors/specializations/detail/brute_force_knn_impl_long_float_uint.cu
    src/neighbors/specializations/detail/brute_force_knn_impl_uint_float_int.cu
    src/neighbors/specializations/detail/brute_force_knn_impl_uint_float_uint.cu
    src/neighbors/specializations/detail/compute_similarity_float_float_fast.cu
    src/neighbors/specializations/detail/compute_similarity_float_float_no_basediff.cu
    src/neighbors/specializations/detail/compute_similarity_float_float_no_smem_lut.cu
    src/neighbors/specializations/detail/compute_similarity_float_fp8s_fast.cu
    src/neighbors/specializations/detail/compute_similarity_float_fp8s_no_basediff.cu
    src/neighbors/specializations/detail/compute_similarity_float_fp8s_no_smem_lut.cu
    src/neighbors/specializations/detail/compute_similarity_float_fp8u_fast.cu
    src/neighbors/specializations/detail/compute_similarity_float_fp8u_no_basediff.cu
    src/neighbors/specializations/detail/compute_similarity_float_fp8u_no_smem_lut.cu
    src/neighbors/specializations/detail/compute_similarity_float_half_fast.cu
    src/neighbors/specializations/detail/compute_similarity_float_half_no_basediff.cu
    src/neighbors/specializations/detail/compute_similarity_float_half_no_smem_lut.cu
    src/neighbors/specializations/detail/compute_similarity_half_fp8s_fast.cu
    src/neighbors/specializations/detail/compute_similarity_half_fp8s_no_basediff.cu
    src/neighbors/specializations/detail/compute_similarity_half_fp8s_no_smem_lut.cu
    src/neighbors/specializations/detail/compute_similarity_half_fp8u_fast.cu
    src/neighbors/specializations/detail/compute_similarity_half_fp8u_no_basediff.cu
    src/neighbors/specializations/detail/compute_similarity_half_fp8u_no_smem_lut.cu
    src/neighbors/specializations/detail/compute_similarity_half_half_fast.cu
    src/neighbors/specializations/detail/compute_similarity_half_half_no_basediff.cu
    src/neighbors/specializations/detail/compute_similarity_half_half_no_smem_lut.cu
    src/random/rmat_rectangular_generator_int_double.cu
    src/random/rmat_rectangular_generator_int64_double.cu
    src/random/rmat_rectangular_generator_int_float.cu
    src/random/rmat_rectangular_generator_int64_float.cu
    src/neighbors/specializations/detail/ball_cover_lowdim_pass_one_2d.cu
    src/neighbors/specializations/detail/ball_cover_lowdim_pass_two_2d.cu
    src/neighbors/specializations/detail/ball_cover_lowdim_pass_one_3d.cu
    src/neighbors/specializations/detail/ball_cover_lowdim_pass_two_3d.cu
    src/neighbors/specializations/ball_cover_all_knn_query.cu
    src/neighbors/specializations/ball_cover_build_index.cu
    src/neighbors/specializations/ball_cover_knn_query.cu
    src/neighbors/specializations/fused_l2_knn_long_float_true.cu
    src/neighbors/specializations/fused_l2_knn_long_float_false.cu
    src/neighbors/specializations/fused_l2_knn_int_float_true.cu
    src/neighbors/specializations/fused_l2_knn_int_float_false.cu
    src/neighbors/ivf_flat_search.cu
    src/neighbors/ivf_flat_build.cu
    src/neighbors/specializations/ivfflat_build_float_int64_t.cu
    src/neighbors/specializations/ivfflat_build_int8_t_int64_t.cu
    src/neighbors/specializations/ivfflat_build_uint8_t_int64_t.cu
    src/neighbors/specializations/ivfflat_extend_float_int64_t.cu
    src/neighbors/specializations/ivfflat_extend_int8_t_int64_t.cu
    src/neighbors/specializations/ivfflat_extend_uint8_t_int64_t.cu
    src/neighbors/specializations/ivfflat_search_float_int64_t.cu
    src/neighbors/specializations/ivfflat_search_int8_t_int64_t.cu
    src/neighbors/specializations/ivfflat_search_uint8_t_int64_t.cu
    src/neighbors/ivfpq_build.cu
    src/neighbors/ivfpq_deserialize.cu
    src/neighbors/ivfpq_serialize.cu
    src/neighbors/ivfpq_search_float_int64_t.cu
    src/neighbors/ivfpq_search_int8_t_int64_t.cu
    src/neighbors/ivfpq_search_uint8_t_int64_t.cu
    src/neighbors/specializations/ivfpq_build_float_int64_t.cu
    src/neighbors/specializations/ivfpq_build_int8_t_int64_t.cu
    src/neighbors/specializations/ivfpq_build_uint8_t_int64_t.cu
    src/neighbors/specializations/ivfpq_extend_float_int64_t.cu
    src/neighbors/specializations/ivfpq_extend_int8_t_int64_t.cu
    src/neighbors/specializations/ivfpq_extend_uint8_t_int64_t.cu
    src/neighbors/specializations/ivfpq_search_float_int64_t.cu
    src/neighbors/specializations/ivfpq_search_int8_t_int64_t.cu
    src/neighbors/specializations/ivfpq_search_uint8_t_int64_t.cu
    src/neighbors/specializations/detail/compute_similarity_float_float_fast.cu
    src/neighbors/specializations/detail/compute_similarity_float_float_no_basediff.cu
    src/neighbors/specializations/detail/compute_similarity_float_float_no_smem_lut.cu
    src/neighbors/specializations/detail/compute_similarity_float_fp8s_fast.cu
    src/neighbors/specializations/detail/compute_similarity_float_fp8s_no_basediff.cu
    src/neighbors/specializations/detail/compute_similarity_float_fp8s_no_smem_lut.cu
    src/neighbors/specializations/detail/compute_similarity_float_fp8u_fast.cu
    src/neighbors/specializations/detail/compute_similarity_float_fp8u_no_basediff.cu
    src/neighbors/specializations/detail/compute_similarity_float_fp8u_no_smem_lut.cu
    src/neighbors/specializations/detail/compute_similarity_float_half_fast.cu
    src/neighbors/specializations/detail/compute_similarity_float_half_no_basediff.cu
    src/neighbors/specializations/detail/compute_similarity_float_half_no_smem_lut.cu
    src/neighbors/specializations/detail/compute_similarity_half_fp8s_fast.cu
    src/neighbors/specializations/detail/compute_similarity_half_fp8s_no_basediff.cu
    src/neighbors/specializations/detail/compute_similarity_half_fp8s_no_smem_lut.cu
    src/neighbors/specializations/detail/compute_similarity_half_fp8u_fast.cu
    src/neighbors/specializations/detail/compute_similarity_half_fp8u_no_basediff.cu
    src/neighbors/specializations/detail/compute_similarity_half_fp8u_no_smem_lut.cu
    src/neighbors/specializations/detail/compute_similarity_half_half_fast.cu
    src/neighbors/specializations/detail/compute_similarity_half_half_no_basediff.cu
    src/neighbors/specializations/detail/compute_similarity_half_half_no_smem_lut.cu
    src/random/rmat_rectangular_generator_int_double.cu
    src/random/rmat_rectangular_generator_int64_double.cu
    src/random/rmat_rectangular_generator_int_float.cu
    src/random/rmat_rectangular_generator_int64_float.cu
  )
  set_target_properties(
    raft_lib
    PROPERTIES OUTPUT_NAME raft
               BUILD_RPATH "\$ORIGIN"
               INSTALL_RPATH "\$ORIGIN"
               CXX_STANDARD 17
               CXX_STANDARD_REQUIRED ON
               CUDA_STANDARD 17
               CUDA_STANDARD_REQUIRED ON
               POSITION_INDEPENDENT_CODE ON
               INTERFACE_POSITION_INDEPENDENT_CODE ON
  )

  target_link_libraries(raft_lib PUBLIC raft::raft $<TARGET_NAME_IF_EXISTS:OpenMP::OpenMP_CXX>)
  target_compile_options(
    raft_lib PRIVATE "$<$<COMPILE_LANGUAGE:CXX>:${RAFT_CXX_FLAGS}>"
                     "$<$<COMPILE_LANGUAGE:CUDA>:${RAFT_CUDA_FLAGS}>"
  )
  target_compile_definitions(raft_lib INTERFACE "RAFT_COMPILED")

  # ensure CUDA symbols aren't relocated to the middle of the debug build binaries
  target_link_options(raft_lib PRIVATE "${CMAKE_CURRENT_BINARY_DIR}/fatbin.ld")

endif()

if(TARGET raft_lib AND (NOT TARGET raft::raft_lib))
  add_library(raft::raft_lib ALIAS raft_lib)
endif()

target_link_libraries(raft_compiled INTERFACE raft::raft $<TARGET_NAME_IF_EXISTS:raft::raft_lib>)

# ##################################################################################################
# * raft_distributed -------------------------------------------------------------------------------
add_library(raft_distributed INTERFACE)

if(TARGET raft_distributed AND (NOT TARGET raft::distributed))
  add_library(raft::distributed ALIAS raft_distributed)
endif()

set_target_properties(raft_distributed PROPERTIES EXPORT_NAME distributed)

rapids_find_generate_module(
  NCCL
  HEADER_NAMES nccl.h
  LIBRARY_NAMES nccl
  BUILD_EXPORT_SET raft-distributed-exports
  INSTALL_EXPORT_SET raft-distributed-exports
)

rapids_export_package(BUILD ucx raft-distributed-exports)
rapids_export_package(INSTALL ucx raft-distributed-exports)
rapids_export_package(BUILD NCCL raft-distributed-exports)
rapids_export_package(INSTALL NCCL raft-distributed-exports)

target_link_libraries(raft_distributed INTERFACE ucx::ucp NCCL::NCCL)

# ##################################################################################################
# * install targets-----------------------------------------------------------
rapids_cmake_install_lib_dir(lib_dir)
include(GNUInstallDirs)
include(CPack)

install(
  TARGETS raft
  DESTINATION ${lib_dir}
  COMPONENT raft
  EXPORT raft-exports
)

install(
  TARGETS raft_compiled
  DESTINATION ${lib_dir}
  COMPONENT raft
  EXPORT raft-compiled-exports
)

if(TARGET raft_lib)
  install(
    TARGETS raft_lib
    DESTINATION ${lib_dir}
    COMPONENT compiled
    EXPORT raft-compiled-lib-exports
  )
  install(
    DIRECTORY include/raft_runtime
    DESTINATION ${CMAKE_INSTALL_INCLUDEDIR}
    COMPONENT compiled
  )
endif()

install(
  TARGETS raft_distributed
  DESTINATION ${lib_dir}
  COMPONENT distributed
  EXPORT raft-distributed-exports
)

install(
  DIRECTORY include/raft
  COMPONENT raft
  DESTINATION ${CMAKE_INSTALL_INCLUDEDIR}
)

# Temporary install of raft.hpp while the file is removed
install(
  FILES include/raft.hpp
  COMPONENT raft
  DESTINATION ${CMAKE_INSTALL_INCLUDEDIR}/raft
)

install(
  FILES ${CMAKE_CURRENT_BINARY_DIR}/include/raft/version_config.hpp
  COMPONENT raft
  DESTINATION include/raft
)

# ##################################################################################################
# * install export -----------------------------------------------------------
set(doc_string
    [=[
Provide targets for the RAFT: Reusable Accelerated Functions and Tools

RAFT contains fundamental widely-used algorithms and primitives
for data science and machine learning.

Optional Components:
  - compiled
  - distributed

Imported Targets:
  - raft::raft
  - raft::compiled brought in by the `compiled` optional component
  - raft::distributed brought in by the `distributed` optional component

]=]
)

set(code_string ${nvtx_export_string})

string(
  APPEND
  code_string
  [=[
if(NOT TARGET raft::Thrust)
  thrust_create_target(raft::Thrust FROM_OPTIONS)
endif()
]=]
)

string(
  APPEND
  code_string
  [=[
if(compiled IN_LIST raft_FIND_COMPONENTS)
  enable_language(CUDA)
endif()
]=]
)
set(raft_components compiled distributed)
set(raft_export_sets raft-compiled-exports raft-distributed-exports)
if(TARGET raft_lib)
  list(APPEND raft_components compiled)
  list(APPEND raft_export_sets raft-compiled-lib-exports)
endif()

<<<<<<< HEAD
string(
  APPEND
  code_string
  [=[
option(RAFT_ENABLE_CTK_MATH_DEPENDENCIES "Enable CUDA math library dependencies (e.g. cublas, cusolver, cusparse, curand)" ON)
mark_as_advanced(RAFT_ENABLE_CTK_MATH_DEPENDENCIES)
target_link_libraries(raft::raft INTERFACE
  $<BOOL:${RAFT_ENABLE_CTK_MATH_DEPENDENCIES}>:CUDA::cublas${_ctk_static_suffix}>
  $<BOOL:${RAFT_ENABLE_CTK_MATH_DEPENDENCIES}>:CUDA::curand{_ctk_static_suffix}>
  $<BOOL:${RAFT_ENABLE_CTK_MATH_DEPENDENCIES}>:CUDA::cusolver{_ctk_static_suffix}>
  $<BOOL:${RAFT_ENABLE_CTK_MATH_DEPENDENCIES}>:CUDA::cusparse{_ctk_static_suffix}>
)
]=]
)

# Use `rapids_export` for 22.04 as it will have COMPONENT support
include(cmake/modules/raft_export.cmake)
raft_export(
  INSTALL raft COMPONENTS compiled distributed EXPORT_SET raft-exports GLOBAL_TARGETS raft compiled
  distributed NAMESPACE raft:: DOCUMENTATION doc_string FINAL_CODE_BLOCK code_string
=======
rapids_export(
  INSTALL raft
  EXPORT_SET raft-exports
  COMPONENTS ${raft_components}
  COMPONENTS_EXPORT_SET ${raft_export_sets}
  GLOBAL_TARGETS raft compiled distributed
  NAMESPACE raft:: DOCUMENTATION doc_string FINAL_CODE_BLOCK code_string
>>>>>>> 61e2edab
)

# ##################################################################################################
# * build export -------------------------------------------------------------
rapids_export(
  BUILD raft
  EXPORT_SET raft-exports
  COMPONENTS ${raft_components}
  COMPONENTS_EXPORT_SET ${raft_export_sets}
  GLOBAL_TARGETS raft
  compiled distributed DOCUMENTATION doc_string NAMESPACE raft:: FINAL_CODE_BLOCK code_string
)

# ##################################################################################################
# * shared test/bench headers ------------------------------------------------

if(BUILD_TESTS OR BUILD_PRIMS_BENCH)
  include(internal/CMakeLists.txt)
endif()

# ##################################################################################################
# * build test executable ----------------------------------------------------

if(BUILD_TESTS)
  include(test/CMakeLists.txt)
endif()

# ##################################################################################################
# * build benchmark executable -----------------------------------------------

if(BUILD_PRIMS_BENCH)
  include(bench/prims/CMakeLists.txt)
endif()

# ##################################################################################################
# * build ann benchmark executable -----------------------------------------------

if(BUILD_ANN_BENCH)
  include(bench/ann/CMakeLists.txt)
endif()<|MERGE_RESOLUTION|>--- conflicted
+++ resolved
@@ -599,7 +599,6 @@
   list(APPEND raft_export_sets raft-compiled-lib-exports)
 endif()
 
-<<<<<<< HEAD
 string(
   APPEND
   code_string
@@ -616,19 +615,15 @@
 )
 
 # Use `rapids_export` for 22.04 as it will have COMPONENT support
-include(cmake/modules/raft_export.cmake)
-raft_export(
-  INSTALL raft COMPONENTS compiled distributed EXPORT_SET raft-exports GLOBAL_TARGETS raft compiled
-  distributed NAMESPACE raft:: DOCUMENTATION doc_string FINAL_CODE_BLOCK code_string
-=======
 rapids_export(
   INSTALL raft
   EXPORT_SET raft-exports
   COMPONENTS ${raft_components}
   COMPONENTS_EXPORT_SET ${raft_export_sets}
   GLOBAL_TARGETS raft compiled distributed
-  NAMESPACE raft:: DOCUMENTATION doc_string FINAL_CODE_BLOCK code_string
->>>>>>> 61e2edab
+  NAMESPACE raft::
+  DOCUMENTATION doc_string
+  FINAL_CODE_BLOCK code_string
 )
 
 # ##################################################################################################
@@ -638,8 +633,10 @@
   EXPORT_SET raft-exports
   COMPONENTS ${raft_components}
   COMPONENTS_EXPORT_SET ${raft_export_sets}
-  GLOBAL_TARGETS raft
-  compiled distributed DOCUMENTATION doc_string NAMESPACE raft:: FINAL_CODE_BLOCK code_string
+  GLOBAL_TARGETS raft compiled distributed
+  DOCUMENTATION doc_string
+  NAMESPACE raft::
+  FINAL_CODE_BLOCK code_string
 )
 
 # ##################################################################################################
