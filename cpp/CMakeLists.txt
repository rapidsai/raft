--- conflicted
+++ resolved
@@ -283,13 +283,10 @@
     src/distance/fused_l2_min_arg.cu
     src/distance/update_centroids_float.cu
     src/distance/update_centroids_double.cu
-<<<<<<< HEAD
+    src/distance/cluster_cost_float.cu
+    src/distance/cluster_cost_double.cu
     src/distance/kmeans_fit_float.cu
     src/distance/kmeans_fit_double.cu
-=======
-    src/distance/cluster_cost_float.cu
-    src/distance/cluster_cost_double.cu
->>>>>>> 11c51059
     src/distance/specializations/detail/canberra.cu
     src/distance/specializations/detail/chebyshev.cu
     src/distance/specializations/detail/correlation.cu
