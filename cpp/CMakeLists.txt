--- conflicted
+++ resolved
@@ -58,27 +58,15 @@
 option(DISABLE_OPENMP "Disable OpenMP" OFF)
 option(RAFT_NVTX "Enable nvtx markers" OFF)
 
-<<<<<<< HEAD
-set(RAFT_COMPILE_LIBRARIES_DEFAULT OFF)
+set(RAFT_COMPILE_LIBRARY_DEFAULT OFF)
 if(BUILD_TESTS OR BUILD_PRIMS_BENCH)
-  set(RAFT_COMPILE_LIBRARIES_DEFAULT ON)
-=======
-set(RAFT_COMPILE_LIBRARY_DEFAULT OFF)
-if(BUILD_TESTS OR BUILD_BENCH)
   set(RAFT_COMPILE_LIBRARY_DEFAULT ON)
->>>>>>> 419f0c28
 endif()
 option(RAFT_COMPILE_LIBRARY "Enable building raft shared library instantiations"
        ${RAFT_COMPILE_LIBRARY_DEFAULT}
 )
 
-<<<<<<< HEAD
-option(RAFT_ENABLE_thrust_DEPENDENCY "Enable Thrust dependency" ON)
-
 if(BUILD_TESTS OR BUILD_PRIMS_BENCH)
-=======
-if(BUILD_TESTS OR BUILD_BENCH)
->>>>>>> 419f0c28
   # Needed because GoogleBenchmark changes the state of FindThreads.cmake, causing subsequent runs
   # to have different values for the `Threads::Threads` target. Setting this flag ensures
   # `Threads::Threads` is the same value in first run and subsequent runs.
