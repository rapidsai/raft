#=============================================================================
# Copyright (c) 2020-2021, NVIDIA CORPORATION.
#
# Licensed under the Apache License, Version 2.0 (the "License");
# you may not use this file except in compliance with the License.
# You may obtain a copy of the License at
#
#     http://www.apache.org/licenses/LICENSE-2.0
#
# Unless required by applicable law or agreed to in writing, software
# distributed under the License is distributed on an "AS IS" BASIS,
# WITHOUT WARRANTIES OR CONDITIONS OF ANY KIND, either express or implied.
# See the License for the specific language governing permissions and
# limitations under the License.
#=============================================================================


cmake_minimum_required(VERSION 3.18 FATAL_ERROR)

# This needs to be run before enabling the CUDA language due to the default initialization behavior
# of `CMAKE_CUDA_ARCHITECTURES`, https://gitlab.kitware.com/cmake/cmake/-/issues/21302
if(CMAKE_CUDA_ARCHITECTURES STREQUAL "ALL")
  set(RAFT_BUILD_FOR_ALL_ARCHS TRUE)
  set(CMAKE_CUDA_ARCHITECTURES "")
elseif(CMAKE_CUDA_ARCHITECTURES STREQUAL "" OR NOT DEFINED CMAKE_CUDA_ARCHITECTURES)
  set(RAFT_BUILD_FOR_DETECTED_ARCHS TRUE)
endif()

# language CUDA is enabled in ConfigureCUDA.cmake
project(RAFT VERSION 0.19.0 LANGUAGES CXX)

##############################################################################
# - build type ---------------------------------------------------------------

# Set a default build type if none was specified
set(DEFAULT_BUILD_TYPE "Release")

if(NOT CMAKE_BUILD_TYPE AND NOT CMAKE_CONFIGURATION_TYPES)
  message(STATUS "Setting build type to '${DEFAULT_BUILD_TYPE}' since none specified.")
  set(CMAKE_BUILD_TYPE "${DEFAULT_BUILD_TYPE}" CACHE
      STRING "Choose the type of build." FORCE)
  # Set the possible values of build type for cmake-gui
  set_property(CACHE CMAKE_BUILD_TYPE PROPERTY STRINGS
    "Debug" "Release")
endif()

# this is needed for clang-tidy runs
set(CMAKE_EXPORT_COMPILE_COMMANDS ON)

##############################################################################
# - User Options  ------------------------------------------------------------

option(BUILD_TESTS "Build raft unit-tests" ON)
option(CUDA_ENABLE_KERNELINFO "Enable kernel resource usage info" OFF)
option(CUDA_ENABLE_LINEINFO "Enable the -lineinfo option for nvcc (useful for cuda-memcheck / profiler" OFF)
option(CUDA_STATIC_RUNTIME "Statically link the CUDA runtime" OFF)
option(DETECT_CONDA_ENV "Enable detection of conda environment for dependencies" ON)
option(DISABLE_OPENMP "Disable OpenMP" OFF)
option(NVTX "Enable nvtx markers" OFF)

message(VERBOSE "RAFT: Build RAFT unit-tests: ${BUILD_TESTS}")
message(VERBOSE "RAFT: Enable detection of conda environment for dependencies: ${DETECT_CONDA_ENV}")
message(VERBOSE "RAFT: Disable OpenMP: ${DISABLE_OPENMP}")
message(VERBOSE "RAFT: Enable kernel resource usage info: ${CUDA_ENABLE_KERNELINFO}")
message(VERBOSE "RAFT: Enable lineinfo in nvcc: ${CUDA_ENABLE_LINEINFO}")
message(VERBOSE "RAFT: Enable nvtx markers: ${NVTX}")
message(VERBOSE "RAFT: Statically link the CUDA runtime: ${CUDA_STATIC_RUNTIME}")

# Set RMM logging level
set(RMM_LOGGING_LEVEL "INFO" CACHE STRING "Choose the logging level.")
set_property(CACHE RMM_LOGGING_LEVEL PROPERTY STRINGS "TRACE" "DEBUG" "INFO" "WARN" "ERROR" "CRITICAL" "OFF")
message(VERBOSE "RAFT: RMM_LOGGING_LEVEL = '${RMM_LOGGING_LEVEL}'.")

if (NOT RAFT_GENERATED_INCLUDE_DIR)
    set(RAFT_GENERATED_INCLUDE_DIR ${RAFT_BINARY_DIR})
endif()

##############################################################################
# - Conda environment detection ----------------------------------------------

# conda-build conda package building detection
if("$ENV{CONDA_BUILD}" STREQUAL "1")
    message(STATUS "RAFT: Detected conda-build call, CMAKE_PREFIX_PATH unchanged.")

# otherwise detecting conda environment
else("$ENV{CONDA_BUILD}" STREQUAL "1")
  if(DETECT_CONDA_ENV)

    if(DEFINED ENV{CONDA_PREFIX})
      set(CMAKE_PREFIX_PATH "$ENV{CONDA_PREFIX};${CMAKE_PREFIX_PATH}")
      message(STATUS "RAFT: Detected Conda environment, CMAKE_PREFIX_PATH set to: ${CMAKE_PREFIX_PATH}")

      if (CMAKE_INSTALL_PREFIX_INITIALIZED_TO_DEFAULT)
        message(STATUS "RAFT: No CMAKE_INSTALL_PREFIX argument detected, setting to: $ENV{CONDA_PREFIX}")
        set (CMAKE_INSTALL_PREFIX $ENV{CONDA_PREFIX})
      endif (CMAKE_INSTALL_PREFIX_INITIALIZED_TO_DEFAULT)

    else(DEFINED ENV{CONDA_PREFIX})
      message(STATUS "RAFT: No Conda environment detected, CMAKE_PREFIX_PATH set to: ${CMAKE_PREFIX_PATH}")
    endif(DEFINED ENV{CONDA_PREFIX})

  else(DETECT_CONDA_ENV)
    message(STATUS "RAFT: No Conda detection being used")
  endif(DETECT_CONDA_ENV)

endif("$ENV{CONDA_BUILD}" STREQUAL "1")

###################################################################################################
# - compiler options ------------------------------------------------------------------------------

# * find CUDAToolkit package
# * determine GPU architectures
# * enable the CMake CUDA language
# * set other CUDA compilation flags
include(cmake/modules/ConfigureCUDA.cmake)

##############################################################################
# - Requirements -------------------------------------------------------------

# our GENERATE_FIND_MODULE function works perfectly to allow CPMFindPackage work with packages
# that don't have a find*.cmake (like it did for find_package), like nccl :)
set(CMAKE_MODULE_PATH ${CMAKE_CURRENT_SOURCE_DIR}/cmake)
add_subdirectory(${CMAKE_CURRENT_SOURCE_DIR}/cmake/templates)

if (NOT DISABLE_OPENMP OR NOT ${DISABLE_OPENMP})
  find_package(OpenMP)
  if(OPENMP_FOUND)
    message(VERBOSE "RAFT: OpenMP found in ${OpenMP_CXX_INCLUDE_DIRS}")
  endif(OPENMP_FOUND)
endif(NOT DISABLE_OPENMP OR NOT ${DISABLE_OPENMP})

# add third party dependencies using CPM
include(cmake/thirdparty/get_cpm.cmake)

# add third party dependencies using CPM
include(cmake/thirdparty/get_cpm.cmake)

include(cmake/thirdparty/get_faiss.cmake)

include(cmake/thirdparty/get_rmm.cmake)

if(NOT CUB_IS_PART_OF_CTK)
  include(cmake/thirdparty/get_cub.cmake)
endif(NOT CUB_IS_PART_OF_CTK)

if(BUILD_TESTS)
  include(cmake/thirdparty/get_nccl.cmake)

  include(cmake/thirdparty/get_ucx.cmake)

  include(cmake/thirdparty/get_gtest.cmake)
endif()

##############################################################################
# - install targets-----------------------------------------------------------

# Currently not used, but added to ease the transition to a conda package, see:
# https://github.com/rapidsai/raft/issues/83

# add_library(raft INTERFACE)
# add_library(raft::raft ALIAS raft)
# target_include_directories(raft INTERFACE "$<BUILD_INTERFACE:${RAFT_SOURCE_DIR}/include>"
#                                           "$<INSTALL_INTERFACE:include>")


# target_compile_features(raft INTERFACE cxx_std_14 $<BUILD_INTERFACE:cuda_std_14>)

##############################################################################
# - build test executable ----------------------------------------------------

<<<<<<< HEAD
if(BUILD_TESTS)
  include(test/CMakeLists.txt)
endif()
=======
if(BUILD_RAFT_TESTS)
  find_package(OpenMP REQUIRED)

  # keep the files in alphabetical order!
  add_executable(test_raft
    test/cudart_utils.cpp
    test/distance/fused_l2_nn.cu
    test/handle.cpp
    test/integer_utils.cpp
    test/label/label.cu
    test/label/merge_labels.cu
    test/lap/lap.cu
    test/linalg/add.cu
    test/linalg/binary_op.cu
    test/linalg/cholesky_r1.cu
    test/linalg/coalesced_reduction.cu
    test/linalg/divide.cu
    test/linalg/eig.cu
    test/linalg/eig_sel.cu
    test/linalg/gemm_layout.cu
    test/linalg/map.cu
    test/linalg/map_then_reduce.cu
    test/linalg/matrix_vector_op.cu
    test/linalg/multiply.cu
    test/linalg/norm.cu
    test/linalg/reduce.cu
    test/linalg/strided_reduction.cu
    test/linalg/subtract.cu
    test/linalg/svd.cu
    test/linalg/transpose.cu
    test/linalg/unary_op.cu
    test/matrix/math.cu
    test/matrix/matrix.cu
    test/mr/device/buffer.cpp
    test/mr/host/buffer.cpp
    test/random/rng.cu
    test/random/rng_int.cu
    test/random/sample_without_replacement.cu
    test/sparse/add.cu
    test/sparse/convert_coo.cu
    test/sparse/convert_csr.cu
    test/sparse/connect_components.cu
    test/sparse/csr_row_slice.cu
    test/sparse/csr_to_dense.cu
    test/sparse/csr_transpose.cu
    test/sparse/degree.cu
    test/sparse/dist_coo_spmv.cu
    test/sparse/dist_csr_spmv.cu
    test/sparse/distance.cu
    test/sparse/filter.cu
    test/sparse/knn.cu
    test/sparse/knn_graph.cu
    test/sparse/linkage.cu
    test/sparse/norm.cu
    test/sparse/reduce.cu
    test/sparse/row_op.cu
    test/sparse/selection.cu
    test/sparse/sort.cu
    test/sparse/symmetrize.cu
    test/spatial/knn.cu
    test/spatial/haversine.cu
    test/stats/mean.cu
    test/stats/mean_center.cu
    test/stats/stddev.cu
    test/stats/sum.cu
    test/test.cpp
    test/spectral_matrix.cu
    test/eigen_solvers.cu
    test/cluster_solvers.cu
    test/mst.cu)

  target_include_directories(test_raft
    PRIVATE
      ${RAFT_INCLUDE_DIRECTORIES}
      ${GTEST_DIR}/include)

  target_link_directories(test_raft
    PRIVATE
      ${RAFT_LINK_DIRECTORIES})

  target_link_libraries(test_raft
    PRIVATE
      ${RAFT_LINK_LIBRARIES}
      FAISS::FAISS
      GTest::GTest
      GTest::Main
      OpenMP::OpenMP_CXX
      Threads::Threads)

endif(BUILD_RAFT_TESTS)
>>>>>>> f0cd81fb

##############################################################################
# - doxygen targets ----------------------------------------------------------

include(cmake/doxygen.cmake)
add_doxygen_target(IN_DOXYFILE Doxyfile.in
  OUT_DOXYFILE ${CMAKE_CURRENT_BINARY_DIR}/Doxyfile
  CWD ${CMAKE_CURRENT_BINARY_DIR})

macro(print_all_variables)
    message(STATUS "print_all_variables------------------------------------------{")
    get_cmake_property(_variableNames VARIABLES)
    foreach (_variableName ${_variableNames})
        message(STATUS "${_variableName}=${${_variableName}}")
    endforeach()
    message(STATUS "print_all_variables------------------------------------------}")
endmacro()

# print_all_variables()<|MERGE_RESOLUTION|>--- conflicted
+++ resolved
@@ -27,7 +27,7 @@
 endif()
 
 # language CUDA is enabled in ConfigureCUDA.cmake
-project(RAFT VERSION 0.19.0 LANGUAGES CXX)
+project(RAFT VERSION 0.20.0 LANGUAGES CXX)
 
 ##############################################################################
 # - build type ---------------------------------------------------------------
@@ -168,102 +168,9 @@
 ##############################################################################
 # - build test executable ----------------------------------------------------
 
-<<<<<<< HEAD
 if(BUILD_TESTS)
   include(test/CMakeLists.txt)
 endif()
-=======
-if(BUILD_RAFT_TESTS)
-  find_package(OpenMP REQUIRED)
-
-  # keep the files in alphabetical order!
-  add_executable(test_raft
-    test/cudart_utils.cpp
-    test/distance/fused_l2_nn.cu
-    test/handle.cpp
-    test/integer_utils.cpp
-    test/label/label.cu
-    test/label/merge_labels.cu
-    test/lap/lap.cu
-    test/linalg/add.cu
-    test/linalg/binary_op.cu
-    test/linalg/cholesky_r1.cu
-    test/linalg/coalesced_reduction.cu
-    test/linalg/divide.cu
-    test/linalg/eig.cu
-    test/linalg/eig_sel.cu
-    test/linalg/gemm_layout.cu
-    test/linalg/map.cu
-    test/linalg/map_then_reduce.cu
-    test/linalg/matrix_vector_op.cu
-    test/linalg/multiply.cu
-    test/linalg/norm.cu
-    test/linalg/reduce.cu
-    test/linalg/strided_reduction.cu
-    test/linalg/subtract.cu
-    test/linalg/svd.cu
-    test/linalg/transpose.cu
-    test/linalg/unary_op.cu
-    test/matrix/math.cu
-    test/matrix/matrix.cu
-    test/mr/device/buffer.cpp
-    test/mr/host/buffer.cpp
-    test/random/rng.cu
-    test/random/rng_int.cu
-    test/random/sample_without_replacement.cu
-    test/sparse/add.cu
-    test/sparse/convert_coo.cu
-    test/sparse/convert_csr.cu
-    test/sparse/connect_components.cu
-    test/sparse/csr_row_slice.cu
-    test/sparse/csr_to_dense.cu
-    test/sparse/csr_transpose.cu
-    test/sparse/degree.cu
-    test/sparse/dist_coo_spmv.cu
-    test/sparse/dist_csr_spmv.cu
-    test/sparse/distance.cu
-    test/sparse/filter.cu
-    test/sparse/knn.cu
-    test/sparse/knn_graph.cu
-    test/sparse/linkage.cu
-    test/sparse/norm.cu
-    test/sparse/reduce.cu
-    test/sparse/row_op.cu
-    test/sparse/selection.cu
-    test/sparse/sort.cu
-    test/sparse/symmetrize.cu
-    test/spatial/knn.cu
-    test/spatial/haversine.cu
-    test/stats/mean.cu
-    test/stats/mean_center.cu
-    test/stats/stddev.cu
-    test/stats/sum.cu
-    test/test.cpp
-    test/spectral_matrix.cu
-    test/eigen_solvers.cu
-    test/cluster_solvers.cu
-    test/mst.cu)
-
-  target_include_directories(test_raft
-    PRIVATE
-      ${RAFT_INCLUDE_DIRECTORIES}
-      ${GTEST_DIR}/include)
-
-  target_link_directories(test_raft
-    PRIVATE
-      ${RAFT_LINK_DIRECTORIES})
-
-  target_link_libraries(test_raft
-    PRIVATE
-      ${RAFT_LINK_LIBRARIES}
-      FAISS::FAISS
-      GTest::GTest
-      GTest::Main
-      OpenMP::OpenMP_CXX
-      Threads::Threads)
-
-endif(BUILD_RAFT_TESTS)
->>>>>>> f0cd81fb
 
 ##############################################################################
 # - doxygen targets ----------------------------------------------------------
