#=============================================================================
# Copyright (c) 2020-2022, NVIDIA CORPORATION.
#
# Licensed under the Apache License, Version 2.0 (the "License");
# you may not use this file except in compliance with the License.
# You may obtain a copy of the License at
#
#     http://www.apache.org/licenses/LICENSE-2.0
#
# Unless required by applicable law or agreed to in writing, software
# distributed under the License is distributed on an "AS IS" BASIS,
# WITHOUT WARRANTIES OR CONDITIONS OF ANY KIND, either express or implied.
# See the License for the specific language governing permissions and
# limitations under the License.
#=============================================================================

cmake_minimum_required(VERSION 3.20.1 FATAL_ERROR)
file(DOWNLOAD https://raw.githubusercontent.com/rapidsai/rapids-cmake/branch-22.02/RAPIDS.cmake
        ${CMAKE_BINARY_DIR}/RAPIDS.cmake)
include(${CMAKE_BINARY_DIR}/RAPIDS.cmake)
include(rapids-cmake)
include(rapids-cpm)
include(rapids-cuda)
include(rapids-export)
include(rapids-find)

rapids_cuda_init_architectures(RAFT)

project(RAFT VERSION 22.02.00 LANGUAGES CXX CUDA)

##############################################################################
# - build type ---------------------------------------------------------------

# Set a default build type if none was specified
rapids_cmake_build_type(Release)

# this is needed for clang-tidy runs
set(CMAKE_EXPORT_COMPILE_COMMANDS ON)

##############################################################################
# - User Options  ------------------------------------------------------------

option(BUILD_TESTS "Build raft unit-tests" ON)
option(CUDA_ENABLE_KERNELINFO "Enable kernel resource usage info" OFF)
option(CUDA_ENABLE_LINEINFO "Enable the -lineinfo option for nvcc (useful for cuda-memcheck / profiler)" OFF)
option(CUDA_STATIC_RUNTIME "Statically link the CUDA runtime" OFF)
option(DETECT_CONDA_ENV "Enable detection of conda environment for dependencies" ON)
option(DISABLE_DEPRECATION_WARNINGS "Disable depreaction warnings " ON)
option(DISABLE_OPENMP "Disable OpenMP" OFF)
option(NVTX "Enable nvtx markers" OFF)
option(RAFT_STATIC_LINK_LIBRARIES "Statically link compiled libraft libraries")

option(RAFT_COMPILE_LIBRARIES "Enable building raft shared library instantiations" ON)
option(RAFT_COMPILE_NN_LIBRARY "Enable building raft nearest neighbors shared library instantiations" OFF)
option(RAFT_COMPILE_DIST_LIBRARY "Enable building raft distant shared library instantiations" OFF)
option(RAFT_ENABLE_NN_DEPENDENCIES "Search for raft::nn dependencies like faiss" ${RAFT_COMPILE_LIBRARIES})
include(CMakeDependentOption)
cmake_dependent_option(RAFT_USE_FAISS_STATIC "Build and statically link the FAISS library for nearest neighbors search on GPU" ON RAFT_COMPILE_LIBRARIES OFF)

message(VERBOSE "RAFT: Build RAFT unit-tests: ${BUILD_TESTS}")
message(VERBOSE "RAFT: Enable detection of conda environment for dependencies: ${DETECT_CONDA_ENV}")
message(VERBOSE "RAFT: Disable depreaction warnings " ${DISABLE_DEPRECATION_WARNINGS})
message(VERBOSE "RAFT: Disable OpenMP: ${DISABLE_OPENMP}")
message(VERBOSE "RAFT: Enable kernel resource usage info: ${CUDA_ENABLE_KERNELINFO}")
message(VERBOSE "RAFT: Enable lineinfo in nvcc: ${CUDA_ENABLE_LINEINFO}")
message(VERBOSE "RAFT: Enable nvtx markers: ${NVTX}")
message(VERBOSE "RAFT: Statically link the CUDA runtime: ${CUDA_STATIC_RUNTIME}")

# Set RMM logging level
set(RMM_LOGGING_LEVEL "INFO" CACHE STRING "Choose the logging level.")
set_property(CACHE RMM_LOGGING_LEVEL PROPERTY STRINGS "TRACE" "DEBUG" "INFO" "WARN" "ERROR" "CRITICAL" "OFF")
message(VERBOSE "RAFT: RMM_LOGGING_LEVEL = '${RMM_LOGGING_LEVEL}'.")

##############################################################################
# - Conda environment detection ----------------------------------------------

if(DETECT_CONDA_ENV)
  rapids_cmake_support_conda_env( conda_env MODIFY_PREFIX_PATH )
  if (CMAKE_INSTALL_PREFIX_INITIALIZED_TO_DEFAULT AND DEFINED ENV{CONDA_PREFIX})
    message(STATUS "RAFT: No CMAKE_INSTALL_PREFIX argument detected, setting to: $ENV{CONDA_PREFIX}")
    set(CMAKE_INSTALL_PREFIX "$ENV{CONDA_PREFIX}")
  endif()
endif()

##############################################################################
# - compiler options ---------------------------------------------------------

if (NOT DISABLE_OPENMP)
  find_package(OpenMP)
  if(OPENMP_FOUND)
    message(VERBOSE "RAFT: OpenMP found in ${OpenMP_CXX_INCLUDE_DIRS}")
  endif()
endif()

# * find CUDAToolkit package
# * determine GPU architectures
# * enable the CMake CUDA language
# * set other CUDA compilation flags
rapids_find_package(CUDAToolkit REQUIRED
        BUILD_EXPORT_SET raft-exports
        INSTALL_EXPORT_SET raft-exports
        )
include(cmake/modules/ConfigureCUDA.cmake)

##############################################################################
# - Requirements -------------------------------------------------------------

# add third party dependencies using CPM
rapids_cpm_init()

# thrust before rmm/cuco so we get the right version of thrust/cub
include(cmake/thirdparty/get_thrust.cmake)
include(cmake/thirdparty/get_rmm.cmake)
include(cmake/thirdparty/get_cuco.cmake)
include(cmake/thirdparty/get_libcudacxx.cmake)
include(cmake/thirdparty/get_faiss.cmake)
include(cmake/thirdparty/get_mdspan.cmake)

if(BUILD_TESTS)
  include(cmake/thirdparty/get_gtest.cmake)
  include(cmake/thirdparty/get_nccl.cmake)
  include(cmake/thirdparty/get_ucx.cmake)
endif()

##############################################################################
# - raft ---------------------------------------------------------------------

add_library(raft INTERFACE)
add_library(raft::raft ALIAS raft)

target_include_directories(raft INTERFACE
        "$<BUILD_INTERFACE:${RAFT_SOURCE_DIR}/include>"
        "$<INSTALL_INTERFACE:include>")

target_link_libraries(raft INTERFACE
<<<<<<< HEAD
        raft::Thrust
        CUDA::cublas
        CUDA::curand
        CUDA::cusolver
        CUDA::cudart
        CUDA::cusparse
        $<$<BOOL:${NVTX}>:CUDA::nvToolsExt>
        rmm::rmm
        cuco::cuco)
=======
  raft::Thrust
  CUDA::cublas
  CUDA::curand
  CUDA::cusolver
  CUDA::cudart
  CUDA::cusparse
  $<$<BOOL:${NVTX}>:CUDA::nvToolsExt>
  rmm::rmm
  cuco::cuco
  std::mdspan)
>>>>>>> a6f3caf3

target_compile_definitions(raft INTERFACE $<$<BOOL:${NVTX}>:NVTX_ENABLED>)
target_compile_features(raft INTERFACE cxx_std_17 $<BUILD_INTERFACE:cuda_std_17>)

if(RAFT_COMPILE_LIBRARIES OR RAFT_COMPILE_DIST_LIBRARY OR RAFT_COMPILE_NN_LIBRARY)
  file(WRITE "${CMAKE_CURRENT_BINARY_DIR}/fatbin.ld"
[=[
SECTIONS
{
.nvFatBinSegment : { *(.nvFatBinSegment) }
.nv_fatbin : { *(.nv_fatbin) }
}
]=])
endif()

set(RAFT_LIB_TYPE SHARED)
if(${RAFT_STATIC_LINK_LIBRARIES})
  set(RAFT_LIB_TYPE STATIC)
endif()
##############################################################################
# - raft_distance ------------------------------------------------------------
add_library(raft_distance INTERFACE)

if(TARGET raft_distance AND (NOT TARGET raft::distance))
  add_library(raft::distance ALIAS raft_distance)
endif()

set_target_properties(raft_distance PROPERTIES EXPORT_NAME distance)

<<<<<<< HEAD
if(RAFT_COMPILE_LIBRARIES)
  add_library(raft_distance_lib SHARED
          src/distance/specializations/detail
          src/distance/specializations/detail/canberra.cu
          src/distance/specializations/detail/chebyshev.cu
          src/distance/specializations/detail/correlation.cu
          src/distance/specializations/detail/cosine.cu
          src/distance/specializations/detail/hamming_unexpanded.cu
          src/distance/specializations/detail/hellinger_expanded.cu
          src/distance/specializations/detail/jensen_shannon.cu
          src/distance/specializations/detail/kl_divergence.cu
          src/distance/specializations/detail/l1.cu
          src/distance/specializations/detail/l2_expanded.cu
          src/distance/specializations/detail/l2_sqrt_expanded.cu
          src/distance/specializations/detail/l2_sqrt_unexpanded.cu
          src/distance/specializations/detail/l2_unexpanded.cu
          src/distance/specializations/detail/lp_unexpanded.cu
          )
=======
if(RAFT_COMPILE_LIBRARIES OR RAFT_COMPILE_DIST_LIBRARY)
  add_library(raft_distance_lib ${RAFT_LIB_TYPE}
    src/distance/specializations/detail
    src/distance/specializations/detail/canberra.cu
    src/distance/specializations/detail/chebyshev.cu
    src/distance/specializations/detail/correlation.cu
    src/distance/specializations/detail/cosine.cu
    src/distance/specializations/detail/hamming_unexpanded.cu
    src/distance/specializations/detail/hellinger_expanded.cu
    src/distance/specializations/detail/jensen_shannon_float_float_float_int.cu
    src/distance/specializations/detail/jensen_shannon_float_float_float_uint32.cu
    src/distance/specializations/detail/jensen_shannon_double_double_double_int.cu
    src/distance/specializations/detail/kl_divergence_float_float_float_int.cu
    src/distance/specializations/detail/kl_divergence_float_float_float_uint32.cu
    src/distance/specializations/detail/kl_divergence_double_double_double_int.cu
    src/distance/specializations/detail/l1_float_float_float_int.cu
    src/distance/specializations/detail/l1_float_float_float_uint32.cu
    src/distance/specializations/detail/l1_double_double_double_int.cu
    src/distance/specializations/detail/l2_expanded_float_float_float_int.cu
    src/distance/specializations/detail/l2_expanded_float_float_float_uint32.cu
    src/distance/specializations/detail/l2_expanded_double_double_double_int.cu
    src/distance/specializations/detail/l2_sqrt_expanded_float_float_float_int.cu
    src/distance/specializations/detail/l2_sqrt_expanded_float_float_float_uint32.cu
    src/distance/specializations/detail/l2_sqrt_expanded_double_double_double_int.cu
    src/distance/specializations/detail/l2_sqrt_unexpanded_float_float_float_int.cu
    src/distance/specializations/detail/l2_sqrt_unexpanded_float_float_float_uint32.cu
    src/distance/specializations/detail/l2_sqrt_unexpanded_double_double_double_int.cu
    src/distance/specializations/detail/l2_unexpanded_double_double_double_int.cu
    src/distance/specializations/detail/l2_unexpanded_float_float_float_uint32.cu
    src/distance/specializations/detail/l2_unexpanded_float_float_float_int.cu
    src/distance/specializations/detail/lp_unexpanded_double_double_double_int.cu
    src/distance/specializations/detail/lp_unexpanded_float_float_float_uint32.cu
    src/distance/specializations/detail/lp_unexpanded_float_float_float_int.cu
  )
>>>>>>> a6f3caf3
  set_target_properties(raft_distance_lib PROPERTIES OUTPUT_NAME raft_distance)

  target_link_libraries(raft_distance_lib PRIVATE raft::raft)
  target_compile_options(raft_distance_lib
          PRIVATE "$<$<COMPILE_LANGUAGE:CXX>:${RAFT_CXX_FLAGS}>"
          "$<$<COMPILE_LANGUAGE:CUDA>:${RAFT_CUDA_FLAGS}>"
          )
  target_compile_definitions(raft_distance_lib
          INTERFACE "RAFT_DISTANCE_COMPILED")

  # ensure CUDA symbols aren't relocated to the middle of the debug build binaries
  target_link_options(raft_distance_lib PRIVATE "${CMAKE_CURRENT_BINARY_DIR}/fatbin.ld")

endif()

target_link_libraries(raft_distance INTERFACE raft::raft
<<<<<<< HEAD
        $<TARGET_NAME_IF_EXISTS:raft_distance_lib>
        $<TARGET_NAME_IF_EXISTS:raft::raft_distance_lib>)
=======
    $<TARGET_NAME_IF_EXISTS:raft_distance_lib>
    $<TARGET_NAME_IF_EXISTS:raft::raft_distance_lib>
)
>>>>>>> a6f3caf3

##############################################################################
# - raft_nn ------------------------------------------------------------------
add_library(raft_nn INTERFACE)

if(TARGET raft_nn AND (NOT TARGET raft::nn))
  add_library(raft::nn ALIAS raft_nn)
endif()

set_target_properties(raft_nn PROPERTIES EXPORT_NAME nn)

if(RAFT_COMPILE_LIBRARIES OR RAFT_COMPILE_NN_LIBRARY)
  add_library(raft_nn_lib ${RAFT_LIB_TYPE}
    src/nn/specializations/ball_cover.cu
    src/nn/specializations/detail/ball_cover_lowdim_pass_one_2d.cu
    src/nn/specializations/detail/ball_cover_lowdim_pass_two_2d.cu
    src/nn/specializations/detail/ball_cover_lowdim_pass_one_3d.cu
    src/nn/specializations/detail/ball_cover_lowdim_pass_two_3d.cu
    src/nn/specializations/fused_l2_knn_long_float_true.cu
    src/nn/specializations/fused_l2_knn_long_float_false.cu
    src/nn/specializations/fused_l2_knn_int_float_true.cu
    src/nn/specializations/fused_l2_knn_int_float_false.cu
    src/nn/specializations/knn.cu
  )
  set_target_properties(raft_nn_lib PROPERTIES OUTPUT_NAME raft_nn)

  target_link_libraries(raft_nn_lib PRIVATE raft::raft faiss::faiss)
  target_compile_options(raft_nn_lib
          PRIVATE "$<$<COMPILE_LANGUAGE:CXX>:${RAFT_CXX_FLAGS}>"
          "$<$<COMPILE_LANGUAGE:CUDA>:${RAFT_CUDA_FLAGS}>"
          )
  # ensure CUDA symbols aren't relocated to the middle of the debug build binaries
  target_link_options(raft_nn_lib PRIVATE "${CMAKE_CURRENT_BINARY_DIR}/fatbin.ld")

  target_compile_definitions(raft_nn_lib
          INTERFACE "RAFT_NN_COMPILED")

endif()

target_link_libraries(raft_nn INTERFACE raft::raft faiss::faiss
        $<TARGET_NAME_IF_EXISTS:raft_nn_lib>
        $<TARGET_NAME_IF_EXISTS:raft::raft_nn_lib>)

##############################################################################
# - install targets-----------------------------------------------------------
rapids_cmake_install_lib_dir( lib_dir )
include(GNUInstallDirs)
include(CPack)

install(TARGETS raft
        DESTINATION ${lib_dir}
        EXPORT raft-exports)
install(TARGETS raft_distance
        DESTINATION ${lib_dir}
        EXPORT raft-distance-exports)
install(TARGETS raft_nn
        DESTINATION ${lib_dir}
        EXPORT raft-nn-exports)

if(TARGET raft_distance_lib)
  install(TARGETS raft_distance_lib
          DESTINATION ${lib_dir}
          EXPORT raft-distance-lib-exports)
endif()

if(TARGET raft_nn_lib)
  install(TARGETS raft_nn_lib
          DESTINATION ${lib_dir}
          EXPORT raft-nn-lib-exports)
endif()


install(DIRECTORY include/raft/
        DESTINATION ${CMAKE_INSTALL_INCLUDEDIR}/raft
        )

# Temporary install of raft.hpp while the file is removed
install(FILES include/raft.hpp
        DESTINATION ${CMAKE_INSTALL_INCLUDEDIR}/raft)

##############################################################################
# - install export -----------------------------------------------------------
set(doc_string
        [=[
Provide targets for the RAFT: RAPIDS Analytics Framework Toolkit.

RAPIDS Analytics Framework Toolkit contains shared representations,
mathematical computational primitives, and utilities that accelerate
building analytics and data science algorithms in the RAPIDS ecosystem.

Optional Components:
  - nn
  - distance

Imported Targets:
  - raft::raft
  - raft::nn brought in by the `nn` optional component
  - raft::distance brought in by the `distance` optional component

]=])

set(code_string
<<<<<<< HEAD
        [=[
thrust_create_target(raft::Thrust FROM_OPTIONS)
=======
[=[
if(NOT TARGET raft::Thrust)
  thrust_create_target(raft::Thrust FROM_OPTIONS)
endif()
>>>>>>> a6f3caf3

if(distance IN_LIST raft_FIND_COMPONENTS)
  enable_language(CUDA)
endif()

if(nn IN_LIST raft_FIND_COMPONENTS)
  enable_language(CUDA)

  if(TARGET faiss AND (NOT TARGET faiss::faiss))
      add_library(faiss::faiss ALIAS faiss)
  elseif(TARGET faiss::faiss AND (NOT TARGET faiss))
      add_library(faiss ALIAS faiss::faiss)
  endif()
endif()
]=]
        )

# Use `rapids_export` for 22.04 as it will have COMPONENT support
include(cmake/modules/raft_export.cmake)
raft_export(INSTALL raft
        EXPORT_SET raft-exports
        COMPONENTS nn distance
        GLOBAL_TARGETS raft nn distance
        NAMESPACE raft::
        DOCUMENTATION doc_string
        FINAL_CODE_BLOCK code_string
        )

##############################################################################
# - build export -------------------------------------------------------------

raft_export(BUILD raft
        EXPORT_SET raft-exports
        COMPONENTS nn distance
        GLOBAL_TARGETS raft raft_distance raft_nn
        DOCUMENTATION doc_string
        NAMESPACE raft::
        FINAL_CODE_BLOCK code_string
        )

##############################################################################
# - export/install optional components  --------------------------------------

include("${rapids-cmake-dir}/export/write_dependencies.cmake")

set(raft_components distance nn)
if(TARGET raft_distance_lib)
  list(APPEND raft_components distance-lib)
endif()
if(TARGET raft_nn_lib)
  list(APPEND raft_components  nn-lib)
endif()
foreach(comp IN LISTS raft_components)
  install(
          EXPORT raft-${comp}-exports
          FILE raft-${comp}-targets.cmake
          NAMESPACE raft::
          DESTINATION "${lib_dir}/cmake/raft"
  )
  export(
          EXPORT raft-${comp}-exports
          FILE ${RAFT_BINARY_DIR}/raft-${comp}-targets.cmake
          NAMESPACE raft::
  )
  rapids_export_write_dependencies(
          BUILD raft-${comp}-exports "${PROJECT_BINARY_DIR}/raft-${comp}-dependencies.cmake"
  )
  rapids_export_write_dependencies(
          INSTALL raft-${comp}-exports "${PROJECT_BINARY_DIR}/rapids-cmake/raft/export/raft-${comp}-dependencies.cmake"
  )

endforeach()

##############################################################################
# - build test executable ----------------------------------------------------

if(BUILD_TESTS)
  include(test/CMakeLists.txt)
endif()

##############################################################################
# - doxygen targets ----------------------------------------------------------

include(cmake/doxygen.cmake)
add_doxygen_target(IN_DOXYFILE doxygen/Doxyfile.in
        OUT_DOXYFILE ${CMAKE_CURRENT_BINARY_DIR}/Doxyfile
        CWD ${CMAKE_CURRENT_BINARY_DIR})<|MERGE_RESOLUTION|>--- conflicted
+++ resolved
@@ -133,17 +133,6 @@
         "$<INSTALL_INTERFACE:include>")
 
 target_link_libraries(raft INTERFACE
-<<<<<<< HEAD
-        raft::Thrust
-        CUDA::cublas
-        CUDA::curand
-        CUDA::cusolver
-        CUDA::cudart
-        CUDA::cusparse
-        $<$<BOOL:${NVTX}>:CUDA::nvToolsExt>
-        rmm::rmm
-        cuco::cuco)
-=======
   raft::Thrust
   CUDA::cublas
   CUDA::curand
@@ -154,7 +143,6 @@
   rmm::rmm
   cuco::cuco
   std::mdspan)
->>>>>>> a6f3caf3
 
 target_compile_definitions(raft INTERFACE $<$<BOOL:${NVTX}>:NVTX_ENABLED>)
 target_compile_features(raft INTERFACE cxx_std_17 $<BUILD_INTERFACE:cuda_std_17>)
@@ -184,26 +172,6 @@
 
 set_target_properties(raft_distance PROPERTIES EXPORT_NAME distance)
 
-<<<<<<< HEAD
-if(RAFT_COMPILE_LIBRARIES)
-  add_library(raft_distance_lib SHARED
-          src/distance/specializations/detail
-          src/distance/specializations/detail/canberra.cu
-          src/distance/specializations/detail/chebyshev.cu
-          src/distance/specializations/detail/correlation.cu
-          src/distance/specializations/detail/cosine.cu
-          src/distance/specializations/detail/hamming_unexpanded.cu
-          src/distance/specializations/detail/hellinger_expanded.cu
-          src/distance/specializations/detail/jensen_shannon.cu
-          src/distance/specializations/detail/kl_divergence.cu
-          src/distance/specializations/detail/l1.cu
-          src/distance/specializations/detail/l2_expanded.cu
-          src/distance/specializations/detail/l2_sqrt_expanded.cu
-          src/distance/specializations/detail/l2_sqrt_unexpanded.cu
-          src/distance/specializations/detail/l2_unexpanded.cu
-          src/distance/specializations/detail/lp_unexpanded.cu
-          )
-=======
 if(RAFT_COMPILE_LIBRARIES OR RAFT_COMPILE_DIST_LIBRARY)
   add_library(raft_distance_lib ${RAFT_LIB_TYPE}
     src/distance/specializations/detail
@@ -238,7 +206,6 @@
     src/distance/specializations/detail/lp_unexpanded_float_float_float_uint32.cu
     src/distance/specializations/detail/lp_unexpanded_float_float_float_int.cu
   )
->>>>>>> a6f3caf3
   set_target_properties(raft_distance_lib PROPERTIES OUTPUT_NAME raft_distance)
 
   target_link_libraries(raft_distance_lib PRIVATE raft::raft)
@@ -255,14 +222,9 @@
 endif()
 
 target_link_libraries(raft_distance INTERFACE raft::raft
-<<<<<<< HEAD
-        $<TARGET_NAME_IF_EXISTS:raft_distance_lib>
-        $<TARGET_NAME_IF_EXISTS:raft::raft_distance_lib>)
-=======
     $<TARGET_NAME_IF_EXISTS:raft_distance_lib>
     $<TARGET_NAME_IF_EXISTS:raft::raft_distance_lib>
 )
->>>>>>> a6f3caf3
 
 ##############################################################################
 # - raft_nn ------------------------------------------------------------------
@@ -365,15 +327,10 @@
 ]=])
 
 set(code_string
-<<<<<<< HEAD
-        [=[
-thrust_create_target(raft::Thrust FROM_OPTIONS)
-=======
 [=[
 if(NOT TARGET raft::Thrust)
   thrust_create_target(raft::Thrust FROM_OPTIONS)
 endif()
->>>>>>> a6f3caf3
 
 if(distance IN_LIST raft_FIND_COMPONENTS)
   enable_language(CUDA)
