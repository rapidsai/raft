--- conflicted
+++ resolved
@@ -28,11 +28,7 @@
 
 rapids_cuda_init_architectures(RAFT)
 
-<<<<<<< HEAD
 project(RAFT VERSION ${RAFT_VERSION} LANGUAGES CXX CUDA)
-=======
-project(RAFT VERSION 22.06.00 LANGUAGES CXX CUDA)
->>>>>>> f939c1d8
 
 # Needed because GoogleBenchmark changes the state of FindThreads.cmake, causing subsequent runs to
 # have different values for the `Threads::Threads` target. Setting this flag ensures
