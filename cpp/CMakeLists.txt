--- conflicted
+++ resolved
@@ -133,50 +133,6 @@
 add_library(raft INTERFACE)
 add_library(raft::raft ALIAS raft)
 
-<<<<<<< HEAD
-target_include_directories(raft_distance PUBLIC "$<BUILD_INTERFACE:${RAFT_SOURCE_DIR}/include>"
-        "$<INSTALL_INTERFACE:include>")
-
-target_include_directories(raft_nn PUBLIC "$<BUILD_INTERFACE:${RAFT_SOURCE_DIR}/include>"
-        "$<INSTALL_INTERFACE:include>")
-
-set(RAFT_LINK_LIBRARIES
-        CUDA::cublas
-        CUDA::curand
-        CUDA::cusolver
-        CUDA::cudart
-        CUDA::cusparse
-        rmm::rmm
-        cuco::cuco
-        )
-
-target_link_libraries(raft INTERFACE ${RAFT_LINK_LIBRARIES})
-target_link_libraries(raft_distance PUBLIC ${RAFT_LINK_LIBRARIES})
-target_link_libraries(raft_nn PUBLIC ${RAFT_LINK_LIBRARIES} FAISS::FAISS)
-
-target_compile_options(raft_distance
-        PRIVATE "$<$<COMPILE_LANGUAGE:CXX>:${RAFT_CXX_FLAGS}>"
-        "$<$<COMPILE_LANGUAGE:CUDA>:${RAFT_CUDA_FLAGS}>"
-        )
-
-
-target_compile_options(raft_nn
-        PRIVATE "$<$<COMPILE_LANGUAGE:CXX>:${RAFT_CXX_FLAGS}>"
-        "$<$<COMPILE_LANGUAGE:CUDA>:${RAFT_CUDA_FLAGS}>"
-        )
-
-target_compile_features(raft_distance PUBLIC cxx_std_17 $<BUILD_INTERFACE:cuda_std_17>)
-target_compile_features(raft_nn PUBLIC cxx_std_17 $<BUILD_INTERFACE:cuda_std_17>)
-target_compile_features(raft INTERFACE cxx_std_17 $<BUILD_INTERFACE:cuda_std_17>)
-
-install(TARGETS raft_distance
-        DESTINATION ${lib_dir}
-        EXPORT raft-exports)
-
-install(TARGETS raft_nn
-        DESTINATION ${lib_dir}
-        EXPORT raft-exports)
-=======
 target_include_directories(raft INTERFACE
         "$<BUILD_INTERFACE:${RAFT_SOURCE_DIR}/include>"
         "$<INSTALL_INTERFACE:include>")
@@ -283,13 +239,10 @@
 rapids_cmake_install_lib_dir( lib_dir )
 include(GNUInstallDirs)
 include(CPack)
->>>>>>> 575fbd69
 
 install(TARGETS raft
         DESTINATION ${lib_dir}
         EXPORT raft-exports)
-<<<<<<< HEAD
-=======
 install(TARGETS raft_distance
         DESTINATION ${lib_dir}
         EXPORT raft-distance-exports)
@@ -297,8 +250,6 @@
         DESTINATION ${lib_dir}
         EXPORT raft-nn-exports)
 
->>>>>>> 575fbd69
-
 install(DIRECTORY include/raft/
         DESTINATION ${CMAKE_INSTALL_INCLUDEDIR}/raft
         )
@@ -312,8 +263,6 @@
 set(doc_string
 [=[
 Provide targets for the RAFT: RAPIDS Analytics Framework Toolkit.
-<<<<<<< HEAD
-=======
 
 RAPIDS Analytics Framework Toolkit contains shared representations,
 mathematical computational primitives, and utilities that accelerate
@@ -327,7 +276,6 @@
   - raft::raft
   - raft::nn brought in by the `nn` optional component
   - raft::distance brought in by the `distance` optional component
->>>>>>> 575fbd69
 
 RAPIDS Analytics Framework Toolkit contains shared representations,
 mathematical computational primitives, and utilities that accelerate
@@ -358,12 +306,8 @@
 include(cmake/modules/raft_export.cmake)
 raft_export(INSTALL raft
     EXPORT_SET raft-exports
-<<<<<<< HEAD
-    GLOBAL_TARGETS raft raft_distance# since we can't hook into EXPORT SETS
-=======
     COMPONENTS nn distance
     GLOBAL_TARGETS raft nn distance
->>>>>>> 575fbd69
     NAMESPACE raft::
     DOCUMENTATION doc_string
     FINAL_CODE_BLOCK code_string
@@ -374,13 +318,8 @@
 
 raft_export(BUILD raft
     EXPORT_SET raft-exports
-<<<<<<< HEAD
-    GLOBAL_TARGETS raft raft_distance raft_nn# since we can't hook into EXPORT SETS
-    LANGUAGES CUDA
-=======
     COMPONENTS nn distance
     GLOBAL_TARGETS raft raft_distance raft_nn
->>>>>>> 575fbd69
     DOCUMENTATION doc_string
     NAMESPACE raft::
     FINAL_CODE_BLOCK code_string
