--- conflicted
+++ resolved
@@ -150,21 +150,12 @@
         "$<BUILD_INTERFACE:${RAFT_SOURCE_DIR}/include>"
         "$<INSTALL_INTERFACE:include>")
 
-<<<<<<< HEAD
-target_link_libraries(raft_headers INTERFACE
-  raft::Thrust
-  $<$<BOOL:${NVTX}>:CUDA::nvToolsExt>
-  ${RAFT_LINK_LIBS}
-  cuco::cuco
-  std::mdspan)
-=======
 target_link_libraries(raft_backend INTERFACE
         raft::Thrust
         $<$<BOOL:${NVTX}>:CUDA::nvToolsExt>
         ${RAFT_LINK_LIBS}
         cuco::cuco
         std::mdspan)
->>>>>>> 117dd5db
 
 target_compile_definitions(raft_backend INTERFACE $<$<BOOL:${NVTX}>:NVTX_ENABLED>)
 target_compile_features(raft_backend INTERFACE cxx_std_17 $<BUILD_INTERFACE:cuda_std_17>)
@@ -404,40 +395,22 @@
 # Use `rapids_export` for 22.04 as it will have COMPONENT support
 include(cmake/modules/raft_export.cmake)
 raft_export(INSTALL raft
-<<<<<<< HEAD
-    COMPONENTS headers nn distance
-    EXPORT_SET raft-exports
-    GLOBAL_TARGETS headers nn distance
-    NAMESPACE raft::
-    DOCUMENTATION doc_string
-    FINAL_CODE_BLOCK code_string)
-=======
         COMPONENTS backend nn distance
         EXPORT_SET raft-exports
         GLOBAL_TARGETS backend nn distance
         NAMESPACE raft::
         DOCUMENTATION doc_string
         FINAL_CODE_BLOCK code_string)
->>>>>>> 117dd5db
 
 ##############################################################################
 # - build export -------------------------------------------------------------
 raft_export(BUILD raft
-<<<<<<< HEAD
-    EXPORT_SET raft-exports
-    COMPONENTS headers nn distance
-    GLOBAL_TARGETS raft_headers raft_distance raft_nn
-    DOCUMENTATION doc_string
-    NAMESPACE raft::
-    FINAL_CODE_BLOCK code_string)
-=======
         EXPORT_SET raft-exports
         COMPONENTS backend nn distance
         GLOBAL_TARGETS raft_backend raft_distance raft_nn
         DOCUMENTATION doc_string
         NAMESPACE raft::
         FINAL_CODE_BLOCK code_string)
->>>>>>> 117dd5db
 
 ##############################################################################
 # - export/install optional components  --------------------------------------
