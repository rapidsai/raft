--- conflicted
+++ resolved
@@ -64,16 +64,12 @@
 option(RAFT_COMPILE_DIST_LIBRARY "Enable building raft distant shared library instantiations" OFF)
 option(RAFT_ENABLE_NN_DEPENDENCIES "Search for raft::nn dependencies like faiss" ${RAFT_COMPILE_LIBRARIES})
 
-<<<<<<< HEAD
-option(RAFT_ENABLE_cuco_DEPENDENCY "Enable cuCollections dependency" ON)
+option(RAFT_ENABLE_cuco_DEPENDENCY "Enable cuCollections dependency" OFF)
 option(RAFT_ENABLE_mdspan_DEPENDENCY "Enable mdspan dependency" ON)
 option(RAFT_ENABLE_thrust_DEPENDENCY "Enable Thrust dependency" ON)
-=======
-option(RAFT_ENABLE_cuco_DEPENDENCY "Enable cuCollections dependency" OFF)
 if(raft IN_LIST raft_FIND_COMPONENTS)
   set(RAFT_ENABLE_cuco_DEPENDENCY ON)
 endif()
->>>>>>> 3550d502
 
 # Currently, UCX and NCCL are only needed to build Pyraft and so a simple find_package() is sufficient
 option(RAFT_ENABLE_nccl_DEPENDENCY "Enable NCCL dependency" OFF)
@@ -172,14 +168,10 @@
         CUDA::cudart
         CUDA::cusparse
         rmm::rmm
-<<<<<<< HEAD
         $<$<BOOL:${RAFT_ENABLE_thrust_DEPENDENCY}>:raft::Thrust>
         $<$<BOOL:${RAFT_ENABLE_cuco_DEPENDENCY}>:cuco::cuco>
         $<$<BOOL:${RAFT_ENABLE_mdspan_DEPENDENCY}>:std::mdspan>
 )
-=======
-        std::mdspan)
->>>>>>> 3550d502
 
 target_compile_definitions(raft INTERFACE $<$<BOOL:${NVTX}>:NVTX_ENABLED>)
 target_compile_features(raft INTERFACE cxx_std_17 $<BUILD_INTERFACE:cuda_std_17>)
