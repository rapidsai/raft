# =============================================================================
# Copyright (c) 2020-2024, NVIDIA CORPORATION.
#
# Licensed under the Apache License, Version 2.0 (the "License"); you may not use this file except
# in compliance with the License. You may obtain a copy of the License at
#
# http://www.apache.org/licenses/LICENSE-2.0
#
# Unless required by applicable law or agreed to in writing, software distributed under the License
# is distributed on an "AS IS" BASIS, WITHOUT WARRANTIES OR CONDITIONS OF ANY KIND, either express
# or implied. See the License for the specific language governing permissions and limitations under
# the License.
set(RAPIDS_VERSION "24.02")
set(RAFT_VERSION "24.02.00")

cmake_minimum_required(VERSION 3.26.4 FATAL_ERROR)
include(../fetch_rapids.cmake)
include(rapids-cmake)
include(rapids-cpm)
include(rapids-export)
include(rapids-find)

option(BUILD_CPU_ONLY "Build CPU only components. Applies to RAFT ANN benchmarks currently" OFF)

# workaround for rapids_cuda_init_architectures not working for arch detection with
# enable_language(CUDA)
set(lang_list "CXX")

if(NOT BUILD_CPU_ONLY)
  include(rapids-cuda)
  rapids_cuda_init_architectures(RAFT)
  list(APPEND lang_list "CUDA")
endif()

project(
  RAFT
  VERSION ${RAFT_VERSION}
  LANGUAGES ${lang_list}
)

# Write the version header
rapids_cmake_write_version_file(include/raft/version_config.hpp)

# ##################################################################################################
# * build type ---------------------------------------------------------------

# Set a default build type if none was specified
rapids_cmake_build_type(Release)

# this is needed for clang-tidy runs
set(CMAKE_EXPORT_COMPILE_COMMANDS ON)

# ##################################################################################################
# * User Options  ------------------------------------------------------------

option(BUILD_SHARED_LIBS "Build raft shared libraries" ON)
option(BUILD_TESTS "Build raft unit-tests" ON)
option(BUILD_PRIMS_BENCH "Build raft C++ benchmark tests" OFF)
option(BUILD_ANN_BENCH "Build raft ann benchmarks" OFF)
option(BUILD_CAGRA_HNSWLIB "Build CAGRA+hnswlib interface" ON)
option(CUDA_ENABLE_KERNELINFO "Enable kernel resource usage info" OFF)
option(CUDA_ENABLE_LINEINFO
       "Enable the -lineinfo option for nvcc (useful for cuda-memcheck / profiler)" OFF
)
option(CUDA_STATIC_RUNTIME "Statically link the CUDA toolkit runtime and libraries" OFF)
option(CUDA_LOG_COMPILE_TIME "Write a log of compilation times to nvcc_compile_log.csv" OFF)
option(DETECT_CONDA_ENV "Enable detection of conda environment for dependencies" ON)
option(DISABLE_DEPRECATION_WARNINGS "Disable deprecaction warnings " ON)
option(DISABLE_OPENMP "Disable OpenMP" OFF)
option(RAFT_NVTX "Enable nvtx markers" OFF)

set(RAFT_COMPILE_LIBRARY_DEFAULT OFF)
if((BUILD_TESTS
    OR BUILD_PRIMS_BENCH
    OR BUILD_ANN_BENCH
   )
   AND NOT BUILD_CPU_ONLY
)
  set(RAFT_COMPILE_LIBRARY_DEFAULT ON)
endif()
option(RAFT_COMPILE_LIBRARY "Enable building raft shared library instantiations"
       ${RAFT_COMPILE_LIBRARY_DEFAULT}
)

if(BUILD_CPU_ONLY)
  set(BUILD_SHARED_LIBS OFF)
  set(BUILD_TESTS OFF)
endif()

# Needed because GoogleBenchmark changes the state of FindThreads.cmake, causing subsequent runs to
# have different values for the `Threads::Threads` target. Setting this flag ensures
# `Threads::Threads` is the same value across all builds so that cache hits occur
set(THREADS_PREFER_PTHREAD_FLAG ON)

include(CMakeDependentOption)
# cmake_dependent_option( RAFT_USE_FAISS_STATIC "Build and statically link the FAISS library for
# nearest neighbors search on GPU" ON RAFT_COMPILE_LIBRARY OFF )

message(VERBOSE "RAFT: Building optional components: ${raft_FIND_COMPONENTS}")
message(VERBOSE "RAFT: Build RAFT unit-tests: ${BUILD_TESTS}")
message(VERBOSE "RAFT: Building raft C++ benchmarks: ${BUILD_PRIMS_BENCH}")
message(VERBOSE "RAFT: Building ANN benchmarks: ${BUILD_ANN_BENCH}")
message(VERBOSE "RAFT: Build CPU only components: ${BUILD_CPU_ONLY}")
message(VERBOSE "RAFT: Enable detection of conda environment for dependencies: ${DETECT_CONDA_ENV}")
message(VERBOSE "RAFT: Disable depreaction warnings " ${DISABLE_DEPRECATION_WARNINGS})
message(VERBOSE "RAFT: Disable OpenMP: ${DISABLE_OPENMP}")
message(VERBOSE "RAFT: Enable kernel resource usage info: ${CUDA_ENABLE_KERNELINFO}")
message(VERBOSE "RAFT: Enable lineinfo in nvcc: ${CUDA_ENABLE_LINEINFO}")
message(VERBOSE "RAFT: Enable nvtx markers: ${RAFT_NVTX}")
message(VERBOSE
        "RAFT: Statically link the CUDA toolkit runtime and libraries: ${CUDA_STATIC_RUNTIME}"
)

# Set RMM logging level
set(RMM_LOGGING_LEVEL
    "INFO"
    CACHE STRING "Choose the logging level."
)
set_property(
  CACHE RMM_LOGGING_LEVEL PROPERTY STRINGS "TRACE" "DEBUG" "INFO" "WARN" "ERROR" "CRITICAL" "OFF"
)
message(VERBOSE "RAFT: RMM_LOGGING_LEVEL = '${RMM_LOGGING_LEVEL}'.")

# ##################################################################################################
# * Conda environment detection ----------------------------------------------

if(DETECT_CONDA_ENV)
  rapids_cmake_support_conda_env(conda_env MODIFY_PREFIX_PATH)
  if(CMAKE_INSTALL_PREFIX_INITIALIZED_TO_DEFAULT AND DEFINED ENV{CONDA_PREFIX})
    message(
      STATUS "RAFT: No CMAKE_INSTALL_PREFIX argument detected, setting to: $ENV{CONDA_PREFIX}"
    )
    set(CMAKE_INSTALL_PREFIX "$ENV{CONDA_PREFIX}")
  endif()
endif()

# ##################################################################################################
# * compiler options ----------------------------------------------------------

set(_ctk_static_suffix "")
if(CUDA_STATIC_RUNTIME)
  set(_ctk_static_suffix "_static")
endif()

if(NOT BUILD_CPU_ONLY)
  # CUDA runtime
  rapids_cuda_init_runtime(USE_STATIC ${CUDA_STATIC_RUNTIME})
  # * find CUDAToolkit package
  # * determine GPU architectures
  # * enable the CMake CUDA language
  # * set other CUDA compilation flags
  rapids_find_package(
    CUDAToolkit REQUIRED
    BUILD_EXPORT_SET raft-exports
    INSTALL_EXPORT_SET raft-exports
  )
else()
  add_compile_definitions(BUILD_CPU_ONLY)
endif()

if(NOT DISABLE_OPENMP)
  rapids_find_package(
    OpenMP REQUIRED
    BUILD_EXPORT_SET raft-exports
    INSTALL_EXPORT_SET raft-exports
  )
  if(OPENMP_FOUND)
    message(VERBOSE "RAFT: OpenMP found in ${OpenMP_CXX_INCLUDE_DIRS}")
  endif()
endif()

include(cmake/modules/ConfigureCUDA.cmake)

# ##################################################################################################
# * Requirements -------------------------------------------------------------

# add third party dependencies using CPM
rapids_cpm_init()

if(NOT BUILD_CPU_ONLY)
  # CCCL before rmm/cuco so we get the right version of CCCL
  include(cmake/thirdparty/get_cccl.cmake)
  include(cmake/thirdparty/get_rmm.cmake)
  include(cmake/thirdparty/get_cutlass.cmake)

  include(${rapids-cmake-dir}/cpm/cuco.cmake)
  rapids_cpm_cuco(BUILD_EXPORT_SET raft-exports INSTALL_EXPORT_SET raft-exports)
endif()

if(BUILD_TESTS)
  include(cmake/thirdparty/get_gtest.cmake)
endif()

if(BUILD_PRIMS_BENCH OR BUILD_ANN_BENCH)
  include(${rapids-cmake-dir}/cpm/gbench.cmake)
  rapids_cpm_gbench()
endif()

if(BUILD_CAGRA_HNSWLIB)
  include(cmake/thirdparty/get_hnswlib.cmake)
endif()

# ##################################################################################################
# * raft ---------------------------------------------------------------------
add_library(raft INTERFACE)
add_library(raft::raft ALIAS raft)

target_include_directories(
  raft INTERFACE "$<BUILD_INTERFACE:${RAFT_SOURCE_DIR}/include>" "$<INSTALL_INTERFACE:include>"
)
if(BUILD_CAGRA_HNSWLIB)
  target_link_libraries(raft INTERFACE hnswlib::hnswlib)
endif()

if(NOT BUILD_CPU_ONLY)
  # Keep RAFT as lightweight as possible. Only CUDA libs and rmm should be used in global target.
  target_link_libraries(raft INTERFACE rmm::rmm cuco::cuco nvidia::cutlass::cutlass CCCL::CCCL)
endif()

target_compile_features(raft INTERFACE cxx_std_17 $<BUILD_INTERFACE:cuda_std_17>)
target_compile_options(
  raft INTERFACE $<$<COMPILE_LANG_AND_ID:CUDA,NVIDIA>:--expt-extended-lambda
                 --expt-relaxed-constexpr>
)

set(RAFT_CUSOLVER_DEPENDENCY CUDA::cusolver${_ctk_static_suffix})
set(RAFT_CUBLAS_DEPENDENCY CUDA::cublas${_ctk_static_suffix})
set(RAFT_CURAND_DEPENDENCY CUDA::curand${_ctk_static_suffix})
set(RAFT_CUSPARSE_DEPENDENCY CUDA::cusparse${_ctk_static_suffix})

set(RAFT_CTK_MATH_DEPENDENCIES ${RAFT_CUBLAS_DEPENDENCY} ${RAFT_CUSOLVER_DEPENDENCY}
                               ${RAFT_CUSPARSE_DEPENDENCY} ${RAFT_CURAND_DEPENDENCY}
)

# Endian detection
include(TestBigEndian)
test_big_endian(BIG_ENDIAN)
if(BIG_ENDIAN)
  target_compile_definitions(raft INTERFACE RAFT_SYSTEM_LITTLE_ENDIAN=0)
else()
  target_compile_definitions(raft INTERFACE RAFT_SYSTEM_LITTLE_ENDIAN=1)
endif()

if(RAFT_COMPILE_LIBRARY)
  file(
    WRITE "${CMAKE_CURRENT_BINARY_DIR}/fatbin.ld"
    [=[
SECTIONS
{
.nvFatBinSegment : { *(.nvFatBinSegment) }
.nv_fatbin : { *(.nv_fatbin) }
}
]=]
  )
endif()

# ##################################################################################################
# * NVTX support in raft -----------------------------------------------------

if(RAFT_NVTX)
  # This enables NVTX within the project with no option to disable it downstream.
  target_link_libraries(raft INTERFACE CUDA::nvToolsExt)
  target_compile_definitions(raft INTERFACE NVTX_ENABLED)
else()
  # Allow enable NVTX downstream if not set here. This creates a new option at build/install time,
  # which is set by default to OFF, but can be enabled in the dependent project.
  get_property(
    nvtx_option_help_string
    CACHE RAFT_NVTX
    PROPERTY HELPSTRING
  )
  string(
    CONCAT
      nvtx_export_string
      "option(RAFT_NVTX \""
      ${nvtx_option_help_string}
      "\" OFF)"
      [=[

target_link_libraries(raft::raft INTERFACE $<$<BOOL:${RAFT_NVTX}>:CUDA::nvToolsExt>)
target_compile_definitions(raft::raft INTERFACE $<$<BOOL:${RAFT_NVTX}>:NVTX_ENABLED>)

  ]=]
  )
endif()

# ##################################################################################################
# * raft_compiled ------------------------------------------------------------
add_library(raft_compiled INTERFACE)

if(TARGET raft_compiled AND (NOT TARGET raft::compiled))
  add_library(raft::compiled ALIAS raft_compiled)
endif()

set_target_properties(raft_compiled PROPERTIES EXPORT_NAME compiled)

if(RAFT_COMPILE_LIBRARY)
  add_library(
    raft_objs OBJECT
    src/core/logger.cpp
    src/distance/detail/pairwise_matrix/dispatch_canberra_double_double_double_int.cu
    src/distance/detail/pairwise_matrix/dispatch_canberra_float_float_float_int.cu
    src/distance/detail/pairwise_matrix/dispatch_correlation_double_double_double_int.cu
    src/distance/detail/pairwise_matrix/dispatch_correlation_float_float_float_int.cu
    src/distance/detail/pairwise_matrix/dispatch_cosine_double_double_double_int.cu
    src/distance/detail/pairwise_matrix/dispatch_cosine_float_float_float_int.cu
    src/distance/detail/pairwise_matrix/dispatch_hamming_unexpanded_double_double_double_int.cu
    src/distance/detail/pairwise_matrix/dispatch_hamming_unexpanded_float_float_float_int.cu
    src/distance/detail/pairwise_matrix/dispatch_hellinger_expanded_double_double_double_int.cu
    src/distance/detail/pairwise_matrix/dispatch_hellinger_expanded_float_float_float_int.cu
    src/distance/detail/pairwise_matrix/dispatch_jensen_shannon_double_double_double_int.cu
    src/distance/detail/pairwise_matrix/dispatch_jensen_shannon_float_float_float_int.cu
    src/distance/detail/pairwise_matrix/dispatch_kl_divergence_double_double_double_int.cu
    src/distance/detail/pairwise_matrix/dispatch_kl_divergence_float_float_float_int.cu
    src/distance/detail/pairwise_matrix/dispatch_l1_double_double_double_int.cu
    src/distance/detail/pairwise_matrix/dispatch_l1_float_float_float_int.cu
    src/distance/detail/pairwise_matrix/dispatch_l2_expanded_double_double_double_int.cu
    src/distance/detail/pairwise_matrix/dispatch_l2_expanded_float_float_float_int.cu
    src/distance/detail/pairwise_matrix/dispatch_l2_unexpanded_double_double_double_int.cu
    src/distance/detail/pairwise_matrix/dispatch_l2_unexpanded_float_float_float_int.cu
    src/distance/detail/pairwise_matrix/dispatch_l_inf_double_double_double_int.cu
    src/distance/detail/pairwise_matrix/dispatch_l_inf_float_float_float_int.cu
    src/distance/detail/pairwise_matrix/dispatch_lp_unexpanded_double_double_double_int.cu
    src/distance/detail/pairwise_matrix/dispatch_lp_unexpanded_float_float_float_int.cu
    src/distance/detail/pairwise_matrix/dispatch_rbf.cu
    src/distance/detail/pairwise_matrix/dispatch_russel_rao_double_double_double_int.cu
    src/distance/detail/pairwise_matrix/dispatch_russel_rao_float_float_float_int.cu
    src/distance/distance.cu
    src/distance/fused_l2_nn.cu
    src/linalg/detail/coalesced_reduction.cu
    src/matrix/detail/select_k_double_int64_t.cu
    src/matrix/detail/select_k_double_uint32_t.cu
    src/matrix/detail/select_k_float_int64_t.cu
    src/matrix/detail/select_k_float_uint32_t.cu
    src/matrix/detail/select_k_float_int32.cu
    src/matrix/detail/select_k_half_int64_t.cu
    src/matrix/detail/select_k_half_uint32_t.cu
    src/neighbors/ball_cover.cu
    src/neighbors/brute_force_fused_l2_knn_float_int64_t.cu
    src/neighbors/brute_force_knn_int64_t_float_int64_t.cu
    src/neighbors/brute_force_knn_int64_t_float_uint32_t.cu
    src/neighbors/brute_force_knn_int_float_int.cu
    src/neighbors/brute_force_knn_uint32_t_float_uint32_t.cu
    src/neighbors/brute_force_knn_index_float.cu
    src/neighbors/detail/cagra/search_multi_cta_float_uint32_dim128_t8.cu
    src/neighbors/detail/cagra/search_multi_cta_float_uint32_dim256_t16.cu
    src/neighbors/detail/cagra/search_multi_cta_float_uint32_dim512_t32.cu
    src/neighbors/detail/cagra/search_multi_cta_float_uint32_dim1024_t32.cu
    src/neighbors/detail/cagra/search_multi_cta_half_uint32_dim128_t8.cu
    src/neighbors/detail/cagra/search_multi_cta_half_uint32_dim256_t16.cu
    src/neighbors/detail/cagra/search_multi_cta_half_uint32_dim512_t32.cu
    src/neighbors/detail/cagra/search_multi_cta_half_uint32_dim1024_t32.cu
    src/neighbors/detail/cagra/search_multi_cta_int8_uint32_dim128_t8.cu
    src/neighbors/detail/cagra/search_multi_cta_int8_uint32_dim256_t16.cu
    src/neighbors/detail/cagra/search_multi_cta_int8_uint32_dim512_t32.cu
    src/neighbors/detail/cagra/search_multi_cta_int8_uint32_dim1024_t32.cu
    src/neighbors/detail/cagra/search_multi_cta_uint8_uint32_dim128_t8.cu
    src/neighbors/detail/cagra/search_multi_cta_uint8_uint32_dim256_t16.cu
    src/neighbors/detail/cagra/search_multi_cta_uint8_uint32_dim512_t32.cu
    src/neighbors/detail/cagra/search_multi_cta_uint8_uint32_dim1024_t32.cu
    src/neighbors/detail/cagra/search_single_cta_float_uint32_dim128_t8.cu
    src/neighbors/detail/cagra/search_single_cta_float_uint32_dim256_t16.cu
    src/neighbors/detail/cagra/search_single_cta_float_uint32_dim512_t32.cu
    src/neighbors/detail/cagra/search_single_cta_float_uint32_dim1024_t32.cu
    src/neighbors/detail/cagra/search_single_cta_half_uint32_dim128_t8.cu
    src/neighbors/detail/cagra/search_single_cta_half_uint32_dim256_t16.cu
    src/neighbors/detail/cagra/search_single_cta_half_uint32_dim512_t32.cu
    src/neighbors/detail/cagra/search_single_cta_half_uint32_dim1024_t32.cu
    src/neighbors/detail/cagra/search_single_cta_int8_uint32_dim128_t8.cu
    src/neighbors/detail/cagra/search_single_cta_int8_uint32_dim256_t16.cu
    src/neighbors/detail/cagra/search_single_cta_int8_uint32_dim512_t32.cu
    src/neighbors/detail/cagra/search_single_cta_int8_uint32_dim1024_t32.cu
    src/neighbors/detail/cagra/search_single_cta_uint8_uint32_dim128_t8.cu
    src/neighbors/detail/cagra/search_single_cta_uint8_uint32_dim256_t16.cu
    src/neighbors/detail/cagra/search_single_cta_uint8_uint32_dim512_t32.cu
    src/neighbors/detail/cagra/search_single_cta_uint8_uint32_dim1024_t32.cu
    src/neighbors/detail/ivf_flat_interleaved_scan_float_float_int64_t.cu
    src/neighbors/detail/ivf_flat_interleaved_scan_half_half_int64_t.cu
    src/neighbors/detail/ivf_flat_interleaved_scan_int8_t_int32_t_int64_t.cu
    src/neighbors/detail/ivf_flat_interleaved_scan_uint8_t_uint32_t_int64_t.cu
    src/neighbors/detail/ivf_flat_search.cu
    src/neighbors/detail/ivf_pq_compute_similarity_float_float.cu
    src/neighbors/detail/ivf_pq_compute_similarity_float_fp8_false.cu
    src/neighbors/detail/ivf_pq_compute_similarity_float_fp8_true.cu
    src/neighbors/detail/ivf_pq_compute_similarity_float_half.cu
    src/neighbors/detail/ivf_pq_compute_similarity_half_fp8_false.cu
    src/neighbors/detail/ivf_pq_compute_similarity_half_fp8_true.cu
    src/neighbors/detail/ivf_pq_compute_similarity_half_half.cu
    src/neighbors/detail/refine_host_float_float.cpp
    src/neighbors/detail/refine_host_half_float.cpp
    src/neighbors/detail/refine_host_int8_t_float.cpp
    src/neighbors/detail/refine_host_uint8_t_float.cpp
    src/neighbors/ivf_flat_build_float_int64_t.cu
    src/neighbors/ivf_flat_build_int8_t_int64_t.cu
    src/neighbors/ivf_flat_build_uint8_t_int64_t.cu
    src/neighbors/ivf_flat_extend_float_int64_t.cu
    src/neighbors/ivf_flat_extend_int8_t_int64_t.cu
    src/neighbors/ivf_flat_extend_uint8_t_int64_t.cu
    src/neighbors/ivf_flat_search_float_int64_t.cu
    src/neighbors/ivf_flat_search_int8_t_int64_t.cu
    src/neighbors/ivf_flat_search_uint8_t_int64_t.cu
    src/neighbors/ivfpq_build_float_int64_t.cu
    src/neighbors/ivfpq_build_half_int64_t.cu
    src/neighbors/ivfpq_build_int8_t_int64_t.cu
    src/neighbors/ivfpq_build_uint8_t_int64_t.cu
    src/neighbors/ivfpq_extend_float_int64_t.cu
    src/neighbors/ivfpq_extend_half_int64_t.cu
    src/neighbors/ivfpq_extend_int8_t_int64_t.cu
    src/neighbors/ivfpq_extend_uint8_t_int64_t.cu
    src/neighbors/ivfpq_search_float_int64_t.cu
    src/neighbors/ivfpq_search_half_int64_t.cu
    src/neighbors/ivfpq_search_int8_t_int64_t.cu
    src/neighbors/ivfpq_search_uint8_t_int64_t.cu
    src/neighbors/refine_float_float.cu
    src/neighbors/refine_half_float.cu
    src/neighbors/refine_int8_t_float.cu
    src/neighbors/refine_uint8_t_float.cu
    src/raft_runtime/cluster/cluster_cost.cuh
    src/raft_runtime/cluster/cluster_cost_double.cu
    src/raft_runtime/cluster/cluster_cost_float.cu
    src/raft_runtime/cluster/kmeans_fit_double.cu
    src/raft_runtime/cluster/kmeans_fit_float.cu
    src/raft_runtime/cluster/kmeans_init_plus_plus_double.cu
    src/raft_runtime/cluster/kmeans_init_plus_plus_float.cu
    src/raft_runtime/cluster/update_centroids.cuh
    src/raft_runtime/cluster/update_centroids_double.cu
    src/raft_runtime/cluster/update_centroids_float.cu
    src/raft_runtime/distance/fused_l2_min_arg.cu
    src/raft_runtime/distance/pairwise_distance.cu
    src/raft_runtime/matrix/select_k_float_int64_t.cu
    src/raft_runtime/neighbors/brute_force_knn_int64_t_float.cu
    src/raft_runtime/neighbors/cagra_build.cu
    src/raft_runtime/neighbors/cagra_search.cu
    src/raft_runtime/neighbors/cagra_serialize.cu
<<<<<<< HEAD
    src/raft_runtime/neighbors/hnsw.cpp
=======
    src/raft_runtime/neighbors/eps_neighborhood.cu
>>>>>>> e272176e
    src/raft_runtime/neighbors/ivf_flat_build.cu
    src/raft_runtime/neighbors/ivf_flat_search.cu
    src/raft_runtime/neighbors/ivf_flat_serialize.cu
    src/raft_runtime/neighbors/ivfpq_build.cu
    src/raft_runtime/neighbors/ivfpq_deserialize.cu
    src/raft_runtime/neighbors/ivfpq_search_float_int64_t.cu
    src/raft_runtime/neighbors/ivfpq_search_int8_t_int64_t.cu
    src/raft_runtime/neighbors/ivfpq_search_uint8_t_int64_t.cu
    src/raft_runtime/neighbors/ivfpq_serialize.cu
    src/raft_runtime/neighbors/refine_d_int64_t_float.cu
    src/raft_runtime/neighbors/refine_d_int64_t_int8_t.cu
    src/raft_runtime/neighbors/refine_d_int64_t_uint8_t.cu
    src/raft_runtime/neighbors/refine_h_int64_t_float.cu
    src/raft_runtime/neighbors/refine_h_int64_t_int8_t.cu
    src/raft_runtime/neighbors/refine_h_int64_t_uint8_t.cu
    src/raft_runtime/random/rmat_rectangular_generator_int64_double.cu
    src/raft_runtime/random/rmat_rectangular_generator_int64_float.cu
    src/raft_runtime/random/rmat_rectangular_generator_int_double.cu
    src/raft_runtime/random/rmat_rectangular_generator_int_float.cu
    src/spatial/knn/detail/ball_cover/registers_eps_pass_euclidean.cu
    src/spatial/knn/detail/ball_cover/registers_pass_one_2d_dist.cu
    src/spatial/knn/detail/ball_cover/registers_pass_one_2d_euclidean.cu
    src/spatial/knn/detail/ball_cover/registers_pass_one_2d_haversine.cu
    src/spatial/knn/detail/ball_cover/registers_pass_one_3d_dist.cu
    src/spatial/knn/detail/ball_cover/registers_pass_one_3d_euclidean.cu
    src/spatial/knn/detail/ball_cover/registers_pass_one_3d_haversine.cu
    src/spatial/knn/detail/ball_cover/registers_pass_two_2d_dist.cu
    src/spatial/knn/detail/ball_cover/registers_pass_two_2d_euclidean.cu
    src/spatial/knn/detail/ball_cover/registers_pass_two_2d_haversine.cu
    src/spatial/knn/detail/ball_cover/registers_pass_two_3d_dist.cu
    src/spatial/knn/detail/ball_cover/registers_pass_two_3d_euclidean.cu
    src/spatial/knn/detail/ball_cover/registers_pass_two_3d_haversine.cu
    src/spatial/knn/detail/fused_l2_knn_int32_t_float.cu
    src/spatial/knn/detail/fused_l2_knn_int64_t_float.cu
    src/spatial/knn/detail/fused_l2_knn_uint32_t_float.cu
    src/util/memory_pool.cpp
  )
  set_target_properties(
    raft_objs
    PROPERTIES CXX_STANDARD 17
               CXX_STANDARD_REQUIRED ON
               CUDA_STANDARD 17
               CUDA_STANDARD_REQUIRED ON
               POSITION_INDEPENDENT_CODE ON
  )

  target_compile_definitions(raft_objs PRIVATE "RAFT_EXPLICIT_INSTANTIATE_ONLY")
  target_compile_options(
    raft_objs PRIVATE "$<$<COMPILE_LANGUAGE:CXX>:${RAFT_CXX_FLAGS}>"
                      "$<$<COMPILE_LANGUAGE:CUDA>:${RAFT_CUDA_FLAGS}>"
  )

  add_library(raft_lib SHARED $<TARGET_OBJECTS:raft_objs>)
  add_library(raft_lib_static STATIC $<TARGET_OBJECTS:raft_objs>)

  set_target_properties(
    raft_lib raft_lib_static
    PROPERTIES OUTPUT_NAME raft
               BUILD_RPATH "\$ORIGIN"
               INSTALL_RPATH "\$ORIGIN"
               INTERFACE_POSITION_INDEPENDENT_CODE ON
  )

  foreach(target raft_lib raft_lib_static raft_objs)
    target_link_libraries(
      ${target}
      PUBLIC raft::raft
             ${RAFT_CTK_MATH_DEPENDENCIES} # TODO: Once `raft::resources` is used everywhere, this
                                           # will just be cublas
             $<TARGET_NAME_IF_EXISTS:OpenMP::OpenMP_CXX>
    )

    # So consumers know when using libraft.so/libraft.a
    target_compile_definitions(${target} PUBLIC "RAFT_COMPILED")
    # ensure CUDA symbols aren't relocated to the middle of the debug build binaries
    target_link_options(${target} PRIVATE "${CMAKE_CURRENT_BINARY_DIR}/fatbin.ld")
  endforeach()
endif()

if(TARGET raft_lib AND (NOT TARGET raft::raft_lib))
  add_library(raft::raft_lib ALIAS raft_lib)
endif()

target_link_libraries(raft_compiled INTERFACE raft::raft $<TARGET_NAME_IF_EXISTS:raft::raft_lib>)

# ##################################################################################################
# * raft_compiled_static----------------------------------------------------------------------------

add_library(raft_compiled_static INTERFACE)

if(TARGET raft_compiled_static AND (NOT TARGET raft::compiled_static))
  add_library(raft::compiled_static ALIAS raft_compiled_static)
endif()
set_target_properties(raft_compiled_static PROPERTIES EXPORT_NAME compiled_static)

if(TARGET raft_lib_static AND (NOT TARGET raft::raft_lib_static))
  add_library(raft::raft_lib_static ALIAS raft_lib_static)
endif()

target_link_libraries(
  raft_compiled_static INTERFACE raft::raft $<TARGET_NAME_IF_EXISTS:raft::raft_lib_static>
)

# ##################################################################################################
# * raft_distributed -------------------------------------------------------------------------------
add_library(raft_distributed INTERFACE)

if(TARGET raft_distributed AND (NOT TARGET raft::distributed))
  add_library(raft::distributed ALIAS raft_distributed)
endif()

set_target_properties(raft_distributed PROPERTIES EXPORT_NAME distributed)

rapids_find_generate_module(
  NCCL
  HEADER_NAMES nccl.h
  LIBRARY_NAMES nccl
  BUILD_EXPORT_SET raft-distributed-exports
  INSTALL_EXPORT_SET raft-distributed-exports
)

rapids_export_package(BUILD ucx raft-distributed-exports)
rapids_export_package(INSTALL ucx raft-distributed-exports)
rapids_export_package(BUILD NCCL raft-distributed-exports)
rapids_export_package(INSTALL NCCL raft-distributed-exports)

target_link_libraries(raft_distributed INTERFACE ucx::ucp NCCL::NCCL)

# ##################################################################################################
# * install targets-----------------------------------------------------------
rapids_cmake_install_lib_dir(lib_dir)
include(GNUInstallDirs)
include(CPack)

install(
  TARGETS raft
  DESTINATION ${lib_dir}
  COMPONENT raft
  EXPORT raft-exports
)

install(
  TARGETS raft_compiled raft_compiled_static
  DESTINATION ${lib_dir}
  COMPONENT raft
  EXPORT raft-compiled-exports
)

if(TARGET raft_lib)
  install(
    TARGETS raft_lib
    DESTINATION ${lib_dir}
    COMPONENT compiled
    EXPORT raft-compiled-lib-exports
  )
  install(
    TARGETS raft_lib_static
    DESTINATION ${lib_dir}
    COMPONENT compiled-static
    EXPORT raft-compiled-static-lib-exports
  )
  install(
    DIRECTORY include/raft_runtime
    DESTINATION ${CMAKE_INSTALL_INCLUDEDIR}
    COMPONENT compiled
  )
endif()

install(
  TARGETS raft_distributed
  DESTINATION ${lib_dir}
  COMPONENT distributed
  EXPORT raft-distributed-exports
)

install(
  DIRECTORY include/raft
  COMPONENT raft
  DESTINATION ${CMAKE_INSTALL_INCLUDEDIR}
)

# Temporary install of raft.hpp while the file is removed
install(
  FILES include/raft.hpp
  COMPONENT raft
  DESTINATION ${CMAKE_INSTALL_INCLUDEDIR}/raft
)

install(
  FILES ${CMAKE_CURRENT_BINARY_DIR}/include/raft/version_config.hpp
  COMPONENT raft
  DESTINATION include/raft
)

# ##################################################################################################
# * install export -----------------------------------------------------------
set(doc_string
    [=[
Provide targets for the RAFT: Reusable Accelerated Functions and Tools

RAFT contains fundamental widely-used algorithms and primitives
for data science and machine learning.

Optional Components:
  - compiled
  - compiled_static
  - distributed

Imported Targets:
  - raft::raft
  - raft::compiled brought in by the `compiled` optional component
  - raft::compiled_static brought in by the `compiled_static` optional component
  - raft::distributed brought in by the `distributed` optional component

]=]
)

set(code_string ${nvtx_export_string})

string(
  APPEND
  code_string
  [=[
if(compiled IN_LIST raft_FIND_COMPONENTS)
  enable_language(CUDA)
endif()
]=]
)
set(raft_components compiled distributed)
set(raft_export_sets raft-compiled-exports raft-distributed-exports)
if(TARGET raft_lib)
  list(APPEND raft_components compiled compiled-static)
  list(APPEND raft_export_sets raft-compiled-lib-exports raft-compiled-static-lib-exports)
endif()

string(
  APPEND
  code_string
  [=[
 option(RAFT_ENABLE_CUSOLVER_DEPENDENCY "Enable cusolver dependency" ON)
 option(RAFT_ENABLE_CUBLAS_DEPENDENCY "Enable cublas dependency" ON)
 option(RAFT_ENABLE_CURAND_DEPENDENCY "Enable curand dependency" ON)
 option(RAFT_ENABLE_CUSPARSE_DEPENDENCY "Enable cusparse dependency" ON)

mark_as_advanced(RAFT_ENABLE_CUSOLVER_DEPENDENCY)
mark_as_advanced(RAFT_ENABLE_CUBLAS_DEPENDENCY)
mark_as_advanced(RAFT_ENABLE_CURAND_DEPENDENCY)
mark_as_advanced(RAFT_ENABLE_CUSPARSE_DEPENDENCY)

target_link_libraries(raft::raft INTERFACE
  $<$<BOOL:${RAFT_ENABLE_CUSOLVER_DEPENDENCY}>:${RAFT_CUSOLVER_DEPENDENCY}>
  $<$<BOOL:${RAFT_ENABLE_CUBLAS_DEPENDENCY}>:${RAFT_CUBLAS_DEPENDENCY}>
  $<$<BOOL:${RAFT_ENABLE_CUSPARSE_DEPENDENCY}>:${RAFT_CUSPARSE_DEPENDENCY}>
  $<$<BOOL:${RAFT_ENABLE_CURAND_DEPENDENCY}>:${RAFT_CURAND_DEPENDENCY}>
)
]=]
)

# Use `rapids_export` for 22.04 as it will have COMPONENT support
rapids_export(
  INSTALL raft
  EXPORT_SET raft-exports
  COMPONENTS ${raft_components}
  COMPONENTS_EXPORT_SET ${raft_export_sets}
  GLOBAL_TARGETS raft compiled distributed
  NAMESPACE raft::
  DOCUMENTATION doc_string
  FINAL_CODE_BLOCK code_string
)

# ##################################################################################################
# * build export -------------------------------------------------------------
rapids_export(
  BUILD raft
  EXPORT_SET raft-exports
  COMPONENTS ${raft_components}
  COMPONENTS_EXPORT_SET ${raft_export_sets}
  GLOBAL_TARGETS raft compiled distributed
  DOCUMENTATION doc_string
  NAMESPACE raft::
  FINAL_CODE_BLOCK code_string
)

# ##################################################################################################
# * shared test/bench headers ------------------------------------------------

if(BUILD_TESTS OR BUILD_PRIMS_BENCH)
  include(internal/CMakeLists.txt)
endif()

# ##################################################################################################
# * build test executable ----------------------------------------------------

if(BUILD_TESTS)
  include(test/CMakeLists.txt)
endif()

# ##################################################################################################
# * build benchmark executable -----------------------------------------------

if(BUILD_PRIMS_BENCH)
  include(bench/prims/CMakeLists.txt)
endif()

# ##################################################################################################
# * build ann benchmark executable -----------------------------------------------

if(BUILD_ANN_BENCH)
  include(bench/ann/CMakeLists.txt)
endif()<|MERGE_RESOLUTION|>--- conflicted
+++ resolved
@@ -432,11 +432,8 @@
     src/raft_runtime/neighbors/cagra_build.cu
     src/raft_runtime/neighbors/cagra_search.cu
     src/raft_runtime/neighbors/cagra_serialize.cu
-<<<<<<< HEAD
+    src/raft_runtime/neighbors/eps_neighborhood.cu
     src/raft_runtime/neighbors/hnsw.cpp
-=======
-    src/raft_runtime/neighbors/eps_neighborhood.cu
->>>>>>> e272176e
     src/raft_runtime/neighbors/ivf_flat_build.cu
     src/raft_runtime/neighbors/ivf_flat_search.cu
     src/raft_runtime/neighbors/ivf_flat_serialize.cu
