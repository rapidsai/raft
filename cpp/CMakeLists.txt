--- conflicted
+++ resolved
@@ -73,8 +73,8 @@
 option(RAFT_ENABLE_thrust_DEPENDENCY "Enable Thrust dependency" ON)
 
 if(BUILD_TESTS OR BUILD_BENCH)
-  # Needed because GoogleBenchmark changes the state of FindThreads.cmake, causing subsequent runs to
-  # have different values for the `Threads::Threads` target. Setting this flag ensures
+  # Needed because GoogleBenchmark changes the state of FindThreads.cmake, causing subsequent runs
+  # to have different values for the `Threads::Threads` target. Setting this flag ensures
   # `Threads::Threads` is the same value in first run and subsequent runs.
   set(THREADS_PREFER_PTHREAD_FLAG ON)
 endif()
@@ -136,19 +136,7 @@
 
 set(_ctk_static_suffix "")
 if(CUDA_STATIC_RUNTIME)
-<<<<<<< HEAD
-  # If we're statically linking CTK cuBLAS, we'd ideally statically link BLAS too.
-  # But libblas.a in the libblas-dev package wasn't compiled with `-fPIC`, so linking it fails :/
-  # set(BLA_STATIC ON)
   set(_ctk_static_suffix "_static")
-=======
-  # If we're statically linking CTK cuBLAS, we also want to statically link BLAS
-  set(BLA_STATIC ON)
-  set(_ctk_static_suffix "_static")
-  # Control legacy FindCUDA.cmake behavior too Remove this after we push it into rapids-cmake:
-  # https://github.com/rapidsai/rapids-cmake/pull/259
-  set(CUDA_USE_STATIC_CUDA_RUNTIME ON)
->>>>>>> 98af9830
 endif()
 
 # CUDA runtime
@@ -213,17 +201,6 @@
 add_library(raft INTERFACE)
 add_library(raft::raft ALIAS raft)
 
-<<<<<<< HEAD
-target_include_directories(raft INTERFACE
-        "$<BUILD_INTERFACE:${RAFT_SOURCE_DIR}/include>"
-        "$<INSTALL_INTERFACE:include>")
-
-# Keep RAFT as lightweight as possible.
-# Only CUDA libs and rmm should
-# be used in global target.
-target_link_libraries(raft INTERFACE
-            rmm::rmm
-=======
 target_include_directories(
   raft INTERFACE "$<BUILD_INTERFACE:${RAFT_SOURCE_DIR}/include>" "$<INSTALL_INTERFACE:include>"
 )
@@ -232,7 +209,6 @@
 target_link_libraries(
   raft
   INTERFACE rmm::rmm
->>>>>>> 98af9830
             CUDA::cublas${_ctk_static_suffix}
             CUDA::curand${_ctk_static_suffix}
             CUDA::cusolver${_ctk_static_suffix}
