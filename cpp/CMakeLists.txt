#=============================================================================
# Copyright (c) 2020-2022, NVIDIA CORPORATION.
#
# Licensed under the Apache License, Version 2.0 (the "License");
# you may not use this file except in compliance with the License.
# You may obtain a copy of the License at
#
#     http://www.apache.org/licenses/LICENSE-2.0
#
# Unless required by applicable law or agreed to in writing, software
# distributed under the License is distributed on an "AS IS" BASIS,
# WITHOUT WARRANTIES OR CONDITIONS OF ANY KIND, either express or implied.
# See the License for the specific language governing permissions and
# limitations under the License.
#=============================================================================
set(RAPIDS_VERSION "22.06")
set(RAFT_VERSION "${RAPIDS_VERSION}.00")

cmake_minimum_required(VERSION 3.20.1 FATAL_ERROR)
file(DOWNLOAD https://raw.githubusercontent.com/rapidsai/rapids-cmake/branch-22.06/RAPIDS.cmake
        ${CMAKE_BINARY_DIR}/RAPIDS.cmake)
include(${CMAKE_BINARY_DIR}/RAPIDS.cmake)
include(rapids-cmake)
include(rapids-cpm)
include(rapids-cuda)
include(rapids-export)
include(rapids-find)

rapids_cuda_init_architectures(RAFT)

project(RAFT VERSION ${RAFT_VERSION} LANGUAGES CXX CUDA)

# Needed because GoogleBenchmark changes the state of FindThreads.cmake, causing subsequent runs to
# have different values for the `Threads::Threads` target. Setting this flag ensures
# `Threads::Threads` is the same value in first run and subsequent runs.
set(THREADS_PREFER_PTHREAD_FLAG ON)

# Write the version header
rapids_cmake_write_version_file(include/raft/version_config.hpp)

##############################################################################
# - build type ---------------------------------------------------------------

# Set a default build type if none was specified
rapids_cmake_build_type(Release)

# this is needed for clang-tidy runs
set(CMAKE_EXPORT_COMPILE_COMMANDS ON)

##############################################################################
# - User Options  ------------------------------------------------------------

option(BUILD_SHARED_LIBS "Build raft shared libraries" ON)
option(BUILD_TESTS "Build raft unit-tests" ON)
option(BUILD_BENCH "Build raft C++ benchmark tests" OFF)
option(CUDA_ENABLE_KERNELINFO "Enable kernel resource usage info" OFF)
option(CUDA_ENABLE_LINEINFO "Enable the -lineinfo option for nvcc (useful for cuda-memcheck / profiler)" OFF)
option(CUDA_STATIC_RUNTIME "Statically link the CUDA runtime" OFF)
option(DETECT_CONDA_ENV "Enable detection of conda environment for dependencies" ON)
option(DISABLE_DEPRECATION_WARNINGS "Disable deprecaction warnings " ON)
option(DISABLE_OPENMP "Disable OpenMP" OFF)
option(NVTX "Enable nvtx markers" OFF)

option(RAFT_COMPILE_LIBRARIES "Enable building raft shared library instantiations" ${BUILD_TESTS})
option(RAFT_COMPILE_NN_LIBRARY "Enable building raft nearest neighbors shared library instantiations" OFF)
option(RAFT_COMPILE_DIST_LIBRARY "Enable building raft distant shared library instantiations" OFF)
option(RAFT_ENABLE_NN_DEPENDENCIES "Search for raft::nn dependencies like faiss" ${RAFT_COMPILE_LIBRARIES})

option(RAFT_ENABLE_mdspan_DEPENDENCY "Enable mdspan dependency" ON)
option(RAFT_ENABLE_thrust_DEPENDENCY "Enable Thrust dependency" ON)

if(BUILD_TESTS AND NOT RAFT_ENABLE_thrust_DEPENDENCY)
  message(VERBOSE "RAFT: BUILD_TESTS is enabled, overriding RAFT_ENABLE_thrust_DEPENDENCY")
  set(RAFT_ENABLE_thrust_DEPENDENCY ON)
endif()

# Currently, UCX and NCCL are only needed to build Pyraft and so a simple find_package() is sufficient
option(RAFT_ENABLE_nccl_DEPENDENCY "Enable NCCL dependency" OFF)
option(RAFT_ENABLE_ucx_DEPENDENCY "Enable ucx dependency" OFF)

option(RAFT_EXCLUDE_FAISS_FROM_ALL "Exclude FAISS targets from RAFT's 'all' target" ON)

include(CMakeDependentOption)
cmake_dependent_option(RAFT_USE_FAISS_STATIC "Build and statically link the FAISS library for nearest neighbors search on GPU" ON RAFT_COMPILE_LIBRARIES OFF)

message(VERBOSE "RAFT: Building optional components: ${raft_FIND_COMPONENTS}")
message(VERBOSE "RAFT: Build RAFT unit-tests: ${BUILD_TESTS}")
message(VERBOSE "RAFT: Building raft C++ benchmarks: ${BUILD_BENCH}")
message(VERBOSE "RAFT: Enable detection of conda environment for dependencies: ${DETECT_CONDA_ENV}")
message(VERBOSE "RAFT: Disable depreaction warnings " ${DISABLE_DEPRECATION_WARNINGS})
message(VERBOSE "RAFT: Disable OpenMP: ${DISABLE_OPENMP}")
message(VERBOSE "RAFT: Enable kernel resource usage info: ${CUDA_ENABLE_KERNELINFO}")
message(VERBOSE "RAFT: Enable lineinfo in nvcc: ${CUDA_ENABLE_LINEINFO}")
message(VERBOSE "RAFT: Enable nvtx markers: ${NVTX}")
message(VERBOSE "RAFT: Statically link the CUDA runtime: ${CUDA_STATIC_RUNTIME}")

# Set RMM logging level
set(RMM_LOGGING_LEVEL "INFO" CACHE STRING "Choose the logging level.")
set_property(CACHE RMM_LOGGING_LEVEL PROPERTY STRINGS "TRACE" "DEBUG" "INFO" "WARN" "ERROR" "CRITICAL" "OFF")
message(VERBOSE "RAFT: RMM_LOGGING_LEVEL = '${RMM_LOGGING_LEVEL}'.")

##############################################################################
# - Conda environment detection ----------------------------------------------

if(DETECT_CONDA_ENV)
  rapids_cmake_support_conda_env( conda_env MODIFY_PREFIX_PATH )
  if (CMAKE_INSTALL_PREFIX_INITIALIZED_TO_DEFAULT AND DEFINED ENV{CONDA_PREFIX})
    message(STATUS "RAFT: No CMAKE_INSTALL_PREFIX argument detected, setting to: $ENV{CONDA_PREFIX}")
    set(CMAKE_INSTALL_PREFIX "$ENV{CONDA_PREFIX}")
  endif()
endif()

##############################################################################
# - compiler options ---------------------------------------------------------

if (NOT DISABLE_OPENMP)
  find_package(OpenMP)
  if(OPENMP_FOUND)
    message(VERBOSE "RAFT: OpenMP found in ${OpenMP_CXX_INCLUDE_DIRS}")
  endif()
endif()

# * find CUDAToolkit package
# * determine GPU architectures
# * enable the CMake CUDA language
# * set other CUDA compilation flags
rapids_find_package(CUDAToolkit REQUIRED
    BUILD_EXPORT_SET raft-exports
    INSTALL_EXPORT_SET raft-exports)
include(cmake/modules/ConfigureCUDA.cmake)

##############################################################################
# - Requirements -------------------------------------------------------------

if(distance IN_LIST raft_FIND_COMPONENTS OR RAFT_COMPILE_LIBRARIES OR RAFT_COMPILE_DIST_LIBRARY)
  set(RAFT_ENABLE_cuco_DEPENDENCY ON)
endif()

# add third party dependencies using CPM
rapids_cpm_init()

# thrust before rmm/cuco so we get the right version of thrust/cub
include(cmake/thirdparty/get_thrust.cmake)
include(cmake/thirdparty/get_rmm.cmake)
include(cmake/thirdparty/get_cuco.cmake)
include(cmake/thirdparty/get_faiss.cmake)
include(cmake/thirdparty/get_mdspan.cmake)

if(BUILD_TESTS)
  include(cmake/thirdparty/get_gtest.cmake)
endif()

if(BUILD_BENCH)
  include(cmake/thirdparty/get_gbench.cmake)
endif()

##############################################################################
# - raft ---------------------------------------------------------------------
add_library(raft INTERFACE)
add_library(raft::raft ALIAS raft)

target_include_directories(raft INTERFACE
        "$<BUILD_INTERFACE:${RAFT_SOURCE_DIR}/include>"
        "$<INSTALL_INTERFACE:include>")

# Keep RAFT as lightweight as possible.
# Only CUDA libs, rmm, and mdspan should
# be used in global target.
target_link_libraries(raft INTERFACE
<<<<<<< HEAD
        raft::Thrust
=======
        $<$<BOOL:${NVTX}>:CUDA::nvToolsExt>
>>>>>>> a0bd24fe
        CUDA::cublas
        CUDA::curand
        CUDA::cusolver
        CUDA::cudart
        CUDA::cusparse
        rmm::rmm
        $<$<BOOL:${RAFT_ENABLE_thrust_DEPENDENCY}>:raft::Thrust>
        $<$<BOOL:${RAFT_ENABLE_mdspan_DEPENDENCY}>:std::mdspan>
)

target_compile_features(raft INTERFACE cxx_std_17 $<BUILD_INTERFACE:cuda_std_17>)

if(RAFT_COMPILE_LIBRARIES OR RAFT_COMPILE_DIST_LIBRARY OR RAFT_COMPILE_NN_LIBRARY)
  file(WRITE "${CMAKE_CURRENT_BINARY_DIR}/fatbin.ld"
          [=[
SECTIONS
{
.nvFatBinSegment : { *(.nvFatBinSegment) }
.nv_fatbin : { *(.nv_fatbin) }
}
]=])
endif()

##############################################################################
# - NVTX support in raft -----------------------------------------------------

if (NVTX)
  # This enables NVTX within the project with no option to disable it downstream.
  target_link_libraries(raft INTERFACE CUDA::nvToolsExt)
  target_compile_definitions(raft INTERFACE NVTX_ENABLED)
  set(nvtx_export_string "")
else()
  # Allow enable NVTX downstream if not set here.
  # This creates a new option at build/install time, which is set by default to OFF,
  # but can be enabled in the dependent project.
  get_property(nvtx_option_help_string CACHE NVTX PROPERTY HELPSTRING)
  string(CONCAT nvtx_export_string
  "option(NVTX \"" ${nvtx_option_help_string} "\" OFF)"
  [=[

target_link_libraries(raft::raft INTERFACE $<$<BOOL:${NVTX}>:CUDA::nvToolsExt>)
target_compile_definitions(raft::raft INTERFACE $<$<BOOL:${NVTX}>:NVTX_ENABLED>)

  ]=])
endif()

##############################################################################
# - raft_distance ------------------------------------------------------------
add_library(raft_distance INTERFACE)

if(TARGET raft_distance AND (NOT TARGET raft::distance))
  add_library(raft::distance ALIAS raft_distance)
endif()

set_target_properties(raft_distance PROPERTIES EXPORT_NAME distance)

if(RAFT_COMPILE_LIBRARIES OR RAFT_COMPILE_DIST_LIBRARY)
  add_library(raft_distance_lib
    src/distance/pairwise_distance.cu
    src/distance/specializations/detail/canberra.cu
    src/distance/specializations/detail/chebyshev.cu
    src/distance/specializations/detail/correlation.cu
    src/distance/specializations/detail/cosine.cu
    src/distance/specializations/detail/hamming_unexpanded.cu
    src/distance/specializations/detail/hellinger_expanded.cu
    src/distance/specializations/detail/jensen_shannon_float_float_float_int.cu
    src/distance/specializations/detail/jensen_shannon_float_float_float_uint32.cu
    src/distance/specializations/detail/jensen_shannon_double_double_double_int.cu
    src/distance/specializations/detail/kl_divergence_float_float_float_int.cu
    src/distance/specializations/detail/kl_divergence_float_float_float_uint32.cu
    src/distance/specializations/detail/kl_divergence_double_double_double_int.cu
    src/distance/specializations/detail/l1_float_float_float_int.cu
    src/distance/specializations/detail/l1_float_float_float_uint32.cu
    src/distance/specializations/detail/l1_double_double_double_int.cu
    src/distance/specializations/detail/l2_expanded_float_float_float_int.cu
    src/distance/specializations/detail/l2_expanded_float_float_float_uint32.cu
    src/distance/specializations/detail/l2_expanded_double_double_double_int.cu
    src/distance/specializations/detail/l2_sqrt_expanded_float_float_float_int.cu
    src/distance/specializations/detail/l2_sqrt_expanded_float_float_float_uint32.cu
    src/distance/specializations/detail/l2_sqrt_expanded_double_double_double_int.cu
    src/distance/specializations/detail/l2_sqrt_unexpanded_float_float_float_int.cu
    src/distance/specializations/detail/l2_sqrt_unexpanded_float_float_float_uint32.cu
    src/distance/specializations/detail/l2_sqrt_unexpanded_double_double_double_int.cu
    src/distance/specializations/detail/l2_unexpanded_double_double_double_int.cu
    src/distance/specializations/detail/l2_unexpanded_float_float_float_uint32.cu
    src/distance/specializations/detail/l2_unexpanded_float_float_float_int.cu
    src/distance/specializations/detail/lp_unexpanded_double_double_double_int.cu
    src/distance/specializations/detail/lp_unexpanded_float_float_float_uint32.cu
    src/distance/specializations/detail/lp_unexpanded_float_float_float_int.cu
  )
  set_target_properties(
    raft_distance_lib
    PROPERTIES OUTPUT_NAME                         raft_distance
               BUILD_RPATH                         "\$ORIGIN"
               INSTALL_RPATH                       "\$ORIGIN"
               CXX_STANDARD                        17
               CXX_STANDARD_REQUIRED               ON
               CUDA_STANDARD                       17
               CUDA_STANDARD_REQUIRED              ON
               POSITION_INDEPENDENT_CODE           ON
               INTERFACE_POSITION_INDEPENDENT_CODE ON)

  target_link_libraries(raft_distance_lib PRIVATE raft::raft)
  target_compile_options(raft_distance_lib
          PRIVATE "$<$<COMPILE_LANGUAGE:CXX>:${RAFT_CXX_FLAGS}>"
          "$<$<COMPILE_LANGUAGE:CUDA>:${RAFT_CUDA_FLAGS}>"
          )
  target_compile_definitions(raft_distance_lib
          INTERFACE "RAFT_DISTANCE_COMPILED")

  # ensure CUDA symbols aren't relocated to the middle of the debug build binaries
  target_link_options(raft_distance_lib PRIVATE "${CMAKE_CURRENT_BINARY_DIR}/fatbin.ld")

endif()

target_link_libraries(raft_distance INTERFACE
    raft::raft
    $<$<BOOL:${RAFT_ENABLE_cuco_DEPENDENCY}>:cuco::cuco>
    $<TARGET_NAME_IF_EXISTS:raft_distance_lib>
    $<TARGET_NAME_IF_EXISTS:raft::raft_distance_lib>
)

##############################################################################
# - raft_nn ------------------------------------------------------------------
add_library(raft_nn INTERFACE)

if(TARGET raft_nn AND (NOT TARGET raft::nn))
  add_library(raft::nn ALIAS raft_nn)
endif()

set_target_properties(raft_nn PROPERTIES EXPORT_NAME nn)

if(RAFT_COMPILE_LIBRARIES OR RAFT_COMPILE_NN_LIBRARY)
  add_library(raft_nn_lib
          src/nn/specializations/ball_cover.cu
          src/nn/specializations/detail/ball_cover_lowdim_pass_one_2d.cu
          src/nn/specializations/detail/ball_cover_lowdim_pass_two_2d.cu
          src/nn/specializations/detail/ball_cover_lowdim_pass_one_3d.cu
          src/nn/specializations/detail/ball_cover_lowdim_pass_two_3d.cu
          src/nn/specializations/fused_l2_knn_long_float_true.cu
          src/nn/specializations/fused_l2_knn_long_float_false.cu
          src/nn/specializations/fused_l2_knn_int_float_true.cu
          src/nn/specializations/fused_l2_knn_int_float_false.cu
          src/nn/specializations/knn.cu
          )
  set_target_properties(
    raft_nn_lib
    PROPERTIES OUTPUT_NAME                         raft_nn
               BUILD_RPATH                         "\$ORIGIN"
               INSTALL_RPATH                       "\$ORIGIN"
               CXX_STANDARD                        17
               CXX_STANDARD_REQUIRED               ON
               CUDA_STANDARD                       17
               CUDA_STANDARD_REQUIRED              ON
               POSITION_INDEPENDENT_CODE           ON
               INTERFACE_POSITION_INDEPENDENT_CODE ON)

  target_link_libraries(raft_nn_lib PUBLIC faiss::faiss PRIVATE raft::raft)
  target_compile_options(raft_nn_lib
          PRIVATE "$<$<COMPILE_LANGUAGE:CXX>:${RAFT_CXX_FLAGS}>"
          "$<$<COMPILE_LANGUAGE:CUDA>:${RAFT_CUDA_FLAGS}>"
          )
  # ensure CUDA symbols aren't relocated to the middle of the debug build binaries
  target_link_options(raft_nn_lib PRIVATE "${CMAKE_CURRENT_BINARY_DIR}/fatbin.ld")

  target_compile_definitions(raft_nn_lib
          INTERFACE "RAFT_NN_COMPILED")
endif()

target_link_libraries(raft_nn INTERFACE
    raft::raft
    $<$<BOOL:${RAFT_ENABLE_NN_DEPENDENCIES}>:faiss::faiss>
    $<TARGET_NAME_IF_EXISTS:raft_nn_lib>
    $<TARGET_NAME_IF_EXISTS:raft::raft_nn_lib>)

##############################################################################
# - install targets-----------------------------------------------------------
rapids_cmake_install_lib_dir( lib_dir )
include(GNUInstallDirs)
include(CPack)

install(TARGETS raft
        DESTINATION ${lib_dir}
        EXPORT raft-exports)

install(TARGETS raft_distance
        DESTINATION ${lib_dir}
        EXPORT raft-distance-exports)
install(TARGETS raft_nn
        DESTINATION ${lib_dir}
        EXPORT raft-nn-exports)

if(TARGET raft_distance_lib)
  install(TARGETS raft_distance_lib
          DESTINATION ${lib_dir}
          EXPORT raft-distance-lib-exports)
endif()

if(TARGET raft_nn_lib)
  install(TARGETS raft_nn_lib
          DESTINATION ${lib_dir}
          EXPORT raft-nn-lib-exports)
endif()


install(DIRECTORY include/raft
        DESTINATION ${CMAKE_INSTALL_INCLUDEDIR})

# Temporary install of raft.hpp while the file is removed
install(FILES include/raft.hpp
        DESTINATION ${CMAKE_INSTALL_INCLUDEDIR}/raft)

install(FILES ${CMAKE_CURRENT_BINARY_DIR}/include/raft/version_config.hpp
        DESTINATION include/raft)

##############################################################################
# - install export -----------------------------------------------------------
set(doc_string
        [=[
Provide targets for the RAFT: Reusable Accelerated Functions and Tools

RAFT contains fundamental widely-used algorithms and primitives
for data science and machine learning.

Optional Components:
  - nn
  - distance

Imported Targets:
  - raft::raft
  - raft::nn brought in by the `nn` optional component
  - raft::distance brought in by the `distance` optional component

]=])

<<<<<<< HEAD
string(CONCAT code_string
${nvtx_export_string}
[=[

if(NOT TARGET raft::Thrust)
  thrust_create_target(raft::Thrust FROM_OPTIONS)
=======
set(code_string )
if(RAFT_ENABLE_thrust_DEPENDENCY)
  string(APPEND code_string
  [=[
  if(NOT TARGET raft::Thrust)
    thrust_create_target(raft::Thrust FROM_OPTIONS)
  endif()
  ]=])
>>>>>>> a0bd24fe
endif()

string(APPEND code_string
[=[
if(distance IN_LIST raft_FIND_COMPONENTS)
  enable_language(CUDA)
endif()

if(nn IN_LIST raft_FIND_COMPONENTS)
  enable_language(CUDA)

  if(TARGET faiss AND (NOT TARGET faiss::faiss))
      add_library(faiss::faiss ALIAS faiss)
  elseif(TARGET faiss::faiss AND (NOT TARGET faiss))
      add_library(faiss ALIAS faiss::faiss)
  endif()
endif()
]=])

# Use `rapids_export` for 22.04 as it will have COMPONENT support
include(cmake/modules/raft_export.cmake)
raft_export(INSTALL raft
        COMPONENTS nn distance
        EXPORT_SET raft-exports
        GLOBAL_TARGETS raft nn distance
        NAMESPACE raft::
        DOCUMENTATION doc_string
        FINAL_CODE_BLOCK code_string)

##############################################################################
# - build export -------------------------------------------------------------
raft_export(BUILD raft
        EXPORT_SET raft-exports
        COMPONENTS nn distance
        GLOBAL_TARGETS raft raft_distance raft_nn
        DOCUMENTATION doc_string
        NAMESPACE raft::
        FINAL_CODE_BLOCK code_string)

##############################################################################
# - export/install optional components  --------------------------------------

include("${rapids-cmake-dir}/export/write_dependencies.cmake")

set(raft_components distance nn)
if(TARGET raft_distance_lib)
  list(APPEND raft_components distance-lib)
endif()
if(TARGET raft_nn_lib)
  list(APPEND raft_components  nn-lib)
endif()

foreach(comp IN LISTS raft_components)
  install(
          EXPORT raft-${comp}-exports
          FILE raft-${comp}-targets.cmake
          NAMESPACE raft::
          DESTINATION "${lib_dir}/cmake/raft"
  )
  export(
          EXPORT raft-${comp}-exports
          FILE ${RAFT_BINARY_DIR}/raft-${comp}-targets.cmake
          NAMESPACE raft::
  )
  rapids_export_write_dependencies(
          BUILD raft-${comp}-exports "${PROJECT_BINARY_DIR}/raft-${comp}-dependencies.cmake"
  )
  rapids_export_write_dependencies(
          INSTALL raft-${comp}-exports "${PROJECT_BINARY_DIR}/rapids-cmake/raft/export/raft-${comp}-dependencies.cmake"
  )

endforeach()

##############################################################################
# - build test executable ----------------------------------------------------

if(BUILD_TESTS)
  include(test/CMakeLists.txt)
endif()

##############################################################################
# - build benchmark executable -----------------------------------------------

if(BUILD_BENCH)
  include(bench/CMakeLists.txt)
endif()

##############################################################################
# - doxygen targets ----------------------------------------------------------

include(cmake/doxygen.cmake)
add_doxygen_target(IN_DOXYFILE doxygen/Doxyfile.in
        OUT_DOXYFILE ${CMAKE_CURRENT_BINARY_DIR}/Doxyfile
        CWD ${CMAKE_CURRENT_BINARY_DIR})<|MERGE_RESOLUTION|>--- conflicted
+++ resolved
@@ -167,11 +167,6 @@
 # Only CUDA libs, rmm, and mdspan should
 # be used in global target.
 target_link_libraries(raft INTERFACE
-<<<<<<< HEAD
-        raft::Thrust
-=======
-        $<$<BOOL:${NVTX}>:CUDA::nvToolsExt>
->>>>>>> a0bd24fe
         CUDA::cublas
         CUDA::curand
         CUDA::cusolver
@@ -407,15 +402,8 @@
 
 ]=])
 
-<<<<<<< HEAD
-string(CONCAT code_string
-${nvtx_export_string}
-[=[
-
-if(NOT TARGET raft::Thrust)
-  thrust_create_target(raft::Thrust FROM_OPTIONS)
-=======
-set(code_string )
+set(code_string ${nvtx_export_string})
+
 if(RAFT_ENABLE_thrust_DEPENDENCY)
   string(APPEND code_string
   [=[
@@ -423,7 +411,6 @@
     thrust_create_target(raft::Thrust FROM_OPTIONS)
   endif()
   ]=])
->>>>>>> a0bd24fe
 endif()
 
 string(APPEND code_string
