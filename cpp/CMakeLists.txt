--- conflicted
+++ resolved
@@ -101,13 +101,8 @@
 # * enable the CMake CUDA language
 # * set other CUDA compilation flags
 rapids_find_package(CUDAToolkit REQUIRED
-<<<<<<< HEAD
     BUILD_EXPORT_SET raft-exports
     INSTALL_EXPORT_SET raft-exports)
-=======
-        BUILD_EXPORT_SET raft-exports
-        INSTALL_EXPORT_SET raft-exports)
->>>>>>> e67d0149
 include(cmake/modules/ConfigureCUDA.cmake)
 
 ##############################################################################
@@ -130,13 +125,10 @@
   include(cmake/thirdparty/get_ucx.cmake)
 endif()
 
-<<<<<<< HEAD
-=======
 if(BUILD_BENCH)
   include(cmake/thirdparty/get_gbench.cmake)
 endif()
 
->>>>>>> e67d0149
 ##############################################################################
 # - raft ---------------------------------------------------------------------
 set(RAFT_LINK_LIBS
@@ -159,19 +151,11 @@
         "$<INSTALL_INTERFACE:include>")
 
 target_link_libraries(raft_headers INTERFACE
-<<<<<<< HEAD
   raft::Thrust
   $<$<BOOL:${NVTX}>:CUDA::nvToolsExt>
   ${RAFT_LINK_LIBS}
   cuco::cuco
   std::mdspan)
-=======
-        raft::Thrust
-        $<$<BOOL:${NVTX}>:CUDA::nvToolsExt>
-        ${RAFT_LINK_LIBS}
-        cuco::cuco
-        std::mdspan)
->>>>>>> e67d0149
 
 target_compile_definitions(raft_headers INTERFACE $<$<BOOL:${NVTX}>:NVTX_ENABLED>)
 target_compile_features(raft_headers INTERFACE cxx_std_17 $<BUILD_INTERFACE:cuda_std_17>)
@@ -219,7 +203,6 @@
 
 if(RAFT_COMPILE_LIBRARIES OR RAFT_COMPILE_DIST_LIBRARY)
   add_library(raft_distance_lib ${RAFT_LIB_TYPE}
-<<<<<<< HEAD
     src/distance/pairwise_distance.cu
     src/distance/specializations/detail/canberra.cu
     src/distance/specializations/detail/chebyshev.cu
@@ -252,39 +235,6 @@
     src/distance/specializations/detail/lp_unexpanded_float_float_float_uint32.cu
     src/distance/specializations/detail/lp_unexpanded_float_float_float_int.cu
   )
-=======
-          src/distance/specializations/detail/canberra.cu
-          src/distance/specializations/detail/chebyshev.cu
-          src/distance/specializations/detail/correlation.cu
-          src/distance/specializations/detail/cosine.cu
-          src/distance/specializations/detail/hamming_unexpanded.cu
-          src/distance/specializations/detail/hellinger_expanded.cu
-          src/distance/specializations/detail/jensen_shannon_float_float_float_int.cu
-          src/distance/specializations/detail/jensen_shannon_float_float_float_uint32.cu
-          src/distance/specializations/detail/jensen_shannon_double_double_double_int.cu
-          src/distance/specializations/detail/kl_divergence_float_float_float_int.cu
-          src/distance/specializations/detail/kl_divergence_float_float_float_uint32.cu
-          src/distance/specializations/detail/kl_divergence_double_double_double_int.cu
-          src/distance/specializations/detail/l1_float_float_float_int.cu
-          src/distance/specializations/detail/l1_float_float_float_uint32.cu
-          src/distance/specializations/detail/l1_double_double_double_int.cu
-          src/distance/specializations/detail/l2_expanded_float_float_float_int.cu
-          src/distance/specializations/detail/l2_expanded_float_float_float_uint32.cu
-          src/distance/specializations/detail/l2_expanded_double_double_double_int.cu
-          src/distance/specializations/detail/l2_sqrt_expanded_float_float_float_int.cu
-          src/distance/specializations/detail/l2_sqrt_expanded_float_float_float_uint32.cu
-          src/distance/specializations/detail/l2_sqrt_expanded_double_double_double_int.cu
-          src/distance/specializations/detail/l2_sqrt_unexpanded_float_float_float_int.cu
-          src/distance/specializations/detail/l2_sqrt_unexpanded_float_float_float_uint32.cu
-          src/distance/specializations/detail/l2_sqrt_unexpanded_double_double_double_int.cu
-          src/distance/specializations/detail/l2_unexpanded_double_double_double_int.cu
-          src/distance/specializations/detail/l2_unexpanded_float_float_float_uint32.cu
-          src/distance/specializations/detail/l2_unexpanded_float_float_float_int.cu
-          src/distance/specializations/detail/lp_unexpanded_double_double_double_int.cu
-          src/distance/specializations/detail/lp_unexpanded_float_float_float_uint32.cu
-          src/distance/specializations/detail/lp_unexpanded_float_float_float_int.cu
-          )
->>>>>>> e67d0149
   set_target_properties(raft_distance_lib PROPERTIES OUTPUT_NAME raft_distance)
 
   target_link_libraries(raft_distance_lib PRIVATE raft::headers)
@@ -301,17 +251,10 @@
 endif()
 
 target_link_libraries(raft_distance INTERFACE
-<<<<<<< HEAD
     raft::raft
     $<TARGET_NAME_IF_EXISTS:raft_distance_lib>
     $<TARGET_NAME_IF_EXISTS:raft::raft_distance_lib>
 )
-=======
-        raft::raft
-        $<TARGET_NAME_IF_EXISTS:raft_distance_lib>
-        $<TARGET_NAME_IF_EXISTS:raft::raft_distance_lib>
-        )
->>>>>>> e67d0149
 
 ##############################################################################
 # - raft_nn ------------------------------------------------------------------
@@ -352,13 +295,8 @@
 endif()
 
 target_link_libraries(raft_nn INTERFACE raft::raft faiss::faiss
-<<<<<<< HEAD
     $<TARGET_NAME_IF_EXISTS:raft_nn_lib>
     $<TARGET_NAME_IF_EXISTS:raft::raft_nn_lib>)
-=======
-        $<TARGET_NAME_IF_EXISTS:raft_nn_lib>
-        $<TARGET_NAME_IF_EXISTS:raft::raft_nn_lib>)
->>>>>>> e67d0149
 
 ##############################################################################
 # - install targets-----------------------------------------------------------
@@ -423,17 +361,12 @@
 ]=])
 
 set(code_string
-<<<<<<< HEAD
 [=[
-=======
-        [=[
->>>>>>> e67d0149
 
 if((distance IN_LIST raft_FIND_COMPONENTS OR
     nn IN_LIST raft_FIND_COMPONENTS) AND NOT
     headers IN_LIST raft_FIND_COMPONENTS))
     FATAL_ERROR("headers must be included to use components ${raft_FIND_COMPONENTS}")
-<<<<<<< HEAD
 endif()
 
 if(headers IN_LIST raft_FIND_COMPONENTS)
@@ -442,16 +375,6 @@
   endif()
 endif()
 
-=======
-endif()
-
-if(headers IN_LIST raft_FIND_COMPONENTS)
-  if(NOT TARGET raft::Thrust)
-    thrust_create_target(raft::Thrust FROM_OPTIONS)
-  endif()
-endif()
-
->>>>>>> e67d0149
 if(distance IN_LIST raft_FIND_COMPONENTS OR
    headers IN_LIST raft_FIND_COMPONENTS)
   enable_language(CUDA)
@@ -472,40 +395,22 @@
 # Use `rapids_export` for 22.04 as it will have COMPONENT support
 include(cmake/modules/raft_export.cmake)
 raft_export(INSTALL raft
-<<<<<<< HEAD
     COMPONENTS headers nn distance
     EXPORT_SET raft-exports
     GLOBAL_TARGETS headers nn distance
     NAMESPACE raft::
     DOCUMENTATION doc_string
     FINAL_CODE_BLOCK code_string)
-=======
-        COMPONENTS headers nn distance
-        EXPORT_SET raft-exports
-        GLOBAL_TARGETS headers nn distance
-        NAMESPACE raft::
-        DOCUMENTATION doc_string
-        FINAL_CODE_BLOCK code_string)
->>>>>>> e67d0149
 
 ##############################################################################
 # - build export -------------------------------------------------------------
 raft_export(BUILD raft
-<<<<<<< HEAD
     EXPORT_SET raft-exports
     COMPONENTS headers nn distance
     GLOBAL_TARGETS raft_headers raft_distance raft_nn
     DOCUMENTATION doc_string
     NAMESPACE raft::
     FINAL_CODE_BLOCK code_string)
-=======
-        EXPORT_SET raft-exports
-        COMPONENTS headers nn distance
-        GLOBAL_TARGETS raft_headers raft_distance raft_nn
-        DOCUMENTATION doc_string
-        NAMESPACE raft::
-        FINAL_CODE_BLOCK code_string)
->>>>>>> e67d0149
 
 ##############################################################################
 # - export/install optional components  --------------------------------------
