--- conflicted
+++ resolved
@@ -109,94 +109,8 @@
     set(RAFT_FAISS_TARGETS faiss::faiss PARENT_SCOPE)
   endif()
 
-<<<<<<< HEAD
-        rapids_find_generate_module(faiss
-                HEADER_NAMES  faiss/IndexFlat.h
-                LIBRARY_NAMES faiss
-                )
-
-        set(BUILD_SHARED_LIBS ON)
-        if (PKG_BUILD_STATIC_LIBS)
-            set(BUILD_SHARED_LIBS OFF)
-            set(CPM_DOWNLOAD_faiss ON)
-        endif()
-
-        include(cmake/modules/FindAVX.cmake)
-
-        # Link against AVX CPU lib if it exists
-        set(RAFT_FAISS_GLOBAL_TARGETS faiss::faiss)
-        set(RAFT_FAISS_EXPORT_GLOBAL_TARGETS faiss)
-        set(RAFT_FAISS_OPT_LEVEL "generic")
-        if(CXX_AVX_FOUND)
-            set(RAFT_FAISS_OPT_LEVEL "avx2")
-            list(APPEND RAFT_FAISS_GLOBAL_TARGETS faiss::faiss_avx2)
-            list(APPEND RAFT_FAISS_EXPORT_GLOBAL_TARGETS faiss_avx2)
-        endif()
-
-        rapids_cpm_find(faiss ${PKG_VERSION}
-                GLOBAL_TARGETS ${RAFT_FAISS_GLOBAL_TARGETS}
-                CPM_ARGS
-                GIT_REPOSITORY   ${PKG_REPOSITORY}
-                GIT_TAG          ${PKG_PINNED_TAG}
-                EXCLUDE_FROM_ALL ${PKG_EXCLUDE_FROM_ALL}
-                OPTIONS
-                "FAISS_ENABLE_GPU ${PKG_ENABLE_GPU}"
-                "FAISS_ENABLE_RAFT ON"
-                "FAISS_ENABLE_PYTHON OFF"
-                "FAISS_OPT_LEVEL ${RAFT_FAISS_OPT_LEVEL}"
-                "FAISS_USE_CUDA_TOOLKIT_STATIC ${CUDA_STATIC_RUNTIME}"
-                "BUILD_TESTING OFF"
-                "CMAKE_MESSAGE_LOG_LEVEL VERBOSE"
-                )
-
-        if(TARGET faiss AND NOT TARGET faiss::faiss)
-            add_library(faiss::faiss ALIAS faiss)
-        endif()
-
-    if(CXX_AVX_FOUND)
-
-        if(TARGET faiss_avx2 AND NOT TARGET faiss::faiss_avx2)
-            add_library(faiss::faiss_avx2 ALIAS faiss_avx2)
-        endif()
-    endif()
-
-
-    if(faiss_ADDED)
-            rapids_export(BUILD faiss
-                    EXPORT_SET faiss-targets
-                    GLOBAL_TARGETS ${RAFT_FAISS_EXPORT_GLOBAL_TARGETS}
-                    NAMESPACE faiss::)
-        endif()
-
-    # We generate the faiss-config files when we built faiss locally, so always do `find_dependency`
-    rapids_export_package(BUILD OpenMP raft-ann-bench-exports) # faiss uses openMP but doesn't export a need for it
-    rapids_export_package(BUILD faiss raft-ann-bench-exports GLOBAL_TARGETS ${RAFT_FAISS_GLOBAL_TARGETS} ${RAFT_FAISS_EXPORT_GLOBAL_TARGETS})
-    rapids_export_package(INSTALL faiss raft-ann-bench-exports GLOBAL_TARGETS ${RAFT_FAISS_GLOBAL_TARGETS} ${RAFT_FAISS_EXPORT_GLOBAL_TARGETS})
-
-    # Tell cmake where it can find the generated faiss-config.cmake we wrote.
-    include("${rapids-cmake-dir}/export/find_package_root.cmake")
-    rapids_export_find_package_root(BUILD faiss [=[${CMAKE_CURRENT_LIST_DIR}]=]
-                                    EXPORT_SET raft-ann-bench-exports)
 endfunction()
 
-if(NOT RAFT_FAISS_GIT_TAG)
-    # TODO: Remove this once faiss supports FAISS_USE_CUDA_TOOLKIT_STATIC
-    # (https://github.com/facebookresearch/faiss/pull/2446)
-    set(RAFT_FAISS_GIT_TAG main)
-    # set(RAFT_FAISS_GIT_TAG fea/statically-link-ctk)
-    # set(RAFT_FAISS_GIT_TAG bde7c0027191f29c9dadafe4f6e68ca0ee31fb30)
-endif()
-
-if(NOT RAFT_FAISS_GIT_REPOSITORY)
-    # TODO: Remove this once faiss supports FAISS_USE_CUDA_TOOLKIT_STATIC
-    # (https://github.com/facebookresearch/faiss/pull/2446)
-    # set(RAFT_FAISS_GIT_REPOSITORY https://github.com/cjnolet/faiss.git)
-    set(RAFT_FAISS_GIT_REPOSITORY https://github.com/facebookresearch/faiss.git)
-endif()
-=======
-endfunction()
-
->>>>>>> efcd11f0
 
 find_and_configure_faiss(
   BUILD_STATIC_LIBS ${RAFT_USE_FAISS_STATIC}
