#=============================================================================
# Copyright (c) 2021-2024, NVIDIA CORPORATION.
#
# Licensed under the Apache License, Version 2.0 (the "License");
# you may not use this file except in compliance with the License.
# You may obtain a copy of the License at
#
#     http://www.apache.org/licenses/LICENSE-2.0
#
# Unless required by applicable law or agreed to in writing, software
# distributed under the License is distributed on an "AS IS" BASIS,
# WITHOUT WARRANTIES OR CONDITIONS OF ANY KIND, either express or implied.
# See the License for the specific language governing permissions and
# limitations under the License.
#=============================================================================

function(find_and_configure_faiss)
  set(oneValueArgs VERSION REPOSITORY PINNED_TAG BUILD_STATIC_LIBS EXCLUDE_FROM_ALL ENABLE_GPU)
  cmake_parse_arguments(PKG "${options}" "${oneValueArgs}"
                        "${multiValueArgs}" ${ARGN} )

  rapids_find_generate_module(faiss
    HEADER_NAMES  faiss/IndexFlat.h
    LIBRARY_NAMES faiss
    )

  set(patch_dir "${CMAKE_CURRENT_FUNCTION_LIST_DIR}/../patches")
  rapids_cpm_package_override("${patch_dir}/faiss_override.json")

  include("${rapids-cmake-dir}/cpm/detail/package_details.cmake")
  rapids_cpm_package_details(faiss version repository tag shallow exclude)

  include("${rapids-cmake-dir}/cpm/detail/generate_patch_command.cmake")
  rapids_cpm_generate_patch_command(faiss ${version} patch_command)

  set(BUILD_SHARED_LIBS ON)
  if (PKG_BUILD_STATIC_LIBS)
    set(BUILD_SHARED_LIBS OFF)
    set(CPM_DOWNLOAD_faiss ON)
  endif()

  include(cmake/modules/FindAVX)
  # Link against AVX CPU lib if it exists
  set(RAFT_FAISS_OPT_LEVEL "generic")
  if(CXX_AVX2_FOUND)
    set(RAFT_FAISS_OPT_LEVEL "avx2")
  endif()

  rapids_cpm_find(faiss ${version}
    GLOBAL_TARGETS faiss faiss_avx2 faiss_gpu faiss::faiss faiss::faiss_avx2
    CPM_ARGS
    GIT_REPOSITORY ${repository}
    GIT_TAG ${tag}
    GIT_SHALLOW ${shallow} ${patch_command}
    EXCLUDE_FROM_ALL ${exclude}
    OPTIONS
    "FAISS_ENABLE_GPU ${PKG_ENABLE_GPU}"
    "FAISS_ENABLE_PYTHON OFF"
    "FAISS_OPT_LEVEL ${RAFT_FAISS_OPT_LEVEL}"
    "FAISS_USE_CUDA_TOOLKIT_STATIC ${CUDA_STATIC_RUNTIME}"
    "BUILD_TESTING OFF"
    "CMAKE_MESSAGE_LOG_LEVEL VERBOSE"
    )

  include("${rapids-cmake-dir}/cpm/detail/display_patch_status.cmake")
  rapids_cpm_display_patch_status(hnswlib)

  if(TARGET faiss AND NOT TARGET faiss::faiss)
    add_library(faiss::faiss ALIAS faiss)
    # We need to ensure that faiss has all the conda information. So we use this approach so that
    # faiss will have the conda includes/link dirs
    target_link_libraries(faiss PRIVATE $<TARGET_NAME_IF_EXISTS:conda_env>)
  endif()
  if(TARGET faiss_avx2 AND NOT TARGET faiss::faiss_avx2)
    add_library(faiss::faiss_avx2 ALIAS faiss_avx2)
    # We need to ensure that faiss has all the conda information. So we use this approach so that
    # faiss will have the conda includes/link dirs
    target_link_libraries(faiss_avx2 PRIVATE $<TARGET_NAME_IF_EXISTS:conda_env>)
  endif()
  if(TARGET faiss_gpu AND NOT TARGET faiss::faiss_gpu)
    add_library(faiss::faiss_gpu ALIAS faiss_gpu)
    # We need to ensure that faiss has all the conda information. So we use this approach so that
    # faiss will have the conda includes/link dirs
    target_link_libraries(faiss_gpu PRIVATE $<TARGET_NAME_IF_EXISTS:conda_env>)
  endif()

  if(faiss_ADDED)
    rapids_export(BUILD faiss
                  EXPORT_SET faiss-targets
                  GLOBAL_TARGETS ${RAFT_FAISS_EXPORT_GLOBAL_TARGETS}
                  NAMESPACE faiss::)
  endif()

  # Need to tell CMake to rescan the link group of faiss::faiss_gpu and faiss
  # so that we get proper link order when they are static
  #
  # We don't look at the existence of `faiss_avx2` as it will always exist
  # even when CXX_AVX2_FOUND is false. In addition for arm builds the
  # faiss_avx2 is marked as `EXCLUDE_FROM_ALL` so we don't want to add
  # a dependency to it. Adding a dependency will cause it to compile,
  # and fail due to invalid compiler flags.
  if(PKG_ENABLE_GPU AND PKG_BUILD_STATIC_LIBS AND CXX_AVX2_FOUND)
    set(RAFT_FAISS_TARGETS "$<LINK_GROUP:RESCAN,$<LINK_LIBRARY:WHOLE_ARCHIVE,faiss_gpu>,faiss::faiss_avx2>" PARENT_SCOPE)
  elseif(PKG_ENABLE_GPU AND  PKG_BUILD_STATIC_LIBS)
    set(RAFT_FAISS_TARGETS "$<LINK_GROUP:RESCAN,$<LINK_LIBRARY:WHOLE_ARCHIVE,faiss_gpu>,faiss::faiss>" PARENT_SCOPE)
  elseif(CXX_AVX2_FOUND)
    set(RAFT_FAISS_TARGETS faiss::faiss_avx2 PARENT_SCOPE)
  else()
    set(RAFT_FAISS_TARGETS faiss::faiss PARENT_SCOPE)
  endif()

<<<<<<< HEAD
        rapids_find_generate_module(faiss
                HEADER_NAMES  faiss/IndexFlat.h
                LIBRARY_NAMES faiss
                )

        set(BUILD_SHARED_LIBS ON)
        if (PKG_BUILD_STATIC_LIBS)
            set(BUILD_SHARED_LIBS OFF)
            set(CPM_DOWNLOAD_faiss ON)
        endif()

        include(cmake/modules/FindAVX.cmake)

        # Link against AVX CPU lib if it exists
        set(RAFT_FAISS_GLOBAL_TARGETS faiss::faiss)
        set(RAFT_FAISS_EXPORT_GLOBAL_TARGETS faiss)
        set(RAFT_FAISS_OPT_LEVEL "generic")
        if(CXX_AVX_FOUND)
            set(RAFT_FAISS_OPT_LEVEL "avx2")
            list(APPEND RAFT_FAISS_GLOBAL_TARGETS faiss::faiss_avx2)
            list(APPEND RAFT_FAISS_EXPORT_GLOBAL_TARGETS faiss_avx2)
        endif()

        rapids_cpm_find(faiss ${PKG_VERSION}
                GLOBAL_TARGETS ${RAFT_FAISS_GLOBAL_TARGETS}
                CPM_ARGS
                GIT_REPOSITORY   ${PKG_REPOSITORY}
                GIT_TAG          ${PKG_PINNED_TAG}
                EXCLUDE_FROM_ALL ${PKG_EXCLUDE_FROM_ALL}
                OPTIONS
                "FAISS_ENABLE_GPU ${PKG_ENABLE_GPU}"
                "FAISS_ENABLE_PYTHON OFF"
                "FAISS_ENABLE_RAFT ON"
                "FAISS_OPT_LEVEL ${RAFT_FAISS_OPT_LEVEL}"
                "FAISS_USE_CUDA_TOOLKIT_STATIC ${CUDA_STATIC_RUNTIME}"
                "BUILD_TESTING OFF"
                "CMAKE_MESSAGE_LOG_LEVEL VERBOSE"
                )

        if(TARGET faiss AND NOT TARGET faiss::faiss)
            add_library(faiss::faiss ALIAS faiss)
        endif()

    if(CXX_AVX_FOUND)

        if(TARGET faiss_avx2 AND NOT TARGET faiss::faiss_avx2)
            add_library(faiss::faiss_avx2 ALIAS faiss_avx2)
        endif()
    endif()


    if(faiss_ADDED)
            rapids_export(BUILD faiss
                    EXPORT_SET faiss-targets
                    GLOBAL_TARGETS ${RAFT_FAISS_EXPORT_GLOBAL_TARGETS}
                    NAMESPACE faiss::)
        endif()

    # We generate the faiss-config files when we built faiss locally, so always do `find_dependency`
    rapids_export_package(BUILD OpenMP raft-ann-bench-exports) # faiss uses openMP but doesn't export a need for it
    rapids_export_package(BUILD faiss raft-ann-bench-exports GLOBAL_TARGETS ${RAFT_FAISS_GLOBAL_TARGETS} ${RAFT_FAISS_EXPORT_GLOBAL_TARGETS})
    rapids_export_package(INSTALL faiss raft-ann-bench-exports GLOBAL_TARGETS ${RAFT_FAISS_GLOBAL_TARGETS} ${RAFT_FAISS_EXPORT_GLOBAL_TARGETS})

    # Tell cmake where it can find the generated faiss-config.cmake we wrote.
    include("${rapids-cmake-dir}/export/find_package_root.cmake")
    rapids_export_find_package_root(BUILD faiss [=[${CMAKE_CURRENT_LIST_DIR}]=]
                                    EXPORT_SET raft-ann-bench-exports)
=======
>>>>>>> 0b6f5425
endfunction()


<<<<<<< HEAD
find_and_configure_faiss(VERSION    1.7.4
        REPOSITORY  https://github.com/divyegala/faiss
        PINNED_TAG  raft-cagra-hnsw
        BUILD_STATIC_LIBS ${RAFT_USE_FAISS_STATIC}
        EXCLUDE_FROM_ALL ${RAFT_EXCLUDE_FAISS_FROM_ALL}
        ENABLE_GPU ${RAFT_FAISS_ENABLE_GPU})
=======
find_and_configure_faiss(
  BUILD_STATIC_LIBS ${RAFT_USE_FAISS_STATIC}
  ENABLE_GPU ${RAFT_FAISS_ENABLE_GPU}
)
>>>>>>> 0b6f5425
<|MERGE_RESOLUTION|>--- conflicted
+++ resolved
@@ -49,8 +49,8 @@
   rapids_cpm_find(faiss ${version}
     GLOBAL_TARGETS faiss faiss_avx2 faiss_gpu faiss::faiss faiss::faiss_avx2
     CPM_ARGS
-    GIT_REPOSITORY ${repository}
-    GIT_TAG ${tag}
+    GIT_REPOSITORY https://github.com/facebookresearch/faiss/
+    GIT_TAG pull/3252
     GIT_SHALLOW ${shallow} ${patch_command}
     EXCLUDE_FROM_ALL ${exclude}
     OPTIONS
@@ -60,6 +60,7 @@
     "FAISS_USE_CUDA_TOOLKIT_STATIC ${CUDA_STATIC_RUNTIME}"
     "BUILD_TESTING OFF"
     "CMAKE_MESSAGE_LOG_LEVEL VERBOSE"
+    "FAISS_ENABLE_RAFT ON"
     )
 
   include("${rapids-cmake-dir}/cpm/detail/display_patch_status.cmake")
@@ -109,89 +110,10 @@
     set(RAFT_FAISS_TARGETS faiss::faiss PARENT_SCOPE)
   endif()
 
-<<<<<<< HEAD
-        rapids_find_generate_module(faiss
-                HEADER_NAMES  faiss/IndexFlat.h
-                LIBRARY_NAMES faiss
-                )
-
-        set(BUILD_SHARED_LIBS ON)
-        if (PKG_BUILD_STATIC_LIBS)
-            set(BUILD_SHARED_LIBS OFF)
-            set(CPM_DOWNLOAD_faiss ON)
-        endif()
-
-        include(cmake/modules/FindAVX.cmake)
-
-        # Link against AVX CPU lib if it exists
-        set(RAFT_FAISS_GLOBAL_TARGETS faiss::faiss)
-        set(RAFT_FAISS_EXPORT_GLOBAL_TARGETS faiss)
-        set(RAFT_FAISS_OPT_LEVEL "generic")
-        if(CXX_AVX_FOUND)
-            set(RAFT_FAISS_OPT_LEVEL "avx2")
-            list(APPEND RAFT_FAISS_GLOBAL_TARGETS faiss::faiss_avx2)
-            list(APPEND RAFT_FAISS_EXPORT_GLOBAL_TARGETS faiss_avx2)
-        endif()
-
-        rapids_cpm_find(faiss ${PKG_VERSION}
-                GLOBAL_TARGETS ${RAFT_FAISS_GLOBAL_TARGETS}
-                CPM_ARGS
-                GIT_REPOSITORY   ${PKG_REPOSITORY}
-                GIT_TAG          ${PKG_PINNED_TAG}
-                EXCLUDE_FROM_ALL ${PKG_EXCLUDE_FROM_ALL}
-                OPTIONS
-                "FAISS_ENABLE_GPU ${PKG_ENABLE_GPU}"
-                "FAISS_ENABLE_PYTHON OFF"
-                "FAISS_ENABLE_RAFT ON"
-                "FAISS_OPT_LEVEL ${RAFT_FAISS_OPT_LEVEL}"
-                "FAISS_USE_CUDA_TOOLKIT_STATIC ${CUDA_STATIC_RUNTIME}"
-                "BUILD_TESTING OFF"
-                "CMAKE_MESSAGE_LOG_LEVEL VERBOSE"
-                )
-
-        if(TARGET faiss AND NOT TARGET faiss::faiss)
-            add_library(faiss::faiss ALIAS faiss)
-        endif()
-
-    if(CXX_AVX_FOUND)
-
-        if(TARGET faiss_avx2 AND NOT TARGET faiss::faiss_avx2)
-            add_library(faiss::faiss_avx2 ALIAS faiss_avx2)
-        endif()
-    endif()
-
-
-    if(faiss_ADDED)
-            rapids_export(BUILD faiss
-                    EXPORT_SET faiss-targets
-                    GLOBAL_TARGETS ${RAFT_FAISS_EXPORT_GLOBAL_TARGETS}
-                    NAMESPACE faiss::)
-        endif()
-
-    # We generate the faiss-config files when we built faiss locally, so always do `find_dependency`
-    rapids_export_package(BUILD OpenMP raft-ann-bench-exports) # faiss uses openMP but doesn't export a need for it
-    rapids_export_package(BUILD faiss raft-ann-bench-exports GLOBAL_TARGETS ${RAFT_FAISS_GLOBAL_TARGETS} ${RAFT_FAISS_EXPORT_GLOBAL_TARGETS})
-    rapids_export_package(INSTALL faiss raft-ann-bench-exports GLOBAL_TARGETS ${RAFT_FAISS_GLOBAL_TARGETS} ${RAFT_FAISS_EXPORT_GLOBAL_TARGETS})
-
-    # Tell cmake where it can find the generated faiss-config.cmake we wrote.
-    include("${rapids-cmake-dir}/export/find_package_root.cmake")
-    rapids_export_find_package_root(BUILD faiss [=[${CMAKE_CURRENT_LIST_DIR}]=]
-                                    EXPORT_SET raft-ann-bench-exports)
-=======
->>>>>>> 0b6f5425
 endfunction()
 
 
-<<<<<<< HEAD
-find_and_configure_faiss(VERSION    1.7.4
-        REPOSITORY  https://github.com/divyegala/faiss
-        PINNED_TAG  raft-cagra-hnsw
-        BUILD_STATIC_LIBS ${RAFT_USE_FAISS_STATIC}
-        EXCLUDE_FROM_ALL ${RAFT_EXCLUDE_FAISS_FROM_ALL}
-        ENABLE_GPU ${RAFT_FAISS_ENABLE_GPU})
-=======
 find_and_configure_faiss(
   BUILD_STATIC_LIBS ${RAFT_USE_FAISS_STATIC}
   ENABLE_GPU ${RAFT_FAISS_ENABLE_GPU}
-)
->>>>>>> 0b6f5425
+)