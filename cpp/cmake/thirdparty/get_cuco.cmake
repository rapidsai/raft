#=============================================================================
# Copyright (c) 2021-2022, NVIDIA CORPORATION.
#
# Licensed under the Apache License, Version 2.0 (the "License");
# you may not use this file except in compliance with the License.
# You may obtain a copy of the License at
#
#     http://www.apache.org/licenses/LICENSE-2.0
#
# Unless required by applicable law or agreed to in writing, software
# distributed under the License is distributed on an "AS IS" BASIS,
# WITHOUT WARRANTIES OR CONDITIONS OF ANY KIND, either express or implied.
# See the License for the specific language governing permissions and
# limitations under the License.
#=============================================================================

function(find_and_configure_cuco VERSION)

<<<<<<< HEAD
    if(RAFT_ENABLE_cuco_DEPENDENCY)
        rapids_cpm_find(cuco ${VERSION}
          GLOBAL_TARGETS      cuco::cuco
          BUILD_EXPORT_SET    raft-exports
          INSTALL_EXPORT_SET  raft-exports
          CPM_ARGS
            GIT_REPOSITORY https://github.com/NVIDIA/cuCollections.git
            GIT_TAG        6ec8b6dcdeceea07ab4456d32461a05c18864411
            OPTIONS        "BUILD_TESTS OFF"
                           "BUILD_BENCHMARKS OFF"
                           "BUILD_EXAMPLES OFF"
        )
    endif()
=======
    rapids_cpm_find(cuco ${VERSION}
      GLOBAL_TARGETS      cuco::cuco
      BUILD_EXPORT_SET    raft-exports
      INSTALL_EXPORT_SET  raft-exports
      CPM_ARGS
        GIT_REPOSITORY https://github.com/robertmaynard/cuCollections.git
        GIT_TAG        move_to_latest_rapids_cmake
        OPTIONS        "BUILD_TESTS OFF"
                       "BUILD_BENCHMARKS OFF"
                       "BUILD_EXAMPLES OFF"
    )
>>>>>>> 5aa5ba60

endfunction()

# cuCollections doesn't have a version yet
find_and_configure_cuco(0.0.1)<|MERGE_RESOLUTION|>--- conflicted
+++ resolved
@@ -16,7 +16,6 @@
 
 function(find_and_configure_cuco VERSION)
 
-<<<<<<< HEAD
     if(RAFT_ENABLE_cuco_DEPENDENCY)
         rapids_cpm_find(cuco ${VERSION}
           GLOBAL_TARGETS      cuco::cuco
@@ -24,25 +23,12 @@
           INSTALL_EXPORT_SET  raft-exports
           CPM_ARGS
             GIT_REPOSITORY https://github.com/NVIDIA/cuCollections.git
-            GIT_TAG        6ec8b6dcdeceea07ab4456d32461a05c18864411
+            GIT_TAG        fb58a38701f1c24ecfe07d8f1f208bbe80930da5
             OPTIONS        "BUILD_TESTS OFF"
                            "BUILD_BENCHMARKS OFF"
                            "BUILD_EXAMPLES OFF"
         )
     endif()
-=======
-    rapids_cpm_find(cuco ${VERSION}
-      GLOBAL_TARGETS      cuco::cuco
-      BUILD_EXPORT_SET    raft-exports
-      INSTALL_EXPORT_SET  raft-exports
-      CPM_ARGS
-        GIT_REPOSITORY https://github.com/robertmaynard/cuCollections.git
-        GIT_TAG        move_to_latest_rapids_cmake
-        OPTIONS        "BUILD_TESTS OFF"
-                       "BUILD_BENCHMARKS OFF"
-                       "BUILD_EXAMPLES OFF"
-    )
->>>>>>> 5aa5ba60
 
 endfunction()
 
