--- conflicted
+++ resolved
@@ -22,11 +22,7 @@
       INSTALL_EXPORT_SET  raft-exports
       CPM_ARGS
         GIT_REPOSITORY https://github.com/NVIDIA/cuCollections.git
-<<<<<<< HEAD
-        GIT_TAG        23c9a1fdbc06c29687c54016f6bb0b503535032c
-=======
         GIT_TAG        f0eecb203590f1f4ac4a9f1700229f4434ac64dc
->>>>>>> 6c93d46a
         OPTIONS        "BUILD_TESTS OFF"
                        "BUILD_BENCHMARKS OFF"
                        "BUILD_EXAMPLES OFF"
