#=============================================================================
# Copyright (c) 2021-2022, NVIDIA CORPORATION.
#
# Licensed under the Apache License, Version 2.0 (the "License");
# you may not use this file except in compliance with the License.
# You may obtain a copy of the License at
#
#     http://www.apache.org/licenses/LICENSE-2.0
#
# Unless required by applicable law or agreed to in writing, software
# distributed under the License is distributed on an "AS IS" BASIS,
# WITHOUT WARRANTIES OR CONDITIONS OF ANY KIND, either express or implied.
# See the License for the specific language governing permissions and
# limitations under the License.
#=============================================================================

function(find_and_configure_cuco VERSION)

    rapids_cpm_find(cuco ${VERSION}
      GLOBAL_TARGETS      cuco::cuco
      BUILD_EXPORT_SET    raft-exports
      INSTALL_EXPORT_SET  raft-exports
      CPM_ARGS
        GIT_REPOSITORY https://github.com/NVIDIA/cuCollections.git
<<<<<<< HEAD
        GIT_TAG        193de1aa74f5721717f991ca757dc610c852bb17
=======
        GIT_TAG        0ca860b824f5dc22cf8a41f09912e62e11f07d82
>>>>>>> bb2568a2
        OPTIONS        "BUILD_TESTS OFF"
                       "BUILD_BENCHMARKS OFF"
                       "BUILD_EXAMPLES OFF"
    )

endfunction()

find_and_configure_cuco(0.0.1)<|MERGE_RESOLUTION|>--- conflicted
+++ resolved
@@ -22,11 +22,7 @@
       INSTALL_EXPORT_SET  raft-exports
       CPM_ARGS
         GIT_REPOSITORY https://github.com/NVIDIA/cuCollections.git
-<<<<<<< HEAD
-        GIT_TAG        193de1aa74f5721717f991ca757dc610c852bb17
-=======
         GIT_TAG        0ca860b824f5dc22cf8a41f09912e62e11f07d82
->>>>>>> bb2568a2
         OPTIONS        "BUILD_TESTS OFF"
                        "BUILD_BENCHMARKS OFF"
                        "BUILD_EXAMPLES OFF"
