#=============================================================================
# Copyright (c) 2021-2022, NVIDIA CORPORATION.
#
# Licensed under the Apache License, Version 2.0 (the "License");
# you may not use this file except in compliance with the License.
# You may obtain a copy of the License at
#
#     http://www.apache.org/licenses/LICENSE-2.0
#
# Unless required by applicable law or agreed to in writing, software
# distributed under the License is distributed on an "AS IS" BASIS,
# WITHOUT WARRANTIES OR CONDITIONS OF ANY KIND, either express or implied.
# See the License for the specific language governing permissions and
# limitations under the License.
#=============================================================================

function(find_and_configure_cuco VERSION)

<<<<<<< HEAD
    rapids_cpm_find(cuco ${VERSION}
      GLOBAL_TARGETS      cuco::cuco
      BUILD_EXPORT_SET    raft-distance-exports
      INSTALL_EXPORT_SET  raft-distance-exports
      CPM_ARGS
        GIT_REPOSITORY https://github.com/NVIDIA/cuCollections.git
        GIT_TAG        6ec8b6dcdeceea07ab4456d32461a05c18864411
        OPTIONS        "BUILD_TESTS OFF"
                       "BUILD_BENCHMARKS OFF"
                       "BUILD_EXAMPLES OFF"
    )
endfunction()

if(RAFT_ENABLE_cuco_DEPENDENCY)
    # cuCollections doesn't have a version yet
    find_and_configure_cuco(0.0.1)
endif()
=======
    if(RAFT_ENABLE_cuco_DEPENDENCY)
        rapids_cpm_find(cuco ${VERSION}
          GLOBAL_TARGETS      cuco::cuco
          BUILD_EXPORT_SET    raft-exports
          INSTALL_EXPORT_SET  raft-exports
          CPM_ARGS
            GIT_REPOSITORY https://github.com/NVIDIA/cuCollections.git
            GIT_TAG        fb58a38701f1c24ecfe07d8f1f208bbe80930da5
            OPTIONS        "BUILD_TESTS OFF"
                           "BUILD_BENCHMARKS OFF"
                           "BUILD_EXAMPLES OFF"
        )
    endif()

endfunction()

# cuCollections doesn't have a version yet
find_and_configure_cuco(0.0.1)
>>>>>>> 4a3dfb91
<|MERGE_RESOLUTION|>--- conflicted
+++ resolved
@@ -16,7 +16,6 @@
 
 function(find_and_configure_cuco VERSION)
 
-<<<<<<< HEAD
     rapids_cpm_find(cuco ${VERSION}
       GLOBAL_TARGETS      cuco::cuco
       BUILD_EXPORT_SET    raft-distance-exports
@@ -33,24 +32,4 @@
 if(RAFT_ENABLE_cuco_DEPENDENCY)
     # cuCollections doesn't have a version yet
     find_and_configure_cuco(0.0.1)
-endif()
-=======
-    if(RAFT_ENABLE_cuco_DEPENDENCY)
-        rapids_cpm_find(cuco ${VERSION}
-          GLOBAL_TARGETS      cuco::cuco
-          BUILD_EXPORT_SET    raft-exports
-          INSTALL_EXPORT_SET  raft-exports
-          CPM_ARGS
-            GIT_REPOSITORY https://github.com/NVIDIA/cuCollections.git
-            GIT_TAG        fb58a38701f1c24ecfe07d8f1f208bbe80930da5
-            OPTIONS        "BUILD_TESTS OFF"
-                           "BUILD_BENCHMARKS OFF"
-                           "BUILD_EXAMPLES OFF"
-        )
-    endif()
-
-endfunction()
-
-# cuCollections doesn't have a version yet
-find_and_configure_cuco(0.0.1)
->>>>>>> 4a3dfb91
+endif()