--- conflicted
+++ resolved
@@ -15,18 +15,12 @@
  */
 
 /**
- * This file is deprecated and will be removed in release 22.06.
+ * This file is deprecated and will be removed in a future release.
  */
-<<<<<<< HEAD
 #include "raft/core/device_mdarray.hpp"
 #include "raft/core/device_mdspan.hpp"
 #include "raft/core/device_span.hpp"
-#include "raft/handle.hpp"
-=======
 #include "raft/core/handle.hpp"
-#include "raft/mdarray.hpp"
-#include "raft/span.hpp"
->>>>>>> cc95aed7
 
 #include <string>
 
