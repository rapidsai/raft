--- conflicted
+++ resolved
@@ -14,15 +14,12 @@
  * limitations under the License.
  */
 
-<<<<<<< HEAD
 /**
  * @warning This file is deprecated and will be removed in release 22.06.
  */
-=======
 #include "raft/handle.hpp"
 #include "raft/mdarray.hpp"
 #include "raft/span.hpp"
->>>>>>> c0925f39
 
 #include <string>
 
