--- conflicted
+++ resolved
@@ -327,17 +327,6 @@
  * @param [out] is_cached whether the element is cached size[n]
  * @param [in] time iteration counter (used for time stamping)
  */
-<<<<<<< HEAD
-__global__ static void get_cache_idx(int* keys,
-                                     int n,
-                                     int* cached_keys,
-                                     int n_cache_sets,
-                                     int associativity,
-                                     int* cache_time,
-                                     int* cache_idx,
-                                     bool* is_cached,
-                                     int time)
-=======
 template <typename = void>
 RAFT_KERNEL get_cache_idx(int* keys,
                           int n,
@@ -348,7 +337,6 @@
                           int* cache_idx,
                           bool* is_cached,
                           int time)
->>>>>>> 889e9f50
 {
   int tid = threadIdx.x + blockIdx.x * blockDim.x;
   if (tid < n) {
