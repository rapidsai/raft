/*
 * Copyright (c) 2019-2023, NVIDIA CORPORATION.
 *
 * Licensed under the Apache License, Version 2.0 (the "License");
 * you may not use this file except in compliance with the License.
 * You may obtain a copy of the License at
 *
 *     http://www.apache.org/licenses/LICENSE-2.0
 *
 * Unless required by applicable law or agreed to in writing, software
 * distributed under the License is distributed on an "AS IS" BASIS,
 * WITHOUT WARRANTIES OR CONDITIONS OF ANY KIND, either express or implied.
 * See the License for the specific language governing permissions and
 * limitations under the License.
 */

#pragma once

#include <cub/cub.cuh>
#include <raft/util/cuda_utils.cuh>

namespace raft {
namespace cache {

/**
 * @brief Collect vectors of data from the cache into a contiguous memory buffer.
 *
 * We assume contiguous memory layout for the output buffer, i.e. we get
 * column vectors into a column major out buffer, or row vectors into a row
 * major output buffer.
 *
 * On exit, the output array is filled the following way:
 * out[i + n_vec*k] = cache[i + n_vec * cache_idx[k]]), where i=0..n_vec-1, and
 *   k = 0..n-1 where cache_idx[k] >= 0
 *
 *  We ignore vectors where cache_idx[k] < 0.
 *
 * @param [in] cache stores the cached data, size [n_vec x n_cached_vectors]
 * @param [in] n_vec number of elements in a cached vector
 * @param [in] cache_idx cache indices, size [n]
 * @param [in] n the number of elements that need to be collected
 * @param [out] out vectors collected from the cache, size [n_vec * n]
 */
template <typename math_t, typename idx_t, typename int_t>
__global__ void get_vecs(
  const math_t* cache, int_t n_vec, const idx_t* cache_idx, int_t n, math_t* out)
{
  int tid = threadIdx.x + blockIdx.x * blockDim.x;
  int row = tid % n_vec;  // row idx
  if (tid < n_vec * n) {
    size_t out_col   = tid / n_vec;  // col idx
    size_t cache_col = cache_idx[out_col];
    if (!std::is_signed<idx_t>::value || cache_idx[out_col] >= 0) {
      if (row + out_col * n_vec < (size_t)n_vec * n) { out[tid] = cache[row + cache_col * n_vec]; }
    }
  }
}

/**
 * @brief Store vectors of data into the cache.
 *
 * Elements within a vector should be contiguous in memory (i.e. column vectors
 * for column major data storage, or row vectors of row major data).
 *
 * If tile_idx==nullptr then the operation is the opposite of get_vecs,
 * i.e. we store
 * cache[i + cache_idx[k]*n_vec] = tile[i + k*n_vec], for i=0..n_vec-1, k=0..n-1
 *
 * If tile_idx != nullptr, then  we permute the vectors from tile according
 * to tile_idx. This allows to store vectors from a buffer where the individual
 * vectors are not stored contiguously (but the elements of each vector shall
 * be contiguous):
 * cache[i + cache_idx[k]*n_vec] = tile[i + tile_idx[k]*n_vec],
 * for i=0..n_vec-1, k=0..n-1
 *
 * @param [in] tile stores the data to be cashed cached, size [n_vec x n_tile]
 * @param [in] n_tile number of vectors in the input tile
 * @param [in] n_vec number of elements in a cached vector
 * @param [in] tile_idx indices of vectors that we want to store
 * @param [in] n number of vectos that we want to store (n <= n_tile)
 * @param [in] cache_idx cache indices, size [n], negative values are ignored
 * @param [inout] cache updated cache
 * @param [in] n_cache_vecs
 */
template <typename math_t>
__global__ void store_vecs(const math_t* tile,
                           int n_tile,
                           int n_vec,
                           const int* tile_idx,
                           int n,
                           const int* cache_idx,
                           math_t* cache,
                           int n_cache_vecs)
{
  int tid = threadIdx.x + blockIdx.x * blockDim.x;
  int row = tid % n_vec;  // row idx
  if (tid < n_vec * n) {
    int tile_col  = tid / n_vec;  // col idx
    int data_col  = tile_idx ? tile_idx[tile_col] : tile_col;
    int cache_col = cache_idx[tile_col];

    // We ignore negative values. The rest of the checks should be fulfilled
    // if the cache is used properly
    if (cache_col >= 0 && cache_col < n_cache_vecs && data_col < n_tile) {
      cache[row + (size_t)cache_col * n_vec] = tile[row + (size_t)data_col * n_vec];
    }
  }
}

/**
 * @brief Map a key to a cache set.
 *
 * @param key key to be hashed
 * @param n_cache_sets number of cache sets
 * @return index of the cache set [0..n_cache_set)
 */
int DI hash(int key, int n_cache_sets) { return key % n_cache_sets; }

/**
 * @brief Binary search to find the first element in the array which is greater
 * equal than a given value.
 * @param [in] array sorted array of n numbers
 * @param [in] n length of the array
 * @param [in] val the value to search for
 * @return the index of the first element in the array for which
 * array[idx] >= value. If there is no such value, then return n.
 */
int DI arg_first_ge(const int* array, int n, int val)
{
  int start = 0;
  int end   = n - 1;
  if (array[0] == val) return 0;
  if (array[end] < val) return n;
  while (start + 1 < end) {
    int q = (start + end + 1) / 2;
    // invariants:
    // start < end
    // start < q <=end
    // array[start] < val && array[end] <=val
    // at every iteration d = end-start is decreasing
    // when d==0, then array[end] will be the first element >= val.
    if (array[q] >= val) {
      end = q;
    } else {
      start = q;
    }
  }
  return end;
}
/**
 * @brief Find the k-th occurrence of value in a sorted array.
 *
 * Assume that array is [0, 1, 1, 1, 2, 2, 4, 4, 4, 4, 6, 7]
 * then find_nth_occurrence(cset, 12, 4, 2) == 7, because cset_array[7] stores
 * the second element with value = 4.
 * If there are less than k values in the array, then return -1
 *
 * @param [in] array sorted array of numbers, size [n]
 * @param [in] n number of elements in the array
 * @param [in] val the value we are searching for
 * @param [in] k
 * @return the idx of the k-th occurrence of val in array, or -1 if
 * the value is not found.
 */
int DI find_nth_occurrence(const int* array, int n, int val, int k)
{
  int q = arg_first_ge(array, n, val);
  if (q + k < n && array[q + k] == val) {
    q += k;
  } else {
    q = -1;
  }
  return q;
}

/**
 * @brief Rank the entries in a cache set according to the time stamp, return
 * the indices that would sort the time stamp in ascending order.
 *
 * Assume we have a single cache set with time stamps as:
 * key (threadIdx.x):   0   1   2   3
 * val (time stamp):    8   6   7   5
 *
 * The corresponding sorted key-value pairs:
 * key:    3   1   2   0
 * val:    5   6   7   8
 * rank: 0th 1st 2nd 3rd
 *
 * On return, the rank is assigned for each thread:
 * threadIdx.x: 0   1   2   3
 * rank:        3   1   2   0
 *
 * For multiple cache sets, launch one block per cache set.
 *
 * @tparam nthreads number of threads per block (nthreads <= associativity)
 * @tparam associativity number of items in a cache set
 *
 * @param [in] cache_time time stamp of caching the data,
     size [associativity * n_cache_sets]
 * @param [in] n_cache_sets number of cache sets
 * @param [out] rank within the cache set size [nthreads * items_per_thread]
 *   Each block should give a different pointer for rank.
 */
template <int nthreads, int associativity>
DI void rank_set_entries(const int* cache_time, int n_cache_sets, int* rank)
{
  const int items_per_thread = raft::ceildiv(associativity, nthreads);
  typedef cub::BlockRadixSort<int, nthreads, items_per_thread, int> BlockRadixSort;
  __shared__ typename BlockRadixSort::TempStorage temp_storage;

  int key[items_per_thread];
  int val[items_per_thread];

  int block_offset = blockIdx.x * associativity;

  for (int j = 0; j < items_per_thread; j++) {
    int k  = threadIdx.x + j * nthreads;
    int t  = (k < associativity) ? cache_time[block_offset + k] : 32768;
    key[j] = t;
    val[j] = k;
  }

  BlockRadixSort(temp_storage).Sort(key, val);

  for (int j = 0; j < items_per_thread; j++) {
    if (val[j] < associativity) { rank[val[j]] = threadIdx.x * items_per_thread + j; }
  }
  __syncthreads();
}

/**
 * @brief Assign cache location to a set of keys using LRU replacement policy.
 *
 * The keys and the corresponding cache_set arrays shall be sorted according
 * to cache_set in ascending order. One block should be launched for every cache
 * set.
 *
 * Each cache set is sorted according to time_stamp, and values from keys
 * are filled in starting at the oldest time stamp. Entries that were accessed
 * at the current time are not reassigned.
 *
 * @tparam nthreads number of threads per block
 * @tparam associativity number of keys in a cache set
 *
 * @param [in] keys that we want to cache size [n]
 * @param [in] n number of keys
 * @param [in] cache_set assigned to keys, size [n]
 * @param [inout] cached_keys keys of already cached vectors,
 *   size [n_cache_sets*associativity], on exit it will be updated with the
 *   cached elements from keys.
 * @param [in] n_cache_sets number of cache sets
 * @param [inout] cache_time will be updated to "time" for those elements that
 *   could be assigned to a cache location, size [n_cache_sets*associativity]
 * @param [in] time time stamp
 * @param [out] cache_idx the cache idx assigned to the input, or -1 if it could
 *   not be cached, size [n]
 */
template <int nthreads, int associativity>
__global__ void assign_cache_idx(const int* keys,
                                 int n,
                                 const int* cache_set,
                                 int* cached_keys,
                                 int n_cache_sets,
                                 int* cache_time,
                                 int time,
                                 int* cache_idx)
{
  int block_offset = blockIdx.x * associativity;

  const int items_per_thread = raft::ceildiv(associativity, nthreads);

  // the size of rank limits how large associativity can be used in practice
  __shared__ int rank[items_per_thread * nthreads];
  rank_set_entries<nthreads, associativity>(cache_time, n_cache_sets, rank);

  // Each thread will fill items_per_thread items in the cache.
  // It uses a place, only if it was not updated at the current time step
  // (cache_time != time).
  // We rank the places according to the time stamp, least recently used
  // elements come to the front.
  // We fill the least recently used elements with the working set.
  // there might be elements which cannot be assigned to cache loc.
  // these elements are assigned -1.

  for (int j = 0; j < items_per_thread; j++) {
    int i     = threadIdx.x + j * nthreads;
    int t_idx = block_offset + i;
    bool mask = (i < associativity);
    // whether this slot is available for writing
    mask = mask && (cache_time[t_idx] != time);

    // rank[i] tells which element to store by this thread
    // we look up where is the corresponding key stored in the input array
    if (mask) {
      int k = find_nth_occurrence(cache_set, n, blockIdx.x, rank[i]);
      if (k > -1) {
        int key_val        = keys[k];
        cached_keys[t_idx] = key_val;
        cache_idx[k]       = t_idx;
        cache_time[t_idx]  = time;
      }
    }
  }
}

/**
 * @brief Get the cache indices for keys stored in the cache.
 *
 * For every key, we look up the corresponding cache position.
 * If keys[k] is stored in the cache, then is_cached[k] is set to true, and
 * cache_idx[k] stores the corresponding cache idx.
 *
 * If keys[k] is not stored in the cache, then we assign a cache set to it.
 * This  cache set is stored in cache_idx[k], and is_cached[k] is set to false.
 * In this case AssignCacheIdx should be called, to get an assigned position
 * within the cache set.
 *
 * Cache_time is assigned to the time input argument for all elements in idx.
 *
 * @param [in] keys array of keys that we want to look up in the cache, size [n]
 * @param [in] n number of keys to look up
 * @param [inout] cached_keys keys stored in the cache, size [n_cache_sets * associativity]
 * @param [in] n_cache_sets number of cache sets
 * @param [in] associativity number of keys in cache set
 * @param [inout] cache_time time stamp when the indices were cached, size [n_cache_sets *
 * associativity]
 * @param [out] cache_idx cache indices of the working set elements, size [n]
 * @param [out] is_cached whether the element is cached size[n]
 * @param [in] time iteration counter (used for time stamping)
 */
<<<<<<< HEAD
__global__ static void get_cache_idx(int* keys,
                                     int n,
                                     int* cached_keys,
                                     int n_cache_sets,
                                     int associativity,
                                     int* cache_time,
                                     int* cache_idx,
                                     bool* is_cached,
                                     int time)
=======
template <typename = void>
__global__ void get_cache_idx(int* keys,
                              int n,
                              int* cached_keys,
                              int n_cache_sets,
                              int associativity,
                              int* cache_time,
                              int* cache_idx,
                              bool* is_cached,
                              int time)
>>>>>>> d35a0a9e
{
  int tid = threadIdx.x + blockIdx.x * blockDim.x;
  if (tid < n) {
    int widx   = keys[tid];
    int sidx   = hash(widx, n_cache_sets);
    int cidx   = sidx * associativity;
    int i      = 0;
    bool found = false;
    // search for empty spot and the least recently used spot
    while (i < associativity && !found) {
      found = (cache_time[cidx + i] > 0 && cached_keys[cidx + i] == widx);
      i++;
    }
    is_cached[tid] = found;
    if (found) {
      cidx             = cidx + i - 1;
      cache_time[cidx] = time;  // update time stamp
      cache_idx[tid]   = cidx;  // exact cache idx
    } else {
      cache_idx[tid] = sidx;  // assign cache set
    }
  }
}
};  // namespace cache
};  // namespace raft<|MERGE_RESOLUTION|>--- conflicted
+++ resolved
@@ -328,7 +328,6 @@
  * @param [out] is_cached whether the element is cached size[n]
  * @param [in] time iteration counter (used for time stamping)
  */
-<<<<<<< HEAD
 __global__ static void get_cache_idx(int* keys,
                                      int n,
                                      int* cached_keys,
@@ -338,18 +337,6 @@
                                      int* cache_idx,
                                      bool* is_cached,
                                      int time)
-=======
-template <typename = void>
-__global__ void get_cache_idx(int* keys,
-                              int n,
-                              int* cached_keys,
-                              int n_cache_sets,
-                              int associativity,
-                              int* cache_time,
-                              int* cache_idx,
-                              bool* is_cached,
-                              int time)
->>>>>>> d35a0a9e
 {
   int tid = threadIdx.x + blockIdx.x * blockDim.x;
   if (tid < n) {
