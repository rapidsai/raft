/*
 * Copyright (c) 2019-2023, NVIDIA CORPORATION.
 *
 * Licensed under the Apache License, Version 2.0 (the "License");
 * you may not use this file except in compliance with the License.
 * You may obtain a copy of the License at
 *
 *     http://www.apache.org/licenses/LICENSE-2.0
 *
 * Unless required by applicable law or agreed to in writing, software
 * distributed under the License is distributed on an "AS IS" BASIS,
 * WITHOUT WARRANTIES OR CONDITIONS OF ANY KIND, either express or implied.
 * See the License for the specific language governing permissions and
 * limitations under the License.
 */

#pragma once

#include <cub/cub.cuh>
#include <raft/util/cuda_utils.cuh>

namespace raft {
namespace cache {

/**
 * @brief Collect vectors of data from the cache into a contiguous memory buffer.
 *
 * We assume contiguous memory layout for the output buffer, i.e. we get
 * column vectors into a column major out buffer, or row vectors into a row
 * major output buffer.
 *
 * On exit, the output array is filled the following way:
 * out[i + n_vec*k] = cache[i + n_vec * cache_idx[k]]), where i=0..n_vec-1, and
 *   k = 0..n-1 where cache_idx[k] >= 0
 *
 *  We ignore vectors where cache_idx[k] < 0.
 *
 * @param [in] cache stores the cached data, size [n_vec x n_cached_vectors]
 * @param [in] n_vec number of elements in a cached vector
 * @param [in] cache_idx cache indices, size [n]
 * @param [in] n the number of elements that need to be collected
 * @param [out] out vectors collected from the cache, size [n_vec * n]
 */
template <typename math_t, typename idx_t, typename int_t>
_RAFT_KERNEL void get_vecs(
  const math_t* cache, int_t n_vec, const idx_t* cache_idx, int_t n, math_t* out)
{
  int tid = threadIdx.x + blockIdx.x * blockDim.x;
  int row = tid % n_vec;             // row idx
  if (tid < n_vec * n) {
    size_t out_col   = tid / n_vec;  // col idx
    size_t cache_col = cache_idx[out_col];
    if (!std::is_signed<idx_t>::value || cache_idx[out_col] >= 0) {
      if (row + out_col * n_vec < (size_t)n_vec * n) { out[tid] = cache[row + cache_col * n_vec]; }
    }
  }
}

/**
 * @brief Store vectors of data into the cache.
 *
 * Elements within a vector should be contiguous in memory (i.e. column vectors
 * for column major data storage, or row vectors of row major data).
 *
 * If tile_idx==nullptr then the operation is the opposite of get_vecs,
 * i.e. we store
 * cache[i + cache_idx[k]*n_vec] = tile[i + k*n_vec], for i=0..n_vec-1, k=0..n-1
 *
 * If tile_idx != nullptr, then  we permute the vectors from tile according
 * to tile_idx. This allows to store vectors from a buffer where the individual
 * vectors are not stored contiguously (but the elements of each vector shall
 * be contiguous):
 * cache[i + cache_idx[k]*n_vec] = tile[i + tile_idx[k]*n_vec],
 * for i=0..n_vec-1, k=0..n-1
 *
 * @param [in] tile stores the data to be cashed cached, size [n_vec x n_tile]
 * @param [in] n_tile number of vectors in the input tile
 * @param [in] n_vec number of elements in a cached vector
 * @param [in] tile_idx indices of vectors that we want to store
 * @param [in] n number of vectos that we want to store (n <= n_tile)
 * @param [in] cache_idx cache indices, size [n], negative values are ignored
 * @param [inout] cache updated cache
 * @param [in] n_cache_vecs
 */
template <typename math_t>
_RAFT_KERNEL void store_vecs(const math_t* tile,
                             int n_tile,
                             int n_vec,
                             const int* tile_idx,
                             int n,
                             const int* cache_idx,
                             math_t* cache,
                             int n_cache_vecs)
{
  int tid = threadIdx.x + blockIdx.x * blockDim.x;
  int row = tid % n_vec;          // row idx
  if (tid < n_vec * n) {
    int tile_col  = tid / n_vec;  // col idx
    int data_col  = tile_idx ? tile_idx[tile_col] : tile_col;
    int cache_col = cache_idx[tile_col];

    // We ignore negative values. The rest of the checks should be fulfilled
    // if the cache is used properly
    if (cache_col >= 0 && cache_col < n_cache_vecs && data_col < n_tile) {
      cache[row + (size_t)cache_col * n_vec] = tile[row + (size_t)data_col * n_vec];
    }
  }
}

/**
 * @brief Map a key to a cache set.
 *
 * @param key key to be hashed
 * @param n_cache_sets number of cache sets
 * @return index of the cache set [0..n_cache_set)
 */
int DI hash(int key, int n_cache_sets) { return key % n_cache_sets; }

/**
 * @brief Binary search to find the first element in the array which is greater
 * equal than a given value.
 * @param [in] array sorted array of n numbers
 * @param [in] n length of the array
 * @param [in] val the value to search for
 * @return the index of the first element in the array for which
 * array[idx] >= value. If there is no such value, then return n.
 */
int DI arg_first_ge(const int* array, int n, int val)
{
  int start = 0;
  int end   = n - 1;
  if (array[0] == val) return 0;
  if (array[end] < val) return n;
  while (start + 1 < end) {
    int q = (start + end + 1) / 2;
    // invariants:
    // start < end
    // start < q <=end
    // array[start] < val && array[end] <=val
    // at every iteration d = end-start is decreasing
    // when d==0, then array[end] will be the first element >= val.
    if (array[q] >= val) {
      end = q;
    } else {
      start = q;
    }
  }
  return end;
}
/**
 * @brief Find the k-th occurrence of value in a sorted array.
 *
 * Assume that array is [0, 1, 1, 1, 2, 2, 4, 4, 4, 4, 6, 7]
 * then find_nth_occurrence(cset, 12, 4, 2) == 7, because cset_array[7] stores
 * the second element with value = 4.
 * If there are less than k values in the array, then return -1
 *
 * @param [in] array sorted array of numbers, size [n]
 * @param [in] n number of elements in the array
 * @param [in] val the value we are searching for
 * @param [in] k
 * @return the idx of the k-th occurrence of val in array, or -1 if
 * the value is not found.
 */
int DI find_nth_occurrence(const int* array, int n, int val, int k)
{
  int q = arg_first_ge(array, n, val);
  if (q + k < n && array[q + k] == val) {
    q += k;
  } else {
    q = -1;
  }
  return q;
}

/**
 * @brief Rank the entries in a cache set according to the time stamp, return
 * the indices that would sort the time stamp in ascending order.
 *
 * Assume we have a single cache set with time stamps as:
 * key (threadIdx.x):   0   1   2   3
 * val (time stamp):    8   6   7   5
 *
 * The corresponding sorted key-value pairs:
 * key:    3   1   2   0
 * val:    5   6   7   8
 * rank: 0th 1st 2nd 3rd
 *
 * On return, the rank is assigned for each thread:
 * threadIdx.x: 0   1   2   3
 * rank:        3   1   2   0
 *
 * For multiple cache sets, launch one block per cache set.
 *
 * @tparam nthreads number of threads per block (nthreads <= associativity)
 * @tparam associativity number of items in a cache set
 *
 * @param [in] cache_time time stamp of caching the data,
     size [associativity * n_cache_sets]
 * @param [in] n_cache_sets number of cache sets
 * @param [out] rank within the cache set size [nthreads * items_per_thread]
 *   Each block should give a different pointer for rank.
 */
template <int nthreads, int associativity>
DI void rank_set_entries(const int* cache_time, int n_cache_sets, int* rank)
{
  const int items_per_thread = raft::ceildiv(associativity, nthreads);
  typedef cub::BlockRadixSort<int, nthreads, items_per_thread, int> BlockRadixSort;
  __shared__ typename BlockRadixSort::TempStorage temp_storage;

  int key[items_per_thread];
  int val[items_per_thread];

  int block_offset = blockIdx.x * associativity;

  for (int j = 0; j < items_per_thread; j++) {
    int k  = threadIdx.x + j * nthreads;
    int t  = (k < associativity) ? cache_time[block_offset + k] : 32768;
    key[j] = t;
    val[j] = k;
  }

  BlockRadixSort(temp_storage).Sort(key, val);

  for (int j = 0; j < items_per_thread; j++) {
    if (val[j] < associativity) { rank[val[j]] = threadIdx.x * items_per_thread + j; }
  }
  __syncthreads();
}

/**
 * @brief Assign cache location to a set of keys using LRU replacement policy.
 *
 * The keys and the corresponding cache_set arrays shall be sorted according
 * to cache_set in ascending order. One block should be launched for every cache
 * set.
 *
 * Each cache set is sorted according to time_stamp, and values from keys
 * are filled in starting at the oldest time stamp. Entries that were accessed
 * at the current time are not reassigned.
 *
 * @tparam nthreads number of threads per block
 * @tparam associativity number of keys in a cache set
 *
 * @param [in] keys that we want to cache size [n]
 * @param [in] n number of keys
 * @param [in] cache_set assigned to keys, size [n]
 * @param [inout] cached_keys keys of already cached vectors,
 *   size [n_cache_sets*associativity], on exit it will be updated with the
 *   cached elements from keys.
 * @param [in] n_cache_sets number of cache sets
 * @param [inout] cache_time will be updated to "time" for those elements that
 *   could be assigned to a cache location, size [n_cache_sets*associativity]
 * @param [in] time time stamp
 * @param [out] cache_idx the cache idx assigned to the input, or -1 if it could
 *   not be cached, size [n]
 */
template <int nthreads, int associativity>
_RAFT_KERNEL void assign_cache_idx(const int* keys,
                                   int n,
                                   const int* cache_set,
                                   int* cached_keys,
                                   int n_cache_sets,
                                   int* cache_time,
                                   int time,
                                   int* cache_idx)
{
  int block_offset = blockIdx.x * associativity;

  const int items_per_thread = raft::ceildiv(associativity, nthreads);

  // the size of rank limits how large associativity can be used in practice
  __shared__ int rank[items_per_thread * nthreads];
  rank_set_entries<nthreads, associativity>(cache_time, n_cache_sets, rank);

  // Each thread will fill items_per_thread items in the cache.
  // It uses a place, only if it was not updated at the current time step
  // (cache_time != time).
  // We rank the places according to the time stamp, least recently used
  // elements come to the front.
  // We fill the least recently used elements with the working set.
  // there might be elements which cannot be assigned to cache loc.
  // these elements are assigned -1.

  for (int j = 0; j < items_per_thread; j++) {
    int i     = threadIdx.x + j * nthreads;
    int t_idx = block_offset + i;
    bool mask = (i < associativity);
    // whether this slot is available for writing
    mask = mask && (cache_time[t_idx] != time);

    // rank[i] tells which element to store by this thread
    // we look up where is the corresponding key stored in the input array
    if (mask) {
      int k = find_nth_occurrence(cache_set, n, blockIdx.x, rank[i]);
      if (k > -1) {
        int key_val        = keys[k];
        cached_keys[t_idx] = key_val;
        cache_idx[k]       = t_idx;
        cache_time[t_idx]  = time;
      }
    }
  }
}

/**
 * @brief Get the cache indices for keys stored in the cache.
 *
 * For every key, we look up the corresponding cache position.
 * If keys[k] is stored in the cache, then is_cached[k] is set to true, and
 * cache_idx[k] stores the corresponding cache idx.
 *
 * If keys[k] is not stored in the cache, then we assign a cache set to it.
 * This  cache set is stored in cache_idx[k], and is_cached[k] is set to false.
 * In this case AssignCacheIdx should be called, to get an assigned position
 * within the cache set.
 *
 * Cache_time is assigned to the time input argument for all elements in idx.
 *
 * @param [in] keys array of keys that we want to look up in the cache, size [n]
 * @param [in] n number of keys to look up
 * @param [inout] cached_keys keys stored in the cache, size [n_cache_sets * associativity]
 * @param [in] n_cache_sets number of cache sets
 * @param [in] associativity number of keys in cache set
 * @param [inout] cache_time time stamp when the indices were cached, size [n_cache_sets *
 * associativity]
 * @param [out] cache_idx cache indices of the working set elements, size [n]
 * @param [out] is_cached whether the element is cached size[n]
 * @param [in] time iteration counter (used for time stamping)
 */
<<<<<<< HEAD
_RAFT_KERNEL inline void get_cache_idx(int* keys,
                                       int n,
                                       int* cached_keys,
                                       int n_cache_sets,
                                       int associativity,
                                       int* cache_time,
                                       int* cache_idx,
                                       bool* is_cached,
                                       int time)
=======
template <typename = void>
__global__ void get_cache_idx(int* keys,
                              int n,
                              int* cached_keys,
                              int n_cache_sets,
                              int associativity,
                              int* cache_time,
                              int* cache_idx,
                              bool* is_cached,
                              int time)
>>>>>>> 2c85c0bc
{
  int tid = threadIdx.x + blockIdx.x * blockDim.x;
  if (tid < n) {
    int widx   = keys[tid];
    int sidx   = hash(widx, n_cache_sets);
    int cidx   = sidx * associativity;
    int i      = 0;
    bool found = false;
    // search for empty spot and the least recently used spot
    while (i < associativity && !found) {
      found = (cache_time[cidx + i] > 0 && cached_keys[cidx + i] == widx);
      i++;
    }
    is_cached[tid] = found;
    if (found) {
      cidx             = cidx + i - 1;
      cache_time[cidx] = time;  // update time stamp
      cache_idx[tid]   = cidx;  // exact cache idx
    } else {
      cache_idx[tid] = sidx;    // assign cache set
    }
  }
}
};  // namespace cache
};  // namespace raft<|MERGE_RESOLUTION|>--- conflicted
+++ resolved
@@ -328,19 +328,8 @@
  * @param [out] is_cached whether the element is cached size[n]
  * @param [in] time iteration counter (used for time stamping)
  */
-<<<<<<< HEAD
-_RAFT_KERNEL inline void get_cache_idx(int* keys,
-                                       int n,
-                                       int* cached_keys,
-                                       int n_cache_sets,
-                                       int associativity,
-                                       int* cache_time,
-                                       int* cache_idx,
-                                       bool* is_cached,
-                                       int time)
-=======
 template <typename = void>
-__global__ void get_cache_idx(int* keys,
+_RAFT_KERNEL void get_cache_idx(int* keys,
                               int n,
                               int* cached_keys,
                               int n_cache_sets,
@@ -349,7 +338,6 @@
                               int* cache_idx,
                               bool* is_cached,
                               int time)
->>>>>>> 2c85c0bc
 {
   int tid = threadIdx.x + blockIdx.x * blockDim.x;
   if (tid < n) {
