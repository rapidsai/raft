/*
 * Copyright (c) 2018-2022, NVIDIA CORPORATION.
 *
 * Licensed under the Apache License, Version 2.0 (the "License");
 * you may not use this file except in compliance with the License.
 * You may obtain a copy of the License at
 *
 *     http://www.apache.org/licenses/LICENSE-2.0
 *
 * Unless required by applicable law or agreed to in writing, software
 * distributed under the License is distributed on an "AS IS" BASIS,
 * WITHOUT WARRANTIES OR CONDITIONS OF ANY KIND, either express or implied.
 * See the License for the specific language governing permissions and
 * limitations under the License.
 */

#ifndef __MEAN_H
#define __MEAN_H

#pragma once

<<<<<<< HEAD
#include <raft/core/mdarray.hpp>
#include <raft/handle.hpp>
#include <raft/stats/detail/mean.cuh>
=======
#include "detail/mean.cuh"

#include <raft/core/handle.hpp>
>>>>>>> 6a1d1daf

namespace raft {
namespace stats {

/**
 * @brief Compute mean of the input matrix
 *
 * Mean operation is assumed to be performed on a given column.
 *
 * @tparam Type: the data type
 * @tparam IdxType Integer type used to for addressing
 * @param mu: the output mean vector
 * @param data: the input matrix
 * @param D: number of columns of data
 * @param N: number of rows of data
 * @param sample: whether to evaluate sample mean or not. In other words,
 * whether
 *  to normalize the output using N-1 or N, for true or false, respectively
 * @param rowMajor: whether the input data is row or col major
 * @param stream: cuda stream
 */
template <typename Type, typename IdxType = int>
void mean(
  Type* mu, const Type* data, IdxType D, IdxType N, bool sample, bool rowMajor, cudaStream_t stream)
{
  detail::mean(mu, data, D, N, sample, rowMajor, stream);
}

/**
 * @brief Compute mean of the input matrix
 *
 * Mean operation is assumed to be performed on a given column.
 *
 * @tparam DataT the data type
 * @tparam IdxType index type
 * @tparam LayoutPolicy Layout type of the input matrix.
 * @param handle the raft handle
 * @param mu: the output mean vector
 * @param data: the input matrix
 * @param sample: whether to evaluate sample mean or not. In other words, whether
 *   to normalize the output using N-1 or N, for true or false, respectively
 */
template <typename DataT, typename IdxType = int, typename LayoutPolicy>
void mean(const raft::handle_t& handle,
          raft::device_vector_view<DataT, IdxType> mu,
          raft::device_matrix_view<const DataT, IdxType, LayoutPolicy> data,
          bool sample)
{
  static_assert(
    std::is_same_v<LayoutPolicy, raft::row_major> || std::is_same_v<LayoutPolicy, raft::col_major>,
    "Data layout not supported");
  RAFT_EXPECTS(data.extent(0) == mu.extent(0), "Size mismatch betwen data and mu");
  RAFT_EXPECTS(mu.is_exhaustive(), "mu must be contiguous");
  RAFT_EXPECTS(data.is_exhaustive(), "data must be contiguous");
  detail::mean(mu.data_handle(),
               data.data_handle(),
               data.extent(1),
               data.extent(0),
               sample,
               std::is_same_v<LayoutPolicy, raft::row_major>,
               handle.get_stream());
}

};  // namespace stats
};  // namespace raft

#endif<|MERGE_RESOLUTION|>--- conflicted
+++ resolved
@@ -19,15 +19,9 @@
 
 #pragma once
 
-<<<<<<< HEAD
+#include <raft/core/handle.hpp>
 #include <raft/core/mdarray.hpp>
-#include <raft/handle.hpp>
 #include <raft/stats/detail/mean.cuh>
-=======
-#include "detail/mean.cuh"
-
-#include <raft/core/handle.hpp>
->>>>>>> 6a1d1daf
 
 namespace raft {
 namespace stats {
