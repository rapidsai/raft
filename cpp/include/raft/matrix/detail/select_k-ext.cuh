--- conflicted
+++ resolved
@@ -16,12 +16,7 @@
 
 #pragma once
 
-<<<<<<< HEAD
-#include <cstdint>      // uint32_t
-#include <cuda_fp16.h>  // __half
 #include <raft/core/device_csr_matrix.hpp>
-=======
->>>>>>> 2d714cbf
 #include <raft/core/device_resources.hpp>
 #include <raft/matrix/select_k_types.hpp>
 #include <raft/util/raft_explicit.hpp>  // RAFT_EXPLICIT
