--- conflicted
+++ resolved
@@ -428,29 +428,16 @@
 }
 
 template <typename T, typename IdxT, int BitsPerPass>
-<<<<<<< HEAD
-__global__ void last_filter_kernel(const T* in,
-                                   const IdxT* in_idx,
-                                   const T* in_buf,
-                                   const IdxT* in_idx_buf,
-                                   T* out,
-                                   IdxT* out_idx,
-                                   const IdxT len,
-                                   const IdxT k,
-                                   Counter<T, IdxT>* counters,
-                                   const bool select_min)
-=======
 RAFT_KERNEL last_filter_kernel(const T* in,
                                const IdxT* in_idx,
                                const T* in_buf,
                                const IdxT* in_idx_buf,
                                T* out,
                                IdxT* out_idx,
-                               IdxT len,
-                               IdxT k,
+                               const IdxT len,
+                               const IdxT k,
                                Counter<T, IdxT>* counters,
                                const bool select_min)
->>>>>>> f7835faf
 {
   const size_t batch_id = blockIdx.y;  // size_t to avoid multiplication overflow
 
