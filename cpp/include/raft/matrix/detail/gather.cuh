/*
 * Copyright (c) 2022-2023, NVIDIA CORPORATION.
 *
 * Licensed under the Apache License, Version 2.0 (the "License");
 * you may not use this file except in compliance with the License.
 * You may obtain a copy of the License at
 *
 *     http://www.apache.org/licenses/LICENSE-2.0
 *
 * Unless required by applicable law or agreed to in writing, software
 * distributed under the License is distributed on an "AS IS" BASIS,
 * WITHOUT WARRANTIES OR CONDITIONS OF ANY KIND, either express or implied.
 * See the License for the specific language governing permissions and
 * limitations under the License.
 */

#pragma once

#include <raft/core/operators.hpp>
#include <raft/cudart_utils.h>

namespace raft {
namespace matrix {
namespace detail {

<<<<<<< HEAD
// gatherKernel conditionally copies rows from the source matrix 'in' into the destination matrix
// 'out' according to a map (or a transformed map)
template <int TPB,
=======
/** Tiling policy for the gather kernel.
 *
 * The output matrix is considered as a flattened array, an approach that provides much better
 * performance than 1 row per block when D is small. Additionally, each thread works on multiple
 * output elements using an unrolled loop (approx. 30% faster than working on a single element)
 */
template <int tpb, int wpt>
struct gather_policy {
  static constexpr int n_threads       = tpb;
  static constexpr int work_per_thread = wpt;
  static constexpr int stride          = tpb * wpt;
};

/** Conditionally copies rows from the source matrix 'in' into the destination matrix
 * 'out' according to a map (or a transformed map) */
template <typename Policy,
>>>>>>> 0e96662f
          typename InputIteratorT,
          typename MapIteratorT,
          typename StencilIteratorT,
          typename PredicateOp,
          typename MapTransformOp,
          typename OutputIteratorT,
          typename IndexT>
<<<<<<< HEAD
__global__ void gatherKernel(const InputIteratorT in,
                             IndexT D,
                             IndexT N,
                             const MapIteratorT map,
                             StencilIteratorT stencil,
                             OutputIteratorT out,
                             PredicateOp pred_op,
                             MapTransformOp transform_op)
=======
__global__ void gather_kernel(const InputIteratorT in,
                              IndexT D,
                              IndexT len,
                              const MapIteratorT map,
                              StencilIteratorT stencil,
                              OutputIteratorT out,
                              PredicateOp pred_op,
                              MapTransformOp transform_op)
>>>>>>> 0e96662f
{
  typedef typename std::iterator_traits<MapIteratorT>::value_type MapValueT;
  typedef typename std::iterator_traits<StencilIteratorT>::value_type StencilValueT;

#pragma unroll
  for (IndexT wid = 0; wid < Policy::work_per_thread; wid++) {
    IndexT tid = threadIdx.x + (Policy::work_per_thread * static_cast<IndexT>(blockIdx.x) + wid) *
                                 Policy::n_threads;
    if (tid < len) {
      IndexT i_dst = tid / D;
      IndexT j     = tid % D;

      MapValueT map_val         = map[i_dst];
      StencilValueT stencil_val = stencil[i_dst];

<<<<<<< HEAD
  bool predicate = pred_op(stencil_val);
  if (predicate) {
    IndexT inRowStart = transform_op(map_val) * D;
    for (IndexT i = threadIdx.x; i < D; i += TPB) {
      out[outRowStart + i] = in[inRowStart + i];
=======
      bool predicate = pred_op(stencil_val);
      if (predicate) {
        IndexT i_src = transform_op(map_val);
        out[tid]     = in[i_src * D + j];
      }
>>>>>>> 0e96662f
    }
  }
}

/**
 * @brief  gather conditionally copies rows from a source matrix into a destination matrix according
 * to a transformed map.
 *
 * @tparam InputIteratorT       Random-access iterator type, for reading input matrix (may be a
 * simple pointer type).
 * @tparam MapIteratorT         Random-access iterator type, for reading input map (may be a simple
 * pointer type).
 * @tparam StencilIteratorT     Random-access iterator type, for reading input stencil (may be a
 * simple pointer type).
 * @tparam UnaryPredicateOp     Unary lambda expression or operator type, UnaryPredicateOp's result
 * type must be convertible to bool type.
 * @tparam MapTransformOp       Unary lambda expression or operator type, MapTransformOp's result
 * type must be convertible to IndexT.
 * @tparam OutputIteratorT      Random-access iterator type, for writing output matrix (may be a
 * simple pointer type).
 * @tparam IndexT               Index type.
 *
 * @param  in           Pointer to the input matrix (assumed to be row-major)
 * @param  D            Leading dimension of the input matrix 'in', which in-case of row-major
 * storage is the number of columns
 * @param  N            Second dimension
 * @param  map          Pointer to the input sequence of gather locations
 * @param  stencil      Pointer to the input sequence of stencil or predicate values
 * @param  map_length   The length of 'map' and 'stencil'
 * @param  out          Pointer to the output matrix (assumed to be row-major)
 * @param  pred_op      Predicate to apply to the stencil values
 * @param  transform_op The transformation operation, transforms the map values to IndexT
 * @param  stream       CUDA stream to launch kernels within
 */
template <typename InputIteratorT,
          typename MapIteratorT,
          typename StencilIteratorT,
          typename UnaryPredicateOp,
          typename MapTransformOp,
          typename OutputIteratorT,
          typename IndexT>
void gatherImpl(const InputIteratorT in,
                IndexT D,
                IndexT N,
                const MapIteratorT map,
                StencilIteratorT stencil,
                IndexT map_length,
                OutputIteratorT out,
                UnaryPredicateOp pred_op,
                MapTransformOp transform_op,
                cudaStream_t stream)
{
  // skip in case of 0 length input
  if (map_length <= 0 || N <= 0 || D <= 0) return;

  // map value type
  typedef typename std::iterator_traits<MapIteratorT>::value_type MapValueT;

  // stencil value type
  typedef typename std::iterator_traits<StencilIteratorT>::value_type StencilValueT;

  // return type of MapTransformOp, must be convertible to IndexT
  typedef typename std::result_of<decltype(transform_op)(MapValueT)>::type MapTransformOpReturnT;
  static_assert((std::is_convertible<MapTransformOpReturnT, IndexT>::value),
                "MapTransformOp's result type must be convertible to signed integer");

  // return type of UnaryPredicateOp, must be convertible to bool
  typedef typename std::result_of<decltype(pred_op)(StencilValueT)>::type PredicateOpReturnT;
  static_assert((std::is_convertible<PredicateOpReturnT, bool>::value),
                "UnaryPredicateOp's result type must be convertible to bool type");

<<<<<<< HEAD
  if (D <= 32) {
    gatherKernel<32>
      <<<map_length, 32, 0, stream>>>(in, D, N, map, stencil, out, pred_op, transform_op);
  } else if (D <= 64) {
    gatherKernel<64>
      <<<map_length, 64, 0, stream>>>(in, D, N, map, stencil, out, pred_op, transform_op);
  } else if (D <= 128) {
    gatherKernel<128>
      <<<map_length, 128, 0, stream>>>(in, D, N, map, stencil, out, pred_op, transform_op);
  } else {
    gatherKernel<256>
      <<<map_length, 256, 0, stream>>>(in, D, N, map, stencil, out, pred_op, transform_op);
=======
  IndexT len        = map_length * D;
  constexpr int TPB = 128;
  const int n_sm    = raft::getMultiProcessorCount();
  // The following empirical heuristics enforce that we keep a good balance between having enough
  // blocks and enough work per thread.
  if (len < 32 * TPB * n_sm) {
    using Policy    = gather_policy<TPB, 1>;
    IndexT n_blocks = raft::ceildiv(map_length * D, static_cast<IndexT>(Policy::stride));
    gather_kernel<Policy><<<n_blocks, Policy::n_threads, 0, stream>>>(
      in, D, len, map, stencil, out, pred_op, transform_op);
  } else if (len < 32 * 4 * TPB * n_sm) {
    using Policy    = gather_policy<TPB, 4>;
    IndexT n_blocks = raft::ceildiv(map_length * D, static_cast<IndexT>(Policy::stride));
    gather_kernel<Policy><<<n_blocks, Policy::n_threads, 0, stream>>>(
      in, D, len, map, stencil, out, pred_op, transform_op);
  } else {
    using Policy    = gather_policy<TPB, 8>;
    IndexT n_blocks = raft::ceildiv(map_length * D, static_cast<IndexT>(Policy::stride));
    gather_kernel<Policy><<<n_blocks, Policy::n_threads, 0, stream>>>(
      in, D, len, map, stencil, out, pred_op, transform_op);
>>>>>>> 0e96662f
  }
  RAFT_CUDA_TRY(cudaPeekAtLastError());
}

/**
 * @brief  gather copies rows from a source matrix into a destination matrix according to a map.
 *
 * @tparam InputIteratorT       Random-access iterator type, for reading input matrix (may be a
 * simple pointer type).
 * @tparam MapIteratorT         Random-access iterator type, for reading input map (may be a simple
 * pointer type).
 * @tparam OutputIteratorT      Random-access iterator type, for writing output matrix (may be a
 * simple pointer type).
 * @tparam IndexT               Index type.
 *
 * @param  in           Pointer to the input matrix (assumed to be row-major)
 * @param  D            Leading dimension of the input matrix 'in', which in-case of row-major
 * storage is the number of columns
 * @param  N            Second dimension
 * @param  map          Pointer to the input sequence of gather locations
 * @param  map_length   The length of 'map' and 'stencil'
 * @param  out          Pointer to the output matrix (assumed to be row-major)
 * @param  stream       CUDA stream to launch kernels within
 */
template <typename InputIteratorT, typename MapIteratorT, typename OutputIteratorT, typename IndexT>
void gather(const InputIteratorT in,
            IndexT D,
            IndexT N,
            const MapIteratorT map,
            IndexT map_length,
            OutputIteratorT out,
            cudaStream_t stream)
{
  typedef typename std::iterator_traits<MapIteratorT>::value_type MapValueT;
  gatherImpl(
    in, D, N, map, map, map_length, out, raft::const_op(true), raft::identity_op(), stream);
}

/**
 * @brief  gather copies rows from a source matrix into a destination matrix according to a
 * transformed map.
 *
 * @tparam InputIteratorT       Random-access iterator type, for reading input matrix (may be a
 * simple pointer type).
 * @tparam MapIteratorT         Random-access iterator type, for reading input map (may be a simple
 * pointer type).
 * @tparam MapTransformOp       Unary lambda expression or operator type, MapTransformOp's result
 * type must be convertible to IndexT.
 * @tparam OutputIteratorT      Random-access iterator type, for writing output matrix (may be a
 * simple pointer type).
 * @tparam IndexT               Index type.
 *
 * @param  in           Pointer to the input matrix (assumed to be row-major)
 * @param  D            Leading dimension of the input matrix 'in', which in-case of row-major
 * storage is the number of columns
 * @param  N            Second dimension
 * @param  map          Pointer to the input sequence of gather locations
 * @param  map_length   The length of 'map' and 'stencil'
 * @param  out          Pointer to the output matrix (assumed to be row-major)
 * @param  transform_op The transformation operation, transforms the map values to IndexT
 * @param  stream       CUDA stream to launch kernels within
 */
template <typename InputIteratorT,
          typename MapIteratorT,
          typename MapTransformOp,
          typename OutputIteratorT,
          typename IndexT>
void gather(const InputIteratorT in,
            IndexT D,
            IndexT N,
            const MapIteratorT map,
            IndexT map_length,
            OutputIteratorT out,
            MapTransformOp transform_op,
            cudaStream_t stream)
{
  typedef typename std::iterator_traits<MapIteratorT>::value_type MapValueT;
  gatherImpl(in, D, N, map, map, map_length, out, raft::const_op(true), transform_op, stream);
}

/**
 * @brief  gather_if conditionally copies rows from a source matrix into a destination matrix
 * according to a map.
 *
 * @tparam InputIteratorT       Random-access iterator type, for reading input matrix (may be a
 * simple pointer type).
 * @tparam MapIteratorT         Random-access iterator type, for reading input map (may be a simple
 * pointer type).
 * @tparam StencilIteratorT     Random-access iterator type, for reading input stencil (may be a
 * simple pointer type).
 * @tparam UnaryPredicateOp     Unary lambda expression or operator type, UnaryPredicateOp's result
 * type must be convertible to bool type.
 * @tparam OutputIteratorT      Random-access iterator type, for writing output matrix (may be a
 * simple pointer type).
 * @tparam IndexT               Index type.
 *
 * @param  in           Pointer to the input matrix (assumed to be row-major)
 * @param  D            Leading dimension of the input matrix 'in', which in-case of row-major
 * storage is the number of columns
 * @param  N            Second dimension
 * @param  map          Pointer to the input sequence of gather locations
 * @param  stencil      Pointer to the input sequence of stencil or predicate values
 * @param  map_length   The length of 'map' and 'stencil'
 * @param  out          Pointer to the output matrix (assumed to be row-major)
 * @param  pred_op      Predicate to apply to the stencil values
 * @param  stream       CUDA stream to launch kernels within
 */
template <typename InputIteratorT,
          typename MapIteratorT,
          typename StencilIteratorT,
          typename UnaryPredicateOp,
          typename OutputIteratorT,
          typename IndexT>
void gather_if(const InputIteratorT in,
               IndexT D,
               IndexT N,
               const MapIteratorT map,
               StencilIteratorT stencil,
               IndexT map_length,
               OutputIteratorT out,
               UnaryPredicateOp pred_op,
               cudaStream_t stream)
{
  typedef typename std::iterator_traits<MapIteratorT>::value_type MapValueT;
  gatherImpl(in, D, N, map, stencil, map_length, out, pred_op, raft::identity_op(), stream);
}

/**
 * @brief  gather_if conditionally copies rows from a source matrix into a destination matrix
 * according to a transformed map.
 *
 * @tparam InputIteratorT       Random-access iterator type, for reading input matrix (may be a
 * simple pointer type).
 * @tparam MapIteratorT         Random-access iterator type, for reading input map (may be a simple
 * pointer type).
 * @tparam StencilIteratorT     Random-access iterator type, for reading input stencil (may be a
 * simple pointer type).
 * @tparam UnaryPredicateOp     Unary lambda expression or operator type, UnaryPredicateOp's result
 * type must be convertible to bool type.
 * @tparam MapTransformOp       Unary lambda expression or operator type, MapTransformOp's result
 * type must be convertible to IndexT type.
 * @tparam OutputIteratorT      Random-access iterator type, for writing output matrix (may be a
 * simple pointer type).
 * @tparam IndexT               Index type.
 *
 * @param  in           Pointer to the input matrix (assumed to be row-major)
 * @param  D            Leading dimension of the input matrix 'in', which in-case of row-major
 * storage is the number of columns
 * @param  N            Second dimension
 * @param  map          Pointer to the input sequence of gather locations
 * @param  stencil      Pointer to the input sequence of stencil or predicate values
 * @param  map_length   The length of 'map' and 'stencil'
 * @param  out          Pointer to the output matrix (assumed to be row-major)
 * @param  pred_op      Predicate to apply to the stencil values
 * @param  transform_op The transformation operation, transforms the map values to IndexT
 * @param  stream       CUDA stream to launch kernels within
 */
template <typename InputIteratorT,
          typename MapIteratorT,
          typename StencilIteratorT,
          typename UnaryPredicateOp,
          typename MapTransformOp,
          typename OutputIteratorT,
          typename IndexT>
void gather_if(const InputIteratorT in,
               IndexT D,
               IndexT N,
               const MapIteratorT map,
               StencilIteratorT stencil,
               IndexT map_length,
               OutputIteratorT out,
               UnaryPredicateOp pred_op,
               MapTransformOp transform_op,
               cudaStream_t stream)
{
  typedef typename std::iterator_traits<MapIteratorT>::value_type MapValueT;
  gatherImpl(in, D, N, map, stencil, map_length, out, pred_op, transform_op, stream);
}
}  // namespace detail
}  // namespace matrix
}  // namespace raft<|MERGE_RESOLUTION|>--- conflicted
+++ resolved
@@ -23,11 +23,6 @@
 namespace matrix {
 namespace detail {
 
-<<<<<<< HEAD
-// gatherKernel conditionally copies rows from the source matrix 'in' into the destination matrix
-// 'out' according to a map (or a transformed map)
-template <int TPB,
-=======
 /** Tiling policy for the gather kernel.
  *
  * The output matrix is considered as a flattened array, an approach that provides much better
@@ -44,7 +39,6 @@
 /** Conditionally copies rows from the source matrix 'in' into the destination matrix
  * 'out' according to a map (or a transformed map) */
 template <typename Policy,
->>>>>>> 0e96662f
           typename InputIteratorT,
           typename MapIteratorT,
           typename StencilIteratorT,
@@ -52,16 +46,6 @@
           typename MapTransformOp,
           typename OutputIteratorT,
           typename IndexT>
-<<<<<<< HEAD
-__global__ void gatherKernel(const InputIteratorT in,
-                             IndexT D,
-                             IndexT N,
-                             const MapIteratorT map,
-                             StencilIteratorT stencil,
-                             OutputIteratorT out,
-                             PredicateOp pred_op,
-                             MapTransformOp transform_op)
-=======
 __global__ void gather_kernel(const InputIteratorT in,
                               IndexT D,
                               IndexT len,
@@ -70,7 +54,6 @@
                               OutputIteratorT out,
                               PredicateOp pred_op,
                               MapTransformOp transform_op)
->>>>>>> 0e96662f
 {
   typedef typename std::iterator_traits<MapIteratorT>::value_type MapValueT;
   typedef typename std::iterator_traits<StencilIteratorT>::value_type StencilValueT;
@@ -86,19 +69,11 @@
       MapValueT map_val         = map[i_dst];
       StencilValueT stencil_val = stencil[i_dst];
 
-<<<<<<< HEAD
-  bool predicate = pred_op(stencil_val);
-  if (predicate) {
-    IndexT inRowStart = transform_op(map_val) * D;
-    for (IndexT i = threadIdx.x; i < D; i += TPB) {
-      out[outRowStart + i] = in[inRowStart + i];
-=======
       bool predicate = pred_op(stencil_val);
       if (predicate) {
         IndexT i_src = transform_op(map_val);
         out[tid]     = in[i_src * D + j];
       }
->>>>>>> 0e96662f
     }
   }
 }
@@ -170,20 +145,6 @@
   static_assert((std::is_convertible<PredicateOpReturnT, bool>::value),
                 "UnaryPredicateOp's result type must be convertible to bool type");
 
-<<<<<<< HEAD
-  if (D <= 32) {
-    gatherKernel<32>
-      <<<map_length, 32, 0, stream>>>(in, D, N, map, stencil, out, pred_op, transform_op);
-  } else if (D <= 64) {
-    gatherKernel<64>
-      <<<map_length, 64, 0, stream>>>(in, D, N, map, stencil, out, pred_op, transform_op);
-  } else if (D <= 128) {
-    gatherKernel<128>
-      <<<map_length, 128, 0, stream>>>(in, D, N, map, stencil, out, pred_op, transform_op);
-  } else {
-    gatherKernel<256>
-      <<<map_length, 256, 0, stream>>>(in, D, N, map, stencil, out, pred_op, transform_op);
-=======
   IndexT len        = map_length * D;
   constexpr int TPB = 128;
   const int n_sm    = raft::getMultiProcessorCount();
@@ -204,7 +165,6 @@
     IndexT n_blocks = raft::ceildiv(map_length * D, static_cast<IndexT>(Policy::stride));
     gather_kernel<Policy><<<n_blocks, Policy::n_threads, 0, stream>>>(
       in, D, len, map, stencil, out, pred_op, transform_op);
->>>>>>> 0e96662f
   }
   RAFT_CUDA_TRY(cudaPeekAtLastError());
 }
