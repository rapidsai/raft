/*
 * Copyright (c) 2022-2023, NVIDIA CORPORATION.
 *
 * Licensed under the Apache License, Version 2.0 (the "License");
 * you may not use this file except in compliance with the License.
 * You may obtain a copy of the License at
 *
 *     http://www.apache.org/licenses/LICENSE-2.0
 *
 * Unless required by applicable law or agreed to in writing, software
 * distributed under the License is distributed on an "AS IS" BASIS,
 * WITHOUT WARRANTIES OR CONDITIONS OF ANY KIND, either express or implied.
 * See the License for the specific language governing permissions and
 * limitations under the License.
 */

#pragma once

#include <raft/core/device_mdspan.hpp>
#include <raft/core/device_resources.hpp>
#include <raft/matrix/detail/gather.cuh>
#include <raft/util/itertools.hpp>

namespace raft::matrix {

/**
 * @defgroup matrix_gather Matrix gather operations
 * @{
 */

/**
 * @brief Copies rows from a source matrix into a destination matrix according to a map.
 *
 * For each output row, read the index in the input matrix from the map and copy the row.
 *
 * @tparam InputIteratorT  Input iterator type, for the input matrix (may be a pointer type).
 * @tparam MapIteratorT    Input iterator type, for the map (may be a pointer type).
 * @tparam OutputIteratorT Output iterator type, for the output matrix (may be a pointer type).
 * @tparam IndexT          Index type.
 *
 * @param  in           Input matrix, dim = [N, D] (row-major)
 * @param  D            Number of columns of the input/output matrices
 * @param  N            Number of rows of the input matrix
 * @param  map          Map of row indices to gather, dim = [map_length]
 * @param  map_length   The length of 'map', number of rows of the output matrix
 * @param  out          Output matrix, dim = [map_length, D] (row-major)
 * @param  stream       CUDA stream to launch kernels within
 */
template <typename InputIteratorT, typename MapIteratorT, typename OutputIteratorT, typename IndexT>
void gather(const InputIteratorT in,
            IndexT D,
            IndexT N,
            const MapIteratorT map,
            IndexT map_length,
            OutputIteratorT out,
            cudaStream_t stream)
{
  detail::gather(in, D, N, map, map_length, out, stream);
}

/**
 * @brief Copies rows from a source matrix into a destination matrix according to a transformed map.
 *
 * For each output row, read the index in the input matrix from the map, apply a transformation to
 * this input index and copy the row.
 *
 * @tparam InputIteratorT  Input iterator type, for the input matrix (may be a pointer type).
 * @tparam MapIteratorT    Input iterator type, for the map (may be a pointer type).
 * @tparam MapTransformOp  Unary lambda expression or operator type. MapTransformOp's result type
 *                         must be convertible to IndexT.
 * @tparam OutputIteratorT Output iterator type, for the output matrix (may be a pointer type).
 * @tparam IndexT          Index type.
 *
 * @param  in           Input matrix, dim = [N, D] (row-major)
 * @param  D            Number of columns of the input/output matrices
 * @param  N            Number of rows of the input matrix
 * @param  map          Map of row indices to gather, dim = [map_length]
 * @param  map_length   The length of 'map', number of rows of the output matrix
 * @param  out          Output matrix, dim = [map_length, D] (row-major)
 * @param  transform_op Transformation to apply to map values
 * @param  stream       CUDA stream to launch kernels within
 */
template <typename InputIteratorT,
          typename MapIteratorT,
          typename MapTransformOp,
          typename OutputIteratorT,
          typename IndexT>
void gather(const InputIteratorT in,
            IndexT D,
            IndexT N,
            const MapIteratorT map,
            IndexT map_length,
            OutputIteratorT out,
            MapTransformOp transform_op,
            cudaStream_t stream)
{
  detail::gather(in, D, N, map, map_length, out, transform_op, stream);
}

/**
 * @brief Conditionally copies rows from a source matrix into a destination matrix.
 *
 * For each output row, read the index in the input matrix from the map, read a stencil value, apply
 * a predicate to the stencil value, and if true, copy the row.
 *
 * @tparam InputIteratorT   Input iterator type, for the input matrix (may be a pointer type).
 * @tparam MapIteratorT     Input iterator type, for the map (may be a pointer type).
 * @tparam StencilIteratorT Input iterator type, for the stencil (may be a pointer type).
 * @tparam UnaryPredicateOp Unary lambda expression or operator type. UnaryPredicateOp's result type
 *                          must be convertible to bool type.
 * @tparam OutputIteratorT  Output iterator type, for the output matrix (may be a pointer type).
 * @tparam IndexT           Index type.
 *
 * @param  in           Input matrix, dim = [N, D] (row-major)
 * @param  D            Number of columns of the input/output matrices
 * @param  N            Number of rows of the input matrix
 * @param  map          Map of row indices to gather, dim = [map_length]
 * @param  stencil      Sequence of stencil values, dim = [map_length]
 * @param  map_length   The length of 'map' and 'stencil', number of rows of the output matrix
 * @param  out          Output matrix, dim = [map_length, D] (row-major)
 * @param  pred_op      Predicate to apply to the stencil values
 * @param  stream       CUDA stream to launch kernels within
 */
template <typename InputIteratorT,
          typename MapIteratorT,
          typename StencilIteratorT,
          typename UnaryPredicateOp,
          typename OutputIteratorT,
          typename IndexT>
void gather_if(const InputIteratorT in,
               IndexT D,
               IndexT N,
               const MapIteratorT map,
               StencilIteratorT stencil,
               IndexT map_length,
               OutputIteratorT out,
               UnaryPredicateOp pred_op,
               cudaStream_t stream)
{
  detail::gather_if(in, D, N, map, stencil, map_length, out, pred_op, stream);
}

/**
 * @brief Conditionally copies rows according to a transformed map.
 *
 * For each output row, read the index in the input matrix from the map, read a stencil value,
 * apply a predicate to the stencil value, and if true, apply a transformation to the input index
 * and copy the row.
 *
 * @tparam InputIteratorT   Input iterator type, for the input matrix (may be a pointer type).
 * @tparam MapIteratorT     Input iterator type, for the map (may be a pointer type).
 * @tparam MapTransformOp   Unary lambda expression or operator type. MapTransformOp's result type
 *                          must be convertible to IndexT.
 * @tparam StencilIteratorT Input iterator type, for the stencil (may be a pointer type).
 * @tparam UnaryPredicateOp Unary lambda expression or operator type. UnaryPredicateOp's result type
 *                          must be convertible to bool type.
 * @tparam OutputIteratorT  Output iterator type, for the output matrix (may be a pointer type).
 * @tparam IndexT           Index type.
 *
 * @param  in           Input matrix, dim = [N, D] (row-major)
 * @param  D            Number of columns of the input/output matrices
 * @param  N            Number of rows of the input matrix
 * @param  map          Map of row indices to gather, dim = [map_length]
 * @param  stencil      Sequence of stencil values, dim = [map_length]
 * @param  map_length   The length of 'map' and 'stencil', number of rows of the output matrix
 * @param  out          Output matrix, dim = [map_length, D] (row-major)
 * @param  pred_op      Predicate to apply to the stencil values
 * @param  transform_op Transformation to apply to map values
 * @param  stream       CUDA stream to launch kernels within
 */
template <typename InputIteratorT,
          typename MapIteratorT,
          typename StencilIteratorT,
          typename UnaryPredicateOp,
          typename MapTransformOp,
          typename OutputIteratorT,
          typename IndexT>
void gather_if(const InputIteratorT in,
               IndexT D,
               IndexT N,
               const MapIteratorT map,
               StencilIteratorT stencil,
               IndexT map_length,
               OutputIteratorT out,
               UnaryPredicateOp pred_op,
               MapTransformOp transform_op,
               cudaStream_t stream)
{
  detail::gather_if(in, D, N, map, stencil, map_length, out, pred_op, transform_op, stream);
}

/**
 * @brief Copies rows from a source matrix into a destination matrix according to a transformed map.
 *
<<<<<<< HEAD
 * @tparam matrix_t      Matrix element type
 * @tparam map_t         Map vector type
 * @tparam idx_t integer type used for indexing
 * @param[in] handle            raft handle for managing resources
 * @param[in]  in           Input matrix (assumed to be row-major)
 * @param[in]  map          Vector of gather locations
 * @param[out]  out         Output matrix (assumed to be row-major)
 */
template <typename matrix_t, typename map_t, typename idx_t>
void gather(raft::device_resources const& handle,
            raft::device_matrix_view<const matrix_t, idx_t, row_major> in,
            raft::device_vector_view<const map_t, idx_t> map,
            raft::device_matrix_view<matrix_t, idx_t, row_major> out)
{
  RAFT_EXPECTS(out.extent(0) == map.extent(0),
               "Number of rows in output matrix must equal the size of the map vector");
  RAFT_EXPECTS(out.extent(1) == in.extent(1),
               "Number of columns in input and output matrices must be equal.");

  raft::matrix::detail::gather(
    const_cast<matrix_t*>(in.data_handle()),  // TODO: There's a better way to handle this
    static_cast<int>(in.extent(1)),
    static_cast<int>(in.extent(0)),
    map.data_handle(),
    static_cast<int>(map.extent(0)),
    out.data_handle(),
    handle.get_stream());
}

/**
 * @brief  gather copies rows from a source matrix into a destination matrix according to a
 * transformed map.
=======
 * For each output row, read the index in the input matrix from the map, apply a transformation to
 * this input index if specified, and copy the row.
>>>>>>> 0076101e
 *
 * @tparam matrix_t    Matrix element type
 * @tparam map_t       Integer type of map elements
 * @tparam idx_t       Integer type used for indexing
 * @tparam map_xform_t Unary lambda expression or operator type. MapTransformOp's result type must
 *                     be convertible to idx_t.
 * @param[in]  handle        raft handle for managing resources
 * @param[in]  in            Input matrix, dim = [N, D] (row-major)
 * @param[in]  map           Map of row indices to gather, dim = [map_length]
 * @param[out] out           Output matrix, dim = [map_length, D] (row-major)
 * @param[in]  transform_op  (optional) Transformation to apply to map values
 */
<<<<<<< HEAD
template <typename matrix_t, typename map_t, typename map_xform_t, typename idx_t>
void gather(raft::device_resources const& handle,
=======
template <typename matrix_t,
          typename map_t,
          typename idx_t,
          typename map_xform_t = raft::identity_op>
void gather(const raft::handle_t& handle,
>>>>>>> 0076101e
            raft::device_matrix_view<const matrix_t, idx_t, row_major> in,
            raft::device_vector_view<const map_t, idx_t> map,
            raft::device_matrix_view<matrix_t, idx_t, row_major> out,
            map_xform_t transform_op = raft::identity_op())
{
  RAFT_EXPECTS(out.extent(0) == map.extent(0),
               "Number of rows in output matrix must equal the size of the map vector");
  RAFT_EXPECTS(out.extent(1) == in.extent(1),
               "Number of columns in input and output matrices must be equal.");

  detail::gather(
    const_cast<matrix_t*>(in.data_handle()),  // TODO: There's a better way to handle this
    in.extent(1),
    in.extent(0),
    map.data_handle(),
    map.extent(0),
    out.data_handle(),
    transform_op,
    handle.get_stream());
}

/**
 * @brief Conditionally copies rows according to a transformed map.
 *
 * For each output row, read the index in the input matrix from the map, read a stencil value,
 * apply a predicate to the stencil value, and if true, apply a transformation if specified to the
 * input index, and copy the row.
 *
 * @tparam matrix_t     Matrix element type
 * @tparam map_t        Integer type of map elements
 * @tparam stencil_t    Value type for stencil (input type for the pred_op)
 * @tparam unary_pred_t Unary lambda expression or operator type. unary_pred_t's result
 *                      type must be convertible to bool type.
 * @tparam map_xform_t  Unary lambda expression or operator type. MapTransformOp's result type must
 *                      be convertible to idx_t.
 * @tparam idx_t        Integer type used for indexing
 * @param[in]  handle        raft handle for managing resources
 * @param[in]  in            Input matrix, dim = [N, D] (row-major)
 * @param[in]  map           Map of row indices to gather, dim = [map_length]
 * @param[in]  stencil       Vector of stencil values, dim = [map_length]
 * @param[out] out           Output matrix, dim = [map_length, D] (row-major)
 * @param[in]  pred_op       Predicate to apply to the stencil values
 * @param[in]  transform_op  (optional) Transformation to apply to map values
 */
template <typename matrix_t,
          typename map_t,
          typename stencil_t,
          typename unary_pred_t,
<<<<<<< HEAD
          typename idx_t>
void gather_if(raft::device_resources const& handle,
=======
          typename idx_t,
          typename map_xform_t = raft::identity_op>
void gather_if(const raft::handle_t& handle,
>>>>>>> 0076101e
               raft::device_matrix_view<const matrix_t, idx_t, row_major> in,
               raft::device_matrix_view<matrix_t, idx_t, row_major> out,
               raft::device_vector_view<const map_t, idx_t> map,
               raft::device_vector_view<const stencil_t, idx_t> stencil,
<<<<<<< HEAD
               unary_pred_t pred_op)
{
  RAFT_EXPECTS(out.extent(0) == map.extent(0),
               "Number of rows in output matrix must equal the size of the map vector");
  RAFT_EXPECTS(out.extent(1) == in.extent(1),
               "Number of columns in input and output matrices must be equal.");
  RAFT_EXPECTS(map.extent(0) == stencil.extent(0),
               "Number of elements in stencil must equal number of elements in map");

  detail::gather_if(const_cast<matrix_t*>(in.data_handle()),
                    out.extent(1),
                    out.extent(0),
                    map.data_handle(),
                    stencil.data_handle(),
                    map.extent(0),
                    out.data_handle(),
                    pred_op,
                    handle.get_stream());
}

/**
 * @brief  gather_if conditionally copies rows from a source matrix into a destination matrix
 * according to a transformed map.
 *
 * @tparam matrix_t      Matrix value type, for reading input matrix
 * @tparam map_t         Vector value type for map
 * @tparam stencil_t     Vector value type for stencil
 * @tparam unary_pred_t     Unary lambda expression or operator type, unary_pred_t's result
 * type must be convertible to bool type.
 * @tparam map_xform_t       Unary lambda expression or operator type, map_xform_t's result
 * type must be convertible to idx_t (= int) type.
 * @tparam idx_t integer type for indexing
 * @param[in] handle        raft handle for managing resources
 * @param[in]  in           Input matrix (assumed to be row-major)
 * @param[in]  map          Vector of gather locations
 * @param[in]  stencil      Vector of stencil or predicate values
 * @param[out]  out          Output matrix (assumed to be row-major)
 * @param[in]  pred_op      Predicate to apply to the stencil values
 * @param[in]  transform_op The transformation operation, transforms the map values to idx_t
 */
template <typename matrix_t,
          typename map_t,
          typename stencil_t,
          typename unary_pred_t,
          typename map_xform_t,
          typename idx_t>
void gather_if(raft::device_resources const& handle,
               raft::device_matrix_view<const matrix_t, idx_t, row_major> in,
               raft::device_matrix_view<matrix_t, idx_t, row_major> out,
               raft::device_vector_view<const map_t> map,
               raft::device_vector_view<const stencil_t> stencil,
=======
>>>>>>> 0076101e
               unary_pred_t pred_op,
               map_xform_t transform_op = raft::identity_op())
{
  RAFT_EXPECTS(out.extent(0) == map.extent(0),
               "Number of rows in output matrix must equal the size of the map vector");
  RAFT_EXPECTS(out.extent(1) == in.extent(1),
               "Number of columns in input and output matrices must be equal.");
  RAFT_EXPECTS(map.extent(0) == stencil.extent(0),
               "Number of elements in stencil must equal number of elements in map");

  detail::gather_if(const_cast<matrix_t*>(in.data_handle()),
                    in.extent(1),
                    in.extent(0),
                    map.data_handle(),
                    stencil.data_handle(),
                    map.extent(0),
                    out.data_handle(),
                    pred_op,
                    transform_op,
                    handle.get_stream());
}

/** @} */  // end of group matrix_gather

}  // namespace raft::matrix<|MERGE_RESOLUTION|>--- conflicted
+++ resolved
@@ -192,43 +192,8 @@
 /**
  * @brief Copies rows from a source matrix into a destination matrix according to a transformed map.
  *
-<<<<<<< HEAD
- * @tparam matrix_t      Matrix element type
- * @tparam map_t         Map vector type
- * @tparam idx_t integer type used for indexing
- * @param[in] handle            raft handle for managing resources
- * @param[in]  in           Input matrix (assumed to be row-major)
- * @param[in]  map          Vector of gather locations
- * @param[out]  out         Output matrix (assumed to be row-major)
- */
-template <typename matrix_t, typename map_t, typename idx_t>
-void gather(raft::device_resources const& handle,
-            raft::device_matrix_view<const matrix_t, idx_t, row_major> in,
-            raft::device_vector_view<const map_t, idx_t> map,
-            raft::device_matrix_view<matrix_t, idx_t, row_major> out)
-{
-  RAFT_EXPECTS(out.extent(0) == map.extent(0),
-               "Number of rows in output matrix must equal the size of the map vector");
-  RAFT_EXPECTS(out.extent(1) == in.extent(1),
-               "Number of columns in input and output matrices must be equal.");
-
-  raft::matrix::detail::gather(
-    const_cast<matrix_t*>(in.data_handle()),  // TODO: There's a better way to handle this
-    static_cast<int>(in.extent(1)),
-    static_cast<int>(in.extent(0)),
-    map.data_handle(),
-    static_cast<int>(map.extent(0)),
-    out.data_handle(),
-    handle.get_stream());
-}
-
-/**
- * @brief  gather copies rows from a source matrix into a destination matrix according to a
- * transformed map.
-=======
  * For each output row, read the index in the input matrix from the map, apply a transformation to
  * this input index if specified, and copy the row.
->>>>>>> 0076101e
  *
  * @tparam matrix_t    Matrix element type
  * @tparam map_t       Integer type of map elements
@@ -241,16 +206,11 @@
  * @param[out] out           Output matrix, dim = [map_length, D] (row-major)
  * @param[in]  transform_op  (optional) Transformation to apply to map values
  */
-<<<<<<< HEAD
-template <typename matrix_t, typename map_t, typename map_xform_t, typename idx_t>
-void gather(raft::device_resources const& handle,
-=======
 template <typename matrix_t,
           typename map_t,
           typename idx_t,
           typename map_xform_t = raft::identity_op>
-void gather(const raft::handle_t& handle,
->>>>>>> 0076101e
+void gather(const raft::device_resources& handle,
             raft::device_matrix_view<const matrix_t, idx_t, row_major> in,
             raft::device_vector_view<const map_t, idx_t> map,
             raft::device_matrix_view<matrix_t, idx_t, row_major> out,
@@ -299,72 +259,13 @@
           typename map_t,
           typename stencil_t,
           typename unary_pred_t,
-<<<<<<< HEAD
-          typename idx_t>
-void gather_if(raft::device_resources const& handle,
-=======
           typename idx_t,
           typename map_xform_t = raft::identity_op>
-void gather_if(const raft::handle_t& handle,
->>>>>>> 0076101e
+void gather_if(const raft::device_resources& handle,
                raft::device_matrix_view<const matrix_t, idx_t, row_major> in,
                raft::device_matrix_view<matrix_t, idx_t, row_major> out,
                raft::device_vector_view<const map_t, idx_t> map,
                raft::device_vector_view<const stencil_t, idx_t> stencil,
-<<<<<<< HEAD
-               unary_pred_t pred_op)
-{
-  RAFT_EXPECTS(out.extent(0) == map.extent(0),
-               "Number of rows in output matrix must equal the size of the map vector");
-  RAFT_EXPECTS(out.extent(1) == in.extent(1),
-               "Number of columns in input and output matrices must be equal.");
-  RAFT_EXPECTS(map.extent(0) == stencil.extent(0),
-               "Number of elements in stencil must equal number of elements in map");
-
-  detail::gather_if(const_cast<matrix_t*>(in.data_handle()),
-                    out.extent(1),
-                    out.extent(0),
-                    map.data_handle(),
-                    stencil.data_handle(),
-                    map.extent(0),
-                    out.data_handle(),
-                    pred_op,
-                    handle.get_stream());
-}
-
-/**
- * @brief  gather_if conditionally copies rows from a source matrix into a destination matrix
- * according to a transformed map.
- *
- * @tparam matrix_t      Matrix value type, for reading input matrix
- * @tparam map_t         Vector value type for map
- * @tparam stencil_t     Vector value type for stencil
- * @tparam unary_pred_t     Unary lambda expression or operator type, unary_pred_t's result
- * type must be convertible to bool type.
- * @tparam map_xform_t       Unary lambda expression or operator type, map_xform_t's result
- * type must be convertible to idx_t (= int) type.
- * @tparam idx_t integer type for indexing
- * @param[in] handle        raft handle for managing resources
- * @param[in]  in           Input matrix (assumed to be row-major)
- * @param[in]  map          Vector of gather locations
- * @param[in]  stencil      Vector of stencil or predicate values
- * @param[out]  out          Output matrix (assumed to be row-major)
- * @param[in]  pred_op      Predicate to apply to the stencil values
- * @param[in]  transform_op The transformation operation, transforms the map values to idx_t
- */
-template <typename matrix_t,
-          typename map_t,
-          typename stencil_t,
-          typename unary_pred_t,
-          typename map_xform_t,
-          typename idx_t>
-void gather_if(raft::device_resources const& handle,
-               raft::device_matrix_view<const matrix_t, idx_t, row_major> in,
-               raft::device_matrix_view<matrix_t, idx_t, row_major> out,
-               raft::device_vector_view<const map_t> map,
-               raft::device_vector_view<const stencil_t> stencil,
-=======
->>>>>>> 0076101e
                unary_pred_t pred_op,
                map_xform_t transform_op = raft::identity_op())
 {
