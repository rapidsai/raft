/*
 * Copyright (c) 2018-2022, NVIDIA CORPORATION.
 *
 * Licensed under the Apache License, Version 2.0 (the "License");
 * you may not use this file except in compliance with the License.
 * You may obtain a copy of the License at
 *
 *     http://www.apache.org/licenses/LICENSE-2.0
 *
 * Unless required by applicable law or agreed to in writing, software
 * distributed under the License is distributed on an "AS IS" BASIS,
 * WITHOUT WARRANTIES OR CONDITIONS OF ANY KIND, either express or implied.
 * See the License for the specific language governing permissions and
 * limitations under the License.
 */

#pragma once

#include "detail/linewise_op.cuh"
#include "detail/matrix.cuh"

<<<<<<< HEAD
=======
#include <raft/common/nvtx.hpp>

>>>>>>> 40bb4bcc
namespace raft {
namespace matrix {

using namespace std;

/**
 * @brief Copy selected rows of the input matrix into contiguous space.
 *
 * On exit out[i + k*n_rows] = in[indices[i] + k*n_rows],
 * where i = 0..n_rows_indices-1, and k = 0..n_cols-1.
 *
 * @param in input matrix
 * @param n_rows number of rows of output matrix
 * @param n_cols number of columns of output matrix
 * @param out output matrix
 * @param indices of the rows to be copied
 * @param n_rows_indices number of rows to copy
 * @param stream cuda stream
 * @param rowMajor whether the matrix has row major layout
 */
template <typename m_t, typename idx_array_t = int, typename idx_t = size_t>
void copyRows(const m_t* in,
              idx_t n_rows,
              idx_t n_cols,
              m_t* out,
              const idx_array_t* indices,
              idx_t n_rows_indices,
              cudaStream_t stream,
              bool rowMajor = false)
{
  detail::copyRows(in, n_rows, n_cols, out, indices, n_rows_indices, stream, rowMajor);
}

/**
 * @brief copy matrix operation for column major matrices.
 * @param in: input matrix
 * @param out: output matrix
 * @param n_rows: number of rows of output matrix
 * @param n_cols: number of columns of output matrix
 * @param stream: cuda stream
 */
template <typename m_t, typename idx_t = int>
void copy(const m_t* in, m_t* out, idx_t n_rows, idx_t n_cols, cudaStream_t stream)
{
  raft::copy_async(out, in, n_rows * n_cols, stream);
}

/**
 * @brief copy matrix operation for column major matrices. First n_rows and
 * n_cols of input matrix "in" is copied to "out" matrix.
 * @param in: input matrix
 * @param in_n_rows: number of rows of input matrix
 * @param out: output matrix
 * @param out_n_rows: number of rows of output matrix
 * @param out_n_cols: number of columns of output matrix
 * @param stream: cuda stream
 */
template <typename m_t, typename idx_t = int>
void truncZeroOrigin(
  m_t* in, idx_t in_n_rows, m_t* out, idx_t out_n_rows, idx_t out_n_cols, cudaStream_t stream)
{
  detail::truncZeroOrigin(in, in_n_rows, out, out_n_rows, out_n_cols, stream);
}

/**
 * @brief Columns of a column major matrix is reversed (i.e. first column and
 * last column are swapped)
 * @param inout: input and output matrix
 * @param n_rows: number of rows of input matrix
 * @param n_cols: number of columns of input matrix
 * @param stream: cuda stream
 */
template <typename m_t, typename idx_t = int>
void colReverse(m_t* inout, idx_t n_rows, idx_t n_cols, cudaStream_t stream)
{
  detail::colReverse(inout, n_rows, n_cols, stream);
}

/**
 * @brief Rows of a column major matrix is reversed (i.e. first row and last
 * row are swapped)
 * @param inout: input and output matrix
 * @param n_rows: number of rows of input matrix
 * @param n_cols: number of columns of input matrix
 * @param stream: cuda stream
 */
template <typename m_t, typename idx_t = int>
void rowReverse(m_t* inout, idx_t n_rows, idx_t n_cols, cudaStream_t stream)
{
  detail::rowReverse(inout, n_rows, n_cols, stream);
}

/**
 * @brief Prints the data stored in GPU memory
 * @param in: input matrix
 * @param n_rows: number of rows of input matrix
 * @param n_cols: number of columns of input matrix
 * @param h_separator: horizontal separator character
 * @param v_separator: vertical separator character
 * @param stream: cuda stream
 */
template <typename m_t, typename idx_t = int>
void print(const m_t* in,
           idx_t n_rows,
           idx_t n_cols,
           char h_separator    = ' ',
           char v_separator    = '\n',
           cudaStream_t stream = rmm::cuda_stream_default)
{
  detail::print(in, n_rows, n_cols, h_separator, v_separator, stream);
}

/**
 * @brief Prints the data stored in CPU memory
 * @param in: input matrix
 * @param n_rows: number of rows of input matrix
 * @param n_cols: number of columns of input matrix
 */
template <typename m_t, typename idx_t = int>
void printHost(const m_t* in, idx_t n_rows, idx_t n_cols)
{
  detail::printHost(in, n_rows, n_cols);
}

/**
 * @brief Slice a matrix (in-place)
 * @param in: input matrix
 * @param n_rows: number of rows of input matrix
 * @param n_cols: number of columns of input matrix
 * @param out: output matrix
 * @param x1, y1: coordinate of the top-left point of the wanted area (0-based)
 * @param x2, y2: coordinate of the bottom-right point of the wanted area
 * (1-based)
 * example: Slice the 2nd and 3rd columns of a 4x3 matrix: slice_matrix(M_d, 4,
 * 3, 0, 1, 4, 3);
 * @param stream: cuda stream
 */
template <typename m_t, typename idx_t = int>
void sliceMatrix(m_t* in,
                 idx_t n_rows,
                 idx_t n_cols,
                 m_t* out,
                 idx_t x1,
                 idx_t y1,
                 idx_t x2,
                 idx_t y2,
                 cudaStream_t stream)
{
  detail::sliceMatrix(in, n_rows, n_cols, out, x1, y1, x2, y2, stream);
}

/**
 * @brief Copy the upper triangular part of a matrix to another
 * @param src: input matrix with a size of n_rows x n_cols
 * @param dst: output matrix with a size of kxk, k = min(n_rows, n_cols)
 * @param n_rows: number of rows of input matrix
 * @param n_cols: number of columns of input matrix
 * @param stream: cuda stream
 */
template <typename m_t, typename idx_t = int>
void copyUpperTriangular(m_t* src, m_t* dst, idx_t n_rows, idx_t n_cols, cudaStream_t stream)
{
  detail::copyUpperTriangular(src, dst, n_rows, n_cols, stream);
}

/**
 * @brief Initialize a diagonal matrix with a vector
 * @param vec: vector of length k = min(n_rows, n_cols)
 * @param matrix: matrix of size n_rows x n_cols
 * @param n_rows: number of rows of the matrix
 * @param n_cols: number of columns of the matrix
 * @param stream: cuda stream
 */
template <typename m_t, typename idx_t = int>
void initializeDiagonalMatrix(
  m_t* vec, m_t* matrix, idx_t n_rows, idx_t n_cols, cudaStream_t stream)
{
  detail::initializeDiagonalMatrix(vec, matrix, n_rows, n_cols, stream);
}

/**
 * @brief Get a square matrix with elements on diagonal reversed (in-place)
 * @param in: square input matrix with size len x len
 * @param len: size of one side of the matrix
 * @param stream: cuda stream
 */
template <typename m_t, typename idx_t = int>
void getDiagonalInverseMatrix(m_t* in, idx_t len, cudaStream_t stream)
{
  detail::getDiagonalInverseMatrix(in, len, stream);
}

/**
 * @brief Get the L2/F-norm of a matrix/vector
 * @param handle
 * @param in: input matrix/vector with totally size elements
 * @param size: size of the matrix/vector
 * @param stream: cuda stream
 */
template <typename m_t, typename idx_t = int>
m_t getL2Norm(const raft::handle_t& handle, m_t* in, idx_t size, cudaStream_t stream)
{
  return detail::getL2Norm(handle, in, size, stream);
<<<<<<< HEAD
=======
}

/**
 * Run a function over matrix lines (rows or columns) with a variable number
 * row-vectors or column-vectors.
 * The term `line` here signifies that the lines can be either columns or rows,
 * depending on the matrix layout.
 * What matters is if the vectors are applied along lines (indices of vectors correspond to
 * indices within lines), or across lines (indices of vectors correspond to line numbers).
 *
 * @param [out] out result of the operation; can be same as `in`; should be aligned the same
 *        as `in` to allow faster vectorized memory transfers.
 * @param [in] in input matrix consisting of `nLines` lines, each `lineLen`-long.
 * @param [in] lineLen length of matrix line in elements (`=nCols` in row-major or `=nRows` in
 * col-major)
 * @param [in] nLines number of matrix lines (`=nRows` in row-major or `=nCols` in col-major)
 * @param [in] alongLines whether vectors are indices along or across lines.
 * @param [in] op the operation applied on each line:
 *    for i in [0..lineLen) and j in [0..nLines):
 *      out[i, j] = op(in[i, j], vec1[i], vec2[i], ... veck[i])   if alongLines = true
 *      out[i, j] = op(in[i, j], vec1[j], vec2[j], ... veck[j])   if alongLines = false
 *    where matrix indexing is row-major ([i, j] = [i + lineLen * j]).
 * @param [in] stream a cuda stream for the kernels
 * @param [in] vecs zero or more vectors to be passed as arguments,
 *    size of each vector is `alongLines ? lineLen : nLines`.
 */
template <typename m_t, typename idx_t = int, typename Lambda, typename... Vecs>
void linewiseOp(m_t* out,
                const m_t* in,
                const idx_t lineLen,
                const idx_t nLines,
                const bool alongLines,
                Lambda op,
                cudaStream_t stream,
                Vecs... vecs)
{
  common::nvtx::range<common::nvtx::domain::raft> fun_scope("linewiseOp-%c-%zu (%zu, %zu)",
                                                            alongLines ? 'l' : 'x',
                                                            sizeof...(Vecs),
                                                            size_t(lineLen),
                                                            size_t(nLines));
  detail::MatrixLinewiseOp<16, 256>::run<m_t, idx_t, Lambda, Vecs...>(
    out, in, lineLen, nLines, alongLines, op, stream, vecs...);
>>>>>>> 40bb4bcc
}

};  // end namespace matrix
};  // end namespace raft<|MERGE_RESOLUTION|>--- conflicted
+++ resolved
@@ -19,11 +19,8 @@
 #include "detail/linewise_op.cuh"
 #include "detail/matrix.cuh"
 
-<<<<<<< HEAD
-=======
 #include <raft/common/nvtx.hpp>
 
->>>>>>> 40bb4bcc
 namespace raft {
 namespace matrix {
 
@@ -227,8 +224,6 @@
 m_t getL2Norm(const raft::handle_t& handle, m_t* in, idx_t size, cudaStream_t stream)
 {
   return detail::getL2Norm(handle, in, size, stream);
-<<<<<<< HEAD
-=======
 }
 
 /**
@@ -272,7 +267,6 @@
                                                             size_t(nLines));
   detail::MatrixLinewiseOp<16, 256>::run<m_t, idx_t, Lambda, Vecs...>(
     out, in, lineLen, nLines, alongLines, op, stream, vecs...);
->>>>>>> 40bb4bcc
 }
 
 };  // end namespace matrix
