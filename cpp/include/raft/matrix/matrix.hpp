/*
 * Copyright (c) 2018-2021, NVIDIA CORPORATION.
 *
 * Licensed under the Apache License, Version 2.0 (the "License");
 * you may not use this file except in compliance with the License.
 * You may obtain a copy of the License at
 *
 *     http://www.apache.org/licenses/LICENSE-2.0
 *
 * Unless required by applicable law or agreed to in writing, software
 * distributed under the License is distributed on an "AS IS" BASIS,
 * WITHOUT WARRANTIES OR CONDITIONS OF ANY KIND, either express or implied.
 * See the License for the specific language governing permissions and
 * limitations under the License.
 */

#pragma once

#include "detail/linewise_op.cuh"
#include "detail/matrix.cuh"

<<<<<<< HEAD
#include <algorithm>
#include <cstddef>
#include <cuda_runtime.h>
#include <cusolverDn.h>
#include <raft/common/nvtx.hpp>
#include <raft/cudart_utils.h>
#include <raft/handle.hpp>
#include <raft/linalg/cublas_wrappers.h>

=======
>>>>>>> c958dc0b
namespace raft {
namespace matrix {

using namespace std;

/**
 * @brief Copy selected rows of the input matrix into contiguous space.
 *
 * On exit out[i + k*n_rows] = in[indices[i] + k*n_rows],
 * where i = 0..n_rows_indices-1, and k = 0..n_cols-1.
 *
 * @param in input matrix
 * @param n_rows number of rows of output matrix
 * @param n_cols number of columns of output matrix
 * @param out output matrix
 * @param indices of the rows to be copied
 * @param n_rows_indices number of rows to copy
 * @param stream cuda stream
 * @param rowMajor whether the matrix has row major layout
 */
template <typename m_t, typename idx_array_t = int, typename idx_t = size_t>
void copyRows(const m_t* in,
              idx_t n_rows,
              idx_t n_cols,
              m_t* out,
              const idx_array_t* indices,
              idx_t n_rows_indices,
              cudaStream_t stream,
              bool rowMajor = false)
{
  detail::copyRows(in, n_rows, n_cols, out, indices, n_rows_indices, stream, rowMajor);
}

/**
 * @brief copy matrix operation for column major matrices.
 * @param in: input matrix
 * @param out: output matrix
 * @param n_rows: number of rows of output matrix
 * @param n_cols: number of columns of output matrix
 * @param stream: cuda stream
 */
template <typename m_t, typename idx_t = int>
void copy(const m_t* in, m_t* out, idx_t n_rows, idx_t n_cols, cudaStream_t stream)
{
  raft::copy_async(out, in, n_rows * n_cols, stream);
}

/**
 * @brief copy matrix operation for column major matrices. First n_rows and
 * n_cols of input matrix "in" is copied to "out" matrix.
 * @param in: input matrix
 * @param in_n_rows: number of rows of input matrix
 * @param out: output matrix
 * @param out_n_rows: number of rows of output matrix
 * @param out_n_cols: number of columns of output matrix
 * @param stream: cuda stream
 */
template <typename m_t, typename idx_t = int>
void truncZeroOrigin(
  m_t* in, idx_t in_n_rows, m_t* out, idx_t out_n_rows, idx_t out_n_cols, cudaStream_t stream)
{
  detail::truncZeroOrigin(in, in_n_rows, out, out_n_rows, out_n_cols, stream);
}

/**
 * @brief Columns of a column major matrix is reversed (i.e. first column and
 * last column are swapped)
 * @param inout: input and output matrix
 * @param n_rows: number of rows of input matrix
 * @param n_cols: number of columns of input matrix
 * @param stream: cuda stream
 */
template <typename m_t, typename idx_t = int>
void colReverse(m_t* inout, idx_t n_rows, idx_t n_cols, cudaStream_t stream)
{
  detail::colReverse(inout, n_rows, n_cols, stream);
}

/**
 * @brief Rows of a column major matrix is reversed (i.e. first row and last
 * row are swapped)
 * @param inout: input and output matrix
 * @param n_rows: number of rows of input matrix
 * @param n_cols: number of columns of input matrix
 * @param stream: cuda stream
 */
template <typename m_t, typename idx_t = int>
void rowReverse(m_t* inout, idx_t n_rows, idx_t n_cols, cudaStream_t stream)
{
  detail::rowReverse(inout, n_rows, n_cols, stream);
}

/**
 * @brief Prints the data stored in GPU memory
 * @param in: input matrix
 * @param n_rows: number of rows of input matrix
 * @param n_cols: number of columns of input matrix
 * @param h_separator: horizontal separator character
 * @param v_separator: vertical separator character
 * @param stream: cuda stream
 */
template <typename m_t, typename idx_t = int>
void print(const m_t* in,
           idx_t n_rows,
           idx_t n_cols,
           char h_separator    = ' ',
           char v_separator    = '\n',
           cudaStream_t stream = rmm::cuda_stream_default)
{
  detail::print(in, n_rows, n_cols, h_separator, v_separator, stream);
}

/**
 * @brief Prints the data stored in CPU memory
 * @param in: input matrix
 * @param n_rows: number of rows of input matrix
 * @param n_cols: number of columns of input matrix
 */
template <typename m_t, typename idx_t = int>
void printHost(const m_t* in, idx_t n_rows, idx_t n_cols)
{
  detail::printHost(in, n_rows, n_cols);
}

/**
 * @brief Slice a matrix (in-place)
 * @param in: input matrix
 * @param n_rows: number of rows of input matrix
 * @param n_cols: number of columns of input matrix
 * @param out: output matrix
 * @param x1, y1: coordinate of the top-left point of the wanted area (0-based)
 * @param x2, y2: coordinate of the bottom-right point of the wanted area
 * (1-based)
 * example: Slice the 2nd and 3rd columns of a 4x3 matrix: slice_matrix(M_d, 4,
 * 3, 0, 1, 4, 3);
 * @param stream: cuda stream
 */
template <typename m_t, typename idx_t = int>
void sliceMatrix(m_t* in,
                 idx_t n_rows,
                 idx_t n_cols,
                 m_t* out,
                 idx_t x1,
                 idx_t y1,
                 idx_t x2,
                 idx_t y2,
                 cudaStream_t stream)
{
  detail::sliceMatrix(in, n_rows, n_cols, out, x1, y1, x2, y2, stream);
}

/**
 * @brief Copy the upper triangular part of a matrix to another
 * @param src: input matrix with a size of n_rows x n_cols
 * @param dst: output matrix with a size of kxk, k = min(n_rows, n_cols)
 * @param n_rows: number of rows of input matrix
 * @param n_cols: number of columns of input matrix
 * @param stream: cuda stream
 */
template <typename m_t, typename idx_t = int>
void copyUpperTriangular(m_t* src, m_t* dst, idx_t n_rows, idx_t n_cols, cudaStream_t stream)
{
  detail::copyUpperTriangular(src, dst, n_rows, n_cols, stream);
}

/**
 * @brief Initialize a diagonal matrix with a vector
 * @param vec: vector of length k = min(n_rows, n_cols)
 * @param matrix: matrix of size n_rows x n_cols
 * @param n_rows: number of rows of the matrix
 * @param n_cols: number of columns of the matrix
 * @param stream: cuda stream
 */
template <typename m_t, typename idx_t = int>
void initializeDiagonalMatrix(
  m_t* vec, m_t* matrix, idx_t n_rows, idx_t n_cols, cudaStream_t stream)
{
  detail::initializeDiagonalMatrix(vec, matrix, n_rows, n_cols, stream);
}

/**
 * @brief Get a square matrix with elements on diagonal reversed (in-place)
 * @param in: square input matrix with size len x len
 * @param len: size of one side of the matrix
 * @param stream: cuda stream
 */
template <typename m_t, typename idx_t = int>
void getDiagonalInverseMatrix(m_t* in, idx_t len, cudaStream_t stream)
{
  detail::getDiagonalInverseMatrix(in, len, stream);
}

/**
 * @brief Get the L2/F-norm of a matrix/vector
 * @param handle
 * @param in: input matrix/vector with totally size elements
 * @param size: size of the matrix/vector
 * @param stream: cuda stream
 */
template <typename m_t, typename idx_t = int>
m_t getL2Norm(const raft::handle_t& handle, m_t* in, idx_t size, cudaStream_t stream)
{
  return detail::getL2Norm(handle, in, size, stream);
}

/**
 * Run a function over matrix lines (rows or columns) with a variable number
 * row-vectors or column-vectors.
 * The term `line` here signifies that the lines can be either columns or rows,
 * depending on the matrix layout.
 * What matters is if the vectors are applied along lines (indices of vectors correspond to
 * indices within lines), or across lines (indices of vectors correspond to line numbers).
 *
 * @param [out] out result of the operation; can be same as `in`; should be aligned the same
 *        as `in` to allow faster vectorized memory transfers.
 * @param [in] in input matrix consisting of `nLines` lines, each `lineLen`-long.
 * @param [in] lineLen length of matrix line in elements (`=nCols` in row-major or `=nRows` in
 * col-major)
 * @param [in] nLines number of matrix lines (`=nRows` in row-major or `=nCols` in col-major)
 * @param [in] alongLines whether vectors are indices along or across lines.
 * @param [in] op the operation applied on each line:
 *    for i in [0..lineLen) and j in [0..nLines):
 *      out[i, j] = op(in[i, j], vec1[i], vec2[i], ... veck[i])   if alongLines = true
 *      out[i, j] = op(in[i, j], vec1[j], vec2[j], ... veck[j])   if alongLines = false
 *    where matrix indexing is row-major ([i, j] = [i + lineLen * j]).
 * @param [in] stream a cuda stream for the kernels
 * @param [in] vecs zero or more vectors to be passed as arguments,
 *    size of each vector is `alongLines ? lineLen : nLines`.
 */
template <typename m_t, typename idx_t = int, typename Lambda, typename... Vecs>
void linewiseOp(m_t* out,
                const m_t* in,
                const idx_t lineLen,
                const idx_t nLines,
                const bool alongLines,
                Lambda op,
                cudaStream_t stream,
                Vecs... vecs)
{
  common::nvtx::range<common::nvtx::domain::raft> fun_scope("linewiseOp-%c-%zu (%zu, %zu)",
                                                            alongLines ? 'l' : 'x',
                                                            sizeof...(Vecs),
                                                            size_t(lineLen),
                                                            size_t(nLines));
  detail::MatrixLinewiseOp<16, 256>::run<m_t, idx_t, Lambda, Vecs...>(
    out, in, lineLen, nLines, alongLines, op, stream, vecs...);
}

};  // end namespace matrix
};  // end namespace raft<|MERGE_RESOLUTION|>--- conflicted
+++ resolved
@@ -1,5 +1,5 @@
 /*
- * Copyright (c) 2018-2021, NVIDIA CORPORATION.
+ * Copyright (c) 2018-2022, NVIDIA CORPORATION.
  *
  * Licensed under the Apache License, Version 2.0 (the "License");
  * you may not use this file except in compliance with the License.
@@ -19,18 +19,8 @@
 #include "detail/linewise_op.cuh"
 #include "detail/matrix.cuh"
 
-<<<<<<< HEAD
-#include <algorithm>
-#include <cstddef>
-#include <cuda_runtime.h>
-#include <cusolverDn.h>
 #include <raft/common/nvtx.hpp>
-#include <raft/cudart_utils.h>
-#include <raft/handle.hpp>
-#include <raft/linalg/cublas_wrappers.h>
-
-=======
->>>>>>> c958dc0b
+
 namespace raft {
 namespace matrix {
 
