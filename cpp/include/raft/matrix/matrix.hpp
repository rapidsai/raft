/*
 * Copyright (c) 2018-2022, NVIDIA CORPORATION.
 *
 * Licensed under the Apache License, Version 2.0 (the "License");
 * you may not use this file except in compliance with the License.
 * You may obtain a copy of the License at
 *
 *     http://www.apache.org/licenses/LICENSE-2.0
 *
 * Unless required by applicable law or agreed to in writing, software
 * distributed under the License is distributed on an "AS IS" BASIS,
 * WITHOUT WARRANTIES OR CONDITIONS OF ANY KIND, either express or implied.
 * See the License for the specific language governing permissions and
 * limitations under the License.
 */
/**
 * This file is deprecated and will be removed in release 22.06.
 * Please use the cuh version instead.
 */

/**
 * DISCLAIMER: this file is deprecated: use matrix.cuh instead
 */

#pragma once

<<<<<<< HEAD
template <typename m_t, typename idx_t = int, typename Lambda, typename... Vecs>
void linewiseOpSpan(detail::padded_matrix<m_t>& out,
                    const detail::padded_matrix<m_t>& in,
                    const idx_t lineLen,
                    const idx_t nLines,
                    const bool alongLines,
                    Lambda op,
                    cudaStream_t stream,
                    Vecs... vecs)
{
  common::nvtx::range<common::nvtx::domain::raft> fun_scope("linewiseOpSpan-%c-%zu (%zu, %zu)",
                                                            alongLines ? 'l' : 'x',
                                                            sizeof...(Vecs),
                                                            size_t(lineLen),
                                                            size_t(nLines));
  detail::MatrixLinewiseOpSpan<16, 256>::run<m_t, idx_t, Lambda, Vecs...>(
    out, in, lineLen, nLines, alongLines, op, stream, vecs...);
}

};  // end namespace matrix
};  // end namespace raft
=======
#pragma message(__FILE__                                                  \
                " is deprecated and will be removed in a future release." \
                " Please use the cuh version instead.")
>>>>>>> b5b66a36

#include "matrix.cuh"<|MERGE_RESOLUTION|>--- conflicted
+++ resolved
@@ -24,32 +24,8 @@
 
 #pragma once
 
-<<<<<<< HEAD
-template <typename m_t, typename idx_t = int, typename Lambda, typename... Vecs>
-void linewiseOpSpan(detail::padded_matrix<m_t>& out,
-                    const detail::padded_matrix<m_t>& in,
-                    const idx_t lineLen,
-                    const idx_t nLines,
-                    const bool alongLines,
-                    Lambda op,
-                    cudaStream_t stream,
-                    Vecs... vecs)
-{
-  common::nvtx::range<common::nvtx::domain::raft> fun_scope("linewiseOpSpan-%c-%zu (%zu, %zu)",
-                                                            alongLines ? 'l' : 'x',
-                                                            sizeof...(Vecs),
-                                                            size_t(lineLen),
-                                                            size_t(nLines));
-  detail::MatrixLinewiseOpSpan<16, 256>::run<m_t, idx_t, Lambda, Vecs...>(
-    out, in, lineLen, nLines, alongLines, op, stream, vecs...);
-}
-
-};  // end namespace matrix
-};  // end namespace raft
-=======
 #pragma message(__FILE__                                                  \
                 " is deprecated and will be removed in a future release." \
                 " Please use the cuh version instead.")
->>>>>>> b5b66a36
 
 #include "matrix.cuh"