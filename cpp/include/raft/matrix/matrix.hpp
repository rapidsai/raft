--- conflicted
+++ resolved
@@ -19,17 +19,7 @@
 #include "detail/linewise_op.cuh"
 #include "detail/matrix.cuh"
 
-<<<<<<< HEAD
-#include <algorithm>
-#include <cstddef>
-#include <cuda_runtime.h>
-#include <cusolverDn.h>
-#include <raft/cudart_utils.h>
-#include <raft/handle.hpp>
-#include <raft/linalg/detail/cublas_wrappers.hpp>
-=======
 #include <raft/common/nvtx.hpp>
->>>>>>> a13168f1
 
 namespace raft {
 namespace matrix {
@@ -233,13 +223,6 @@
 template <typename m_t, typename idx_t = int>
 m_t getL2Norm(const raft::handle_t& handle, m_t* in, idx_t size, cudaStream_t stream)
 {
-<<<<<<< HEAD
-  cublasHandle_t cublasH = handle.get_cublas_handle();
-  m_t normval            = 0;
-  // #TODO: Call from public API when ready
-  RAFT_CUBLAS_TRY(raft::linalg::detail::cublasnrm2(cublasH, size, in, 1, &normval, stream));
-  return normval;
-=======
   return detail::getL2Norm(handle, in, size, stream);
 }
 
@@ -284,7 +267,6 @@
                                                             size_t(nLines));
   detail::MatrixLinewiseOp<16, 256>::run<m_t, idx_t, Lambda, Vecs...>(
     out, in, lineLen, nLines, alongLines, op, stream, vecs...);
->>>>>>> a13168f1
 }
 
 };  // end namespace matrix
