--- conflicted
+++ resolved
@@ -44,7 +44,7 @@
              const vertex_t* indices_, const weight_t* weights_,
              const vertex_t v_, const edge_t e_, vertex_t* color_,
              cudaStream_t stream_, bool symmetrize_output_,
-             bool initialize_colors_, int iterations_, int alpha_);
+             bool initialize_colors_, int iterations_);
 
   raft::Graph_COO<vertex_t, edge_t, weight_t> solve();
 
@@ -55,7 +55,6 @@
   cudaStream_t stream;
   bool symmetrize_output, initialize_colors;
   int iterations;
-  int alpha;
 
   //CSR
   const edge_t* offsets;
@@ -69,18 +68,11 @@
   vertex_t sm_count;
 
   vertex_t* color_index;  // represent each supervertex as a color
-<<<<<<< HEAD
-  rmm::device_vector<double>
-    min_edge_color;  // minimum incident edge weight per color
-  rmm::device_vector<edge_t> new_mst_edge;     // new minimum edge per vertex
-  rmm::device_vector<double> altered_weights;  // weights to be used for mst
-=======
   rmm::device_vector<alteration_t>
     min_edge_color;  // minimum incident edge weight per color
   rmm::device_vector<edge_t> new_mst_edge;  // new minimum edge per vertex
   rmm::device_vector<alteration_t>
     altered_weights;  // weights to be used for mst
->>>>>>> d7e93d93
   rmm::device_vector<edge_t>
     mst_edge_count;  // total number of edges added after every iteration
   rmm::device_vector<edge_t>
@@ -100,11 +92,7 @@
   void min_edge_per_supervertex();
   void check_termination();
   void alteration();
-<<<<<<< HEAD
-  double alteration_max();
-=======
   alteration_t alteration_max();
->>>>>>> d7e93d93
   void append_src_dst_pair(vertex_t* mst_src, vertex_t* mst_dst,
                            weight_t* mst_weights);
 };
