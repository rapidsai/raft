--- conflicted
+++ resolved
@@ -27,38 +27,22 @@
 namespace mst {
 namespace detail {
 
-<<<<<<< HEAD
-template <typename vertex_t, typename edge_t>
-__global__ void kernel_min_edge_per_vertex(
-  const edge_t* offsets, const vertex_t* indices, const double* weights,
-  const vertex_t* color, const vertex_t* color_index, edge_t* new_mst_edge,
-  const bool* mst_edge, double* min_edge_color, const vertex_t v) {
-=======
 template <typename vertex_t, typename edge_t, typename alteration_t>
 __global__ void kernel_min_edge_per_vertex(
   const edge_t* offsets, const vertex_t* indices, const alteration_t* weights,
   const vertex_t* color, const vertex_t* color_index, edge_t* new_mst_edge,
   const bool* mst_edge, alteration_t* min_edge_color, const vertex_t v) {
->>>>>>> d7e93d93
   edge_t tid = threadIdx.x + blockIdx.x * blockDim.x;
 
   unsigned warp_id = tid / 32;
   unsigned lane_id = tid % 32;
 
   __shared__ edge_t min_edge_index[32];
-<<<<<<< HEAD
-  __shared__ double min_edge_weight[32];
-  __shared__ vertex_t min_color[32];
-
-  min_edge_index[lane_id] = std::numeric_limits<edge_t>::max();
-  min_edge_weight[lane_id] = std::numeric_limits<double>::max();
-=======
   __shared__ alteration_t min_edge_weight[32];
   __shared__ vertex_t min_color[32];
 
   min_edge_index[lane_id] = std::numeric_limits<edge_t>::max();
   min_edge_weight[lane_id] = std::numeric_limits<alteration_t>::max();
->>>>>>> d7e93d93
   min_color[lane_id] = std::numeric_limits<vertex_t>::max();
 
   __syncthreads();
@@ -77,11 +61,7 @@
     // assuming one warp per row
     // find min for each thread in warp
     for (edge_t e = row_start + lane_id; e < row_end; e += 32) {
-<<<<<<< HEAD
-      auto curr_edge_weight = weights[e];
-=======
       alteration_t curr_edge_weight = weights[e];
->>>>>>> d7e93d93
       vertex_t successor_color_idx = color_index[indices[e]];
       vertex_t successor_color = color[successor_color_idx];
 
@@ -112,11 +92,7 @@
 
   // min edge may now be found in first thread
   if (lane_id == 0) {
-<<<<<<< HEAD
-    if (min_edge_weight[0] != std::numeric_limits<double>::max()) {
-=======
     if (min_edge_weight[0] != std::numeric_limits<alteration_t>::max()) {
->>>>>>> d7e93d93
       new_mst_edge[warp_id] = min_edge_index[0];
 
       // atomically set min edge per color
@@ -131,13 +107,8 @@
 __global__ void min_edge_per_supervertex(
   const vertex_t* color, const vertex_t* color_index, edge_t* new_mst_edge,
   bool* mst_edge, const vertex_t* indices, const weight_t* weights,
-<<<<<<< HEAD
-  const double* altered_weights, vertex_t* temp_src, vertex_t* temp_dst,
-  weight_t* temp_weights, const double* min_edge_color, const vertex_t v,
-=======
   const alteration_t* altered_weights, vertex_t* temp_src, vertex_t* temp_dst,
   weight_t* temp_weights, const alteration_t* min_edge_color, const vertex_t v,
->>>>>>> d7e93d93
   bool symmetrize_output) {
   auto tid = get_1D_idx<vertex_t>();
   if (tid < v) {
@@ -149,11 +120,7 @@
     // find minimum edge is same as minimum edge of whole supervertex
     // if yes, that is part of mst
     if (edge_idx != std::numeric_limits<edge_t>::max()) {
-<<<<<<< HEAD
-      double vertex_weight = altered_weights[edge_idx];
-=======
       alteration_t vertex_weight = altered_weights[edge_idx];
->>>>>>> d7e93d93
 
       bool add_edge = false;
       if (min_edge_color[vertex_color] == vertex_weight) {
@@ -315,13 +282,6 @@
 
 // Alterate the weights, make all undirected edge weight unique while keeping Wuv == Wvu
 // Consider using curand device API instead of precomputed random_values array
-<<<<<<< HEAD
-template <typename vertex_t, typename edge_t, typename weight_t>
-__global__ void alteration_kernel(
-  const vertex_t v, const edge_t e, const edge_t* offsets,
-  const vertex_t* indices, const weight_t* weights, double max,
-  double* random_values, double* altered_weights, int alpha, bool use_alpha) {
-=======
 template <typename vertex_t, typename edge_t, typename weight_t,
           typename alteration_t>
 __global__ void alteration_kernel(const vertex_t v, const edge_t e,
@@ -330,43 +290,14 @@
                                   const weight_t* weights, alteration_t max,
                                   alteration_t* random_values,
                                   alteration_t* altered_weights) {
->>>>>>> d7e93d93
   auto row = get_1D_idx<vertex_t>();
   if (row < v) {
     auto row_begin = offsets[row];
     auto row_end = offsets[row + 1];
     for (auto i = row_begin; i < row_end; i++) {
       auto column = indices[i];
-      // doing the later step explicity in double for precision
       altered_weights[i] =
         weights[i] + max * (random_values[row] + random_values[column]);
-
-      auto print = false;
-      if (row == 293 && column == 1276) print = true;
-      if (row == 3 && column == 1310) print = true;
-      if (row == 1507 && column == 594) print = true;
-
-      if (row == 279 && column == 1310) print = true;
-      if (row == 1276 && column == 1686) print = true;
-
-      if (print) {
-        printf(
-          "row: %d, col: %d, alt: %lf, weight: %lf, max: %lf, randr: %lf, "
-          "randl: %lf\n",
-          row, column, altered_weights[i], weights[i], max, random_values[row],
-          random_values[column]);
-      }
-
-      // if (use_alpha) {
-      //   altered_weights[i] =
-      //     alpha * weights[i] + alpha * max *
-      //                            (static_cast<double>(random_values[row]) +
-      //                             static_cast<double>(random_values[column]));
-      // } else {
-      //   altered_weights[i] =
-      //     weights[i] + max * (static_cast<double>(random_values[row]) +
-      //                         static_cast<double>(random_values[column]));
-      // }
     }
   }
 }
