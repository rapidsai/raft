--- conflicted
+++ resolved
@@ -35,14 +35,11 @@
 #include <thrust/transform.h>
 #include <iostream>
 
-<<<<<<< HEAD
-=======
 #include <raft/cudart_utils.h>
 
 #include <rmm/device_buffer.hpp>
 #include <rmm/exec_policy.hpp>
 
->>>>>>> fe5f40aa
 namespace raft {
 namespace mst {
 typedef std::chrono::high_resolution_clock Clock;
@@ -262,11 +259,7 @@
   auto max =
     thrust::transform_reduce(policy, begin, end, alteration_functor<weight_t>(),
                              init, thrust::minimum<weight_t>());
-<<<<<<< HEAD
-  return max / static_cast<double>(2);
-=======
   return max / static_cast<weight_t>(2);
->>>>>>> fe5f40aa
 }
 
 // Compute the alteration to make all undirected edge weight unique
@@ -349,15 +342,9 @@
 void MST_solver<vertex_t, edge_t, weight_t>::min_edge_per_vertex() {
   auto policy = rmm::exec_policy(stream);
   thrust::fill(policy, min_edge_color.begin(), min_edge_color.end(),
-<<<<<<< HEAD
-               std::numeric_limits<double>::max());
-  thrust::fill(policy, new_mst_edge.begin(), new_mst_edge.end(),
-               std::numeric_limits<edge_t>::max());
-=======
                std::numeric_limits<weight_t>::max());
   thrust::fill(policy, new_mst_edge.begin(), new_mst_edge.end(),
                std::numeric_limits<weight_t>::max());
->>>>>>> fe5f40aa
 
   int n_threads = 32;
 
