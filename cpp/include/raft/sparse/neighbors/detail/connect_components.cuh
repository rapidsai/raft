/*
 * Copyright (c) 2018-2023, NVIDIA CORPORATION.
 *
 * Licensed under the Apache License, Version 2.0 (the "License");
 * you may not use this file except in compliance with the License.
 * You may obtain a copy of the License at
 *
 *     http://www.apache.org/licenses/LICENSE-2.0
 *
 * Unless required by applicable law or agreed to in writing, software
 * distributed under the License is distributed on an "AS IS" BASIS,
 * WITHOUT WARRANTIES OR CONDITIONS OF ANY KIND, either express or implied.
 * See the License for the specific language governing permissions and
 * limitations under the License.
 */
#pragma once

#include <cstdint>
#include <cub/cub.cuh>
#include <raft/core/resource/cuda_stream.hpp>
#include <raft/core/resource/thrust_policy.hpp>

#include <raft/core/device_mdarray.hpp>
#include <raft/core/device_mdspan.hpp>
#include <raft/distance/distance_types.hpp>
#include <raft/distance/masked_nn.cuh>
#include <raft/label/classlabels.cuh>
#include <raft/linalg/map.cuh>
#include <raft/linalg/norm.cuh>
#include <raft/matrix/gather.cuh>
#include <raft/matrix/scatter.cuh>
#include <raft/sparse/convert/csr.cuh>
#include <raft/sparse/coo.hpp>
#include <raft/sparse/linalg/symmetrize.cuh>
#include <raft/sparse/op/reduce.cuh>

#include <raft/util/cudart_utils.hpp>
#include <raft/util/fast_int_div.cuh>
#include <rmm/device_uvector.hpp>
#include <rmm/exec_policy.hpp>

#include <raft/core/kvp.hpp>

#include <thrust/copy.h>
#include <thrust/device_ptr.h>
#include <thrust/iterator/counting_iterator.h>
#include <thrust/iterator/zip_iterator.h>
#include <thrust/scan.h>
#include <thrust/sort.h>
#include <thrust/transform.h>
#include <thrust/tuple.h>

#include <cub/cub.cuh>

#include <limits>

namespace raft::sparse::neighbors::detail {

/**
 * Functor with reduction ops for performing masked 1-nn
 * computation. this change introduces a breaking change to
 * the public API because colors are no longer a part of this
 * op. The connect_components function internally ensures that
 * only cross-component nearest neighbors are found.
 * @tparam value_idx
 * @tparam value_t
 */
template <typename value_idx, typename value_t>
struct FixConnectivitiesRedOp {
  value_idx m;

  FixConnectivitiesRedOp(value_idx m_) : m(m_){};

  typedef typename raft::KeyValuePair<value_idx, value_t> KVP;
  DI void operator()(value_idx rit, KVP* out, const KVP& other)
  {
    if (rit < m && other.value < out->value) {
      out->key   = other.key;
      out->value = other.value;
    }
  }

  DI KVP operator()(value_idx rit, const KVP& a, const KVP& b)
  {
    if (rit < m && a.value < b.value) {
      return a;
    } else
      return b;
  }

  DI void init(value_t* out, value_t maxVal) { *out = maxVal; }
  DI void init(KVP* out, value_t maxVal)
  {
    out->key   = -1;
    out->value = maxVal;
  }

  void gather(raft::device_resources const& handle, value_idx* map) {}

  void scatter(raft::device_resources const& handle, value_idx* map) {}
};

/**
 * Assumes 3-iterator tuple containing COO rows, cols, and
 * a cub keyvalue pair object. Sorts the 3 arrays in
 * ascending order: row->col->keyvaluepair
 */
struct TupleComp {
  template <typename one, typename two>
  __host__ __device__ bool operator()(const one& t1, const two& t2)
  {
    // sort first by each sample's color,
    if (thrust::get<0>(t1) < thrust::get<0>(t2)) return true;
    if (thrust::get<0>(t1) > thrust::get<0>(t2)) return false;

    // then by the color of each sample's closest neighbor,
    if (thrust::get<1>(t1) < thrust::get<1>(t2)) return true;
    if (thrust::get<1>(t1) > thrust::get<1>(t2)) return false;

    // then sort by value in descending order
    return thrust::get<2>(t1).value < thrust::get<2>(t2).value;
  }
};

template <typename LabelT, typename DataT>
struct CubKVPMinReduce {
  typedef raft::KeyValuePair<LabelT, DataT> KVP;

  DI KVP

  operator()(LabelT rit, const KVP& a, const KVP& b)
  {
    return b.value < a.value ? b : a;
  }

  DI KVP

  operator()(const KVP& a, const KVP& b)
  {
    return b.value < a.value ? b : a;
  }

};  // KVPMinReduce

/**
 * Gets the number of unique components from array of
 * colors or labels. This does not assume the components are
 * drawn from a monotonically increasing set.
 * @tparam value_idx
 * @param[in] colors array of components
 * @param[in] n_rows size of components array
 * @param[in] stream cuda stream for which to order cuda operations
 * @return total number of components
 */
template <typename value_idx>
value_idx get_n_components(value_idx* colors, size_t n_rows, cudaStream_t stream)
{
  rmm::device_uvector<value_idx> map_ids(0, stream);
  int num_clusters = raft::label::getUniquelabels(map_ids, colors, n_rows, stream);
  return num_clusters;
}

/**
 * Functor to look up a component for a vertex
 * @tparam value_idx
 * @tparam value_t
 */
template <typename value_idx, typename value_t>
struct LookupColorOp {
  value_idx* colors;

  LookupColorOp(value_idx* colors_) : colors(colors_) {}

  DI value_idx

  operator()(const raft::KeyValuePair<value_idx, value_t>& kvp)
  {
    return colors[kvp.key];
  }
};

/**
 * Compute the cross-component 1-nearest neighbors for each row in X using
 * the given array of components
 * @tparam value_idx
 * @tparam value_t
 * @param[in] handle raft handle
 * @param[out] kvp mapping of closest neighbor vertex and distance for each vertex in the given
 * array of components
 * @param[out] nn_colors components of nearest neighbors for each vertex
 * @param[in] colors components of each vertex
 * @param[in] X original dense data
 * @param[in] n_rows number of rows in original dense data
 * @param[in] n_cols number of columns in original dense data
 * @param[in] batch_size batch size for computing nearest neighbors
 * @param[in] reduction_op reduction operation for computing nearest neighbors
 */
template <typename value_idx, typename value_t, typename red_op>
void perform_1nn(raft::device_resources const& handle,
                 raft::KeyValuePair<value_idx, value_t>* kvp,
                 value_idx* nn_colors,
                 value_idx* colors,
                 const value_t* X,
                 size_t n_rows,
                 size_t n_cols,
                 size_t batch_size,
                 red_op reduction_op)
{
  auto stream = handle.get_stream();

  value_idx n_components = get_n_components(colors, n_rows, stream);

  // colors_group_idxs is an array containing the *end* indices of each color
  // component in colors. That is, the value of colors_group_idxs[j] indicates
  // the start of color j + 1, i.e., it is the inclusive scan of the sizes of
  // the color components.
  auto colors_group_idxs = raft::make_device_vector<value_idx, value_idx>(handle, n_components + 1);
  raft::sparse::convert::sorted_coo_to_csr(
    colors, n_rows, colors_group_idxs.data_handle(), n_components + 1, stream);

  auto x_norm = raft::make_device_vector<value_t, value_idx>(handle, (value_idx)n_rows);
  raft::linalg::rowNorm(
    x_norm.data_handle(), X, n_cols, n_rows, raft::linalg::L2Norm, true, stream);
  auto kvp_view =
    raft::make_device_vector_view<raft::KeyValuePair<value_idx, value_t>, value_idx>(kvp, n_rows);

  auto adj     = raft::make_device_matrix<bool, value_idx>(handle, batch_size, n_components);
  using OutT   = raft::KeyValuePair<value_idx, value_t>;
  using ParamT = raft::distance::masked_l2_nn_params<red_op, red_op>;

  bool apply_sqrt      = true;
  bool init_out_buffer = true;
  ParamT params{reduction_op, reduction_op, apply_sqrt, init_out_buffer};

  size_t n_batches = raft::ceildiv(n_rows, batch_size);
  for (size_t bid = 0; bid < n_batches; bid++) {
    size_t batch_offset   = bid * batch_size;
    size_t rows_per_batch = min(batch_size, n_rows - batch_offset);

    auto X_view = raft::make_device_matrix_view<const value_t, value_idx>(
      X + batch_offset * n_cols, rows_per_batch, n_cols);

    auto x_norm_view = raft::make_device_vector_view<value_t, value_idx>(
      x_norm.data_handle() + batch_offset, rows_per_batch);
    auto mask_op = [colors,
                    n_components = raft::util::FastIntDiv(n_components),
                    batch_offset] __device__(value_idx idx) {
      value_idx row = idx / n_components;
      value_idx col = idx % n_components;
      return colors[batch_offset + row] != col;
    };
    auto adj_view = raft::make_device_matrix_view<bool, value_idx>(
      adj.data_handle(), rows_per_batch, n_components);
    raft::linalg::map_offset(handle, adj_view, mask_op);

    raft::distance::masked_l2_nn<value_t, OutT, value_idx, red_op, red_op>(
      handle,
      params,
      X_view,
      X_view,
      x_norm_view,
      x_norm_view,
      adj_view,
      raft::make_device_vector_view(colors_group_idxs.data_handle() + 1, n_components),
      kvp_view);
  }
  LookupColorOp<value_idx, value_t> extract_colors_op(colors);
  thrust::transform(rmm::exec_policy(stream), kvp, kvp + n_rows, nn_colors, extract_colors_op);
}

/**
 * Sort nearest neighboring components wrt component of source vertices
 * @tparam value_idx
 * @tparam value_t
 * @param[inout] colors components array of source vertices
 * @param[inout] nn_colors nearest neighbors components array
 * @param[inout] kvp nearest neighbor source vertex / distance array
 * @param[inout] src_indices array of source vertex indices which will become arg_sort
 *               indices
 * @param n_rows number of components in `colors`
 * @param stream stream for which to order CUDA operations
 */
template <typename value_idx, typename value_t>
void sort_by_color(value_idx* colors,
                   value_idx* nn_colors,
                   raft::KeyValuePair<value_idx, value_t>* kvp,
                   value_idx* src_indices,
                   size_t n_rows,
                   cudaStream_t stream)
{
  thrust::counting_iterator<value_idx> arg_sort_iter(0);
  thrust::copy(rmm::exec_policy(stream), arg_sort_iter, arg_sort_iter + n_rows, src_indices);

  auto keys = thrust::make_zip_iterator(
    thrust::make_tuple(colors, nn_colors, (KeyValuePair<value_idx, value_t>*)kvp));
  auto vals = thrust::make_zip_iterator(thrust::make_tuple(src_indices));
  // get all the colors in contiguous locations so we can map them to warps.
  thrust::sort_by_key(rmm::exec_policy(stream), keys, keys + n_rows, vals, TupleComp());
}

template <typename value_idx, typename value_t>
__global__ void min_components_by_color_kernel(value_idx* out_rows,
                                               value_idx* out_cols,
                                               value_t* out_vals,
                                               const value_idx* out_index,
                                               const value_idx* indices,
                                               const value_idx* sort_plan,
                                               const raft::KeyValuePair<value_idx, value_t>* kvp,
                                               size_t nnz)
{
  size_t tid = blockDim.x * blockIdx.x + threadIdx.x;

  if (tid >= nnz) return;

  int idx = out_index[tid];

  if ((tid == 0 || (out_index[tid - 1] != idx))) {
    out_rows[idx] = sort_plan[indices[tid]];
    out_cols[idx] = sort_plan[kvp[tid].key];
    out_vals[idx] = kvp[tid].value;
  }
}

/**
 * Computes the min set of unique components that neighbor the
 * components of each source vertex.
 * @tparam value_idx
 * @tparam value_t
 * @param[out] coo output edge list
 * @param[in] out_index output indptr for ordering edge list
 * @param[in] indices indices of source vertices for each component
 * @param[in] kvp indices and distances of each destination vertex for each component
 * @param[in] n_colors number of components
 * @param[in] stream cuda stream for which to order cuda operations
 */
template <typename value_idx, typename value_t>
void min_components_by_color(raft::sparse::COO<value_t, value_idx>& coo,
                             const value_idx* out_index,
                             const value_idx* indices,
                             const value_idx* sort_plan,
                             const raft::KeyValuePair<value_idx, value_t>* kvp,
                             size_t nnz,
                             cudaStream_t stream)
{
  /**
   * Arrays should be ordered by: colors_indptr->colors_n->kvp.value
   * so the last element of each column in the input CSR should be
   * the min.
   */
  min_components_by_color_kernel<<<raft::ceildiv(nnz, (size_t)256), 256, 0, stream>>>(
    coo.rows(), coo.cols(), coo.vals(), out_index, indices, sort_plan, kvp, nnz);
}

/**
 * Connects the components of an otherwise unconnected knn graph
 * by computing a 1-nn to neighboring components of each data point
 * (e.g. component(nn) != component(self)) and reducing the results to
 * include the set of smallest destination components for each source
 * component. The result will not necessarily contain
 * n_components^2 - n_components number of elements because many components
 * will likely not be contained in the neighborhoods of 1-nns.
 * @tparam value_idx
 * @tparam value_t
 * @param[in] handle raft handle
 * @param[out] out output edge list containing nearest cross-component
 *             edges.
 * @param[in] X original (row-major) dense matrix for which knn graph should be constructed.
 * @param[in] orig_colors array containing component number for each row of X
 * @param[in] n_rows number of rows in X
 * @param[in] n_cols number of cols in X
 * @param[in] reduction_op reduction operation for computing nearest neighbors. The reduction
 * operation must have `gather` and `scatter` functions defined. For single linkage clustering,
 * these functions are no-ops. For HDBSCAN, they sort and 'unsort' the core distances based on color
 * @param[in] row_batch_size the batch size for computing nearest neighbors. This parameter controls
 * the number of samples for which the nearest neighbors are computed at once. Therefore, it affects
 * the memory consumption mainly by reducing the size of the adjacency matrix for masked nearest
 * neighbors computation. default 0 indicates that no batching is done
 * @param[in] col_batch_size the input data is sorted and 'unsorted' based on color. An additional
 * scratch space buffer of shape (n_rows, col_batch_size) is created for this. Usually, this
 * parameter affects the memory consumption more drastically than the col_batch_size with a marginal
 * increase in compute time as the col_batch_size is reduced. default 0 indicates that no batching
 * is done
 */
template <typename value_idx, typename value_t, typename red_op>
<<<<<<< HEAD
void connect_components(raft::device_resources const& handle,
                        raft::sparse::COO<value_t, value_idx>& out,
                        const value_t* X,
                        const value_idx* orig_colors,
                        size_t n_rows,
                        size_t n_cols,
                        red_op reduction_op,
                        size_t row_batch_size,
                        size_t col_batch_size)
{
  RAFT_EXPECTS(col_batch_size <= n_cols, "col_batch_size should be >= 0 and <= n_cols");
  RAFT_EXPECTS(row_batch_size <= n_rows, "row_batch_size should be >= 0 and <= n_rows");
  if (row_batch_size == 0) { row_batch_size = n_rows; }
  if (col_batch_size == 0) { col_batch_size = n_cols; }
  auto stream = handle.get_stream();
=======
void connect_components(
  raft::resources const& handle,
  raft::sparse::COO<value_t, value_idx>& out,
  const value_t* X,
  const value_idx* orig_colors,
  size_t n_rows,
  size_t n_cols,
  red_op reduction_op,
  raft::distance::DistanceType metric = raft::distance::DistanceType::L2SqrtExpanded)
{
  auto stream = resource::get_cuda_stream(handle);
>>>>>>> d891c006

  rmm::device_uvector<value_idx> colors(n_rows, stream);

  // Normalize colors so they are drawn from a monotonically increasing set
  bool zero_based = true;
  raft::label::make_monotonic(
    colors.data(), const_cast<value_idx*>(orig_colors), n_rows, stream, zero_based);

  auto sort_plan = raft::make_device_vector<value_idx>(handle, (value_idx)n_rows);
  raft::linalg::map_offset(handle, sort_plan.view(), [] __device__(value_idx idx) { return idx; });

  thrust::sort_by_key(
    handle.get_thrust_policy(), colors.data(), colors.data() + n_rows, sort_plan.data_handle());

  // Modify the reduction operation based on the sort plan. This is particularly needed for HDBSCAN
  reduction_op.gather(handle, sort_plan.data_handle());

  auto X_mutable_view =
    raft::make_device_matrix_view<value_t, value_idx>(const_cast<value_t*>(X), n_rows, n_cols);
  auto sort_plan_const_view =
    raft::make_device_vector_view<const value_idx, value_idx>(sort_plan.data_handle(), n_rows);
  raft::matrix::gather(handle, X_mutable_view, sort_plan_const_view, (value_idx)col_batch_size);

  /**
   * First compute 1-nn for all colors where the color of each data point
   * is guaranteed to be != color of its nearest neighbor.
   */
  rmm::device_uvector<value_idx> nn_colors(n_rows, stream);
  rmm::device_uvector<raft::KeyValuePair<value_idx, value_t>> temp_inds_dists(n_rows, stream);
  rmm::device_uvector<value_idx> src_indices(n_rows, stream);

  perform_1nn(handle,
              temp_inds_dists.data(),
              nn_colors.data(),
              colors.data(),
              X,
              n_rows,
              n_cols,
              row_batch_size,
              reduction_op);

  /**
   * Sort data points by color (neighbors are not sorted)
   */
  // max_color + 1 = number of connected components
  // sort nn_colors by key w/ original colors
  sort_by_color(
    colors.data(), nn_colors.data(), temp_inds_dists.data(), src_indices.data(), n_rows, stream);

  /**
   * Take the min for any duplicate colors
   */
  // Compute mask of duplicates
  rmm::device_uvector<value_idx> out_index(n_rows + 1, stream);
  raft::sparse::op::compute_duplicates_mask(
    out_index.data(), colors.data(), nn_colors.data(), n_rows, stream);

  thrust::exclusive_scan(resource::get_thrust_policy(handle),
                         out_index.data(),
                         out_index.data() + out_index.size(),
                         out_index.data());

  // compute final size
  value_idx size = 0;
  raft::update_host(&size, out_index.data() + (out_index.size() - 1), 1, stream);
  resource::sync_stream(handle, stream);

  size++;

  raft::sparse::COO<value_t, value_idx> min_edges(stream);
  min_edges.allocate(size, n_rows, n_rows, true, stream);

  min_components_by_color(min_edges,
                          out_index.data(),
                          src_indices.data(),
                          sort_plan.data_handle(),
                          temp_inds_dists.data(),
                          n_rows,
                          stream);

  raft::matrix::scatter(handle, X_mutable_view, sort_plan_const_view, (value_idx)col_batch_size);
  reduction_op.scatter(handle, sort_plan.data_handle());

  /**
   * Symmetrize resulting edge list
   */
  raft::sparse::linalg::symmetrize(
    handle, min_edges.rows(), min_edges.cols(), min_edges.vals(), n_rows, n_rows, size, out);
}

};  // end namespace raft::sparse::neighbors::detail<|MERGE_RESOLUTION|>--- conflicted
+++ resolved
@@ -95,9 +95,9 @@
     out->value = maxVal;
   }
 
-  void gather(raft::device_resources const& handle, value_idx* map) {}
-
-  void scatter(raft::device_resources const& handle, value_idx* map) {}
+  void gather(raft::resources const& handle, value_idx* map) {}
+
+  void scatter(raft::resources const& handle, value_idx* map) {}
 };
 
 /**
@@ -196,7 +196,7 @@
  * @param[in] reduction_op reduction operation for computing nearest neighbors
  */
 template <typename value_idx, typename value_t, typename red_op>
-void perform_1nn(raft::device_resources const& handle,
+void perform_1nn(raft::resources const& handle,
                  raft::KeyValuePair<value_idx, value_t>* kvp,
                  value_idx* nn_colors,
                  value_idx* colors,
@@ -206,7 +206,7 @@
                  size_t batch_size,
                  red_op reduction_op)
 {
-  auto stream = handle.get_stream();
+  auto stream = resource::get_cuda_stream(handle);
 
   value_idx n_components = get_n_components(colors, n_rows, stream);
 
@@ -382,8 +382,7 @@
  * is done
  */
 template <typename value_idx, typename value_t, typename red_op>
-<<<<<<< HEAD
-void connect_components(raft::device_resources const& handle,
+void connect_components(raft::resources const& handle,
                         raft::sparse::COO<value_t, value_idx>& out,
                         const value_t* X,
                         const value_idx* orig_colors,
@@ -397,20 +396,7 @@
   RAFT_EXPECTS(row_batch_size <= n_rows, "row_batch_size should be >= 0 and <= n_rows");
   if (row_batch_size == 0) { row_batch_size = n_rows; }
   if (col_batch_size == 0) { col_batch_size = n_cols; }
-  auto stream = handle.get_stream();
-=======
-void connect_components(
-  raft::resources const& handle,
-  raft::sparse::COO<value_t, value_idx>& out,
-  const value_t* X,
-  const value_idx* orig_colors,
-  size_t n_rows,
-  size_t n_cols,
-  red_op reduction_op,
-  raft::distance::DistanceType metric = raft::distance::DistanceType::L2SqrtExpanded)
-{
   auto stream = resource::get_cuda_stream(handle);
->>>>>>> d891c006
 
   rmm::device_uvector<value_idx> colors(n_rows, stream);
 
@@ -422,8 +408,10 @@
   auto sort_plan = raft::make_device_vector<value_idx>(handle, (value_idx)n_rows);
   raft::linalg::map_offset(handle, sort_plan.view(), [] __device__(value_idx idx) { return idx; });
 
-  thrust::sort_by_key(
-    handle.get_thrust_policy(), colors.data(), colors.data() + n_rows, sort_plan.data_handle());
+  thrust::sort_by_key(resource::get_thrust_policy(handle),
+                      colors.data(),
+                      colors.data() + n_rows,
+                      sort_plan.data_handle());
 
   // Modify the reduction operation based on the sort plan. This is particularly needed for HDBSCAN
   reduction_op.gather(handle, sort_plan.data_handle());
