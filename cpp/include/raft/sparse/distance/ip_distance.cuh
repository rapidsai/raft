--- conflicted
+++ resolved
@@ -38,192 +38,6 @@
 namespace sparse {
 namespace distance {
 
-<<<<<<< HEAD
-/**
- * A simple interface that enables different instances
- * of inner product. Currently, there are two implementations:
- * cusparse gemm and our own semiring spmv.
- * @tparam value_idx
- * @tparam value_t
- */
-template <typename value_idx, typename value_t>
-class ip_trans_getters_t : public distances_t<value_t> {
- public:
-  /**
-   * A copy of B's data in coo format. This is
-   * useful for downstream distances that
-   * might be able to compute a norm instead of
-   * point-wise products.
-   * @return
-   */
-  virtual value_t *b_data_coo() = 0;
-
-  /**
-   * A copy of B's rows in coo format. This is
-   * useful for downstream distances that
-   * might be able to compute a norm instead of
-   * point-wise products.
-   * @return
-   */
-  virtual value_idx *b_rows_coo() = 0;
-
-  virtual ~ip_trans_getters_t() = default;
-};
-
-/**
- * Simple inner product distance with sparse matrix multiply. This
- * uses cusparse and requires both B to be transposed as well as
- * the output to be explicitly converted to dense form (which requires
- * 3 copies of the dense data- 2 for the cusparse csr output and
- * 1 for the final m*n dense matrix.)
- */
-template <typename value_idx, typename value_t>
-class ip_distances_gemm_t : public ip_trans_getters_t<value_idx, value_t> {
- public:
-  /**
-   * Computes simple sparse inner product distances as sum(x_y * y_k)
-   * @param[in] config specifies inputs, outputs, and sizes
-   *
-   * TODO: Remove this once we have a semiring SPGEMM
-   * Ref: https://github.com/rapidsai/cuml/issues/3371
-   */
-  explicit ip_distances_gemm_t(
-    const distances_config_t<value_idx, value_t> &config)
-    : config_(&config),
-      workspace(0, config.stream),
-      csc_indptr(0, config.stream),
-      csc_indices(0, config.stream),
-      csc_data(0, config.stream),
-      alpha(1.0) {
-    init_mat_descriptor(matA);
-    init_mat_descriptor(matB);
-    init_mat_descriptor(matC);
-    init_mat_descriptor(matD);
-
-    CUSPARSE_CHECK(cusparseCreateCsrgemm2Info(&info));
-
-    CUSPARSE_CHECK(cusparseGetPointerMode(config.handle, &orig_ptr_mode));
-
-    CUSPARSE_CHECK(
-      cusparseSetPointerMode(config.handle, CUSPARSE_POINTER_MODE_HOST));
-  }
-
-  /**
-   * Performs pairwise distance computation and computes output distances
-   * @param out_distances dense output matrix (size a_nrows * b_nrows)
-   */
-  void compute(value_t *out_distances) {
-    /**
-	   * Compute pairwise distances and return dense matrix in column-major format
-	   */
-    rmm::device_uvector<value_idx> out_batch_indptr(config_->a_nrows + 1,
-                                                    config_->stream);
-    rmm::device_uvector<value_idx> out_batch_indices(0, config_->stream);
-    rmm::device_uvector<value_t> out_batch_data(0, config_->stream);
-
-    value_idx out_batch_nnz = get_nnz(out_batch_indptr.data());
-
-    out_batch_indices.resize(out_batch_nnz, config_->stream);
-    out_batch_data.resize(out_batch_nnz, config_->stream);
-
-    compute_gemm(out_batch_indptr.data(), out_batch_indices.data(),
-                 out_batch_data.data());
-
-    raft::sparse::convert::csr_to_dense(
-      config_->handle, config_->a_nrows, config_->b_nrows,
-      out_batch_indptr.data(), out_batch_indices.data(), out_batch_data.data(),
-      config_->a_nrows, out_distances, config_->stream, true);
-  }
-
-  virtual value_idx *b_rows_coo() { return csc_indices.data(); }
-
-  value_t *b_data_coo() { return csc_data.data(); }
-
-  ~ip_distances_gemm_t() {
-    CUSPARSE_CHECK_NO_THROW(cusparseDestroyMatDescr(matA));
-    CUSPARSE_CHECK_NO_THROW(cusparseDestroyMatDescr(matB));
-    CUSPARSE_CHECK_NO_THROW(cusparseDestroyMatDescr(matC));
-    CUSPARSE_CHECK_NO_THROW(cusparseDestroyMatDescr(matD));
-
-    CUSPARSE_CHECK_NO_THROW(
-      cusparseSetPointerMode(config_->handle, orig_ptr_mode));
-  }
-
- private:
-  void init_mat_descriptor(cusparseMatDescr_t &mat) {
-    CUSPARSE_CHECK(cusparseCreateMatDescr(&mat));
-    CUSPARSE_CHECK(cusparseSetMatIndexBase(mat, CUSPARSE_INDEX_BASE_ZERO));
-    CUSPARSE_CHECK(cusparseSetMatType(mat, CUSPARSE_MATRIX_TYPE_GENERAL));
-  }
-
-  value_idx get_nnz(value_idx *csr_out_indptr) {
-    value_idx m = config_->a_nrows, n = config_->b_nrows, k = config_->a_ncols;
-
-    transpose_b();
-
-    size_t workspace_size;
-
-    CUSPARSE_CHECK(raft::sparse::cusparsecsrgemm2_buffersizeext<value_t>(
-      config_->handle, m, n, k, &alpha, NULL, matA, config_->a_nnz,
-      config_->a_indptr, config_->a_indices, matB, config_->b_nnz,
-      csc_indptr.data(), csc_indices.data(), matD, 0, NULL, NULL, info,
-      &workspace_size, config_->stream));
-
-    workspace.resize(workspace_size, config_->stream);
-
-    value_idx out_nnz = 0;
-
-    CUSPARSE_CHECK(raft::sparse::cusparsecsrgemm2nnz(
-      config_->handle, m, n, k, matA, config_->a_nnz, config_->a_indptr,
-      config_->a_indices, matB, config_->b_nnz, csc_indptr.data(),
-      csc_indices.data(), matD, 0, NULL, NULL, matC, csr_out_indptr, &out_nnz,
-      info, workspace.data(), config_->stream));
-
-    return out_nnz;
-  }
-
-  void compute_gemm(const value_idx *csr_out_indptr, value_idx *csr_out_indices,
-                    value_t *csr_out_data) {
-    value_idx m = config_->a_nrows, n = config_->b_nrows, k = config_->a_ncols;
-
-    CUSPARSE_CHECK(raft::sparse::cusparsecsrgemm2<value_t>(
-      config_->handle, m, n, k, &alpha, matA, config_->a_nnz, config_->a_data,
-      config_->a_indptr, config_->a_indices, matB, config_->b_nnz,
-      csc_data.data(), csc_indptr.data(), csc_indices.data(), NULL, matD, 0,
-      NULL, NULL, NULL, matC, csr_out_data, csr_out_indptr, csr_out_indices,
-      info, workspace.data(), config_->stream));
-  }
-
-  void transpose_b() {
-    /**
-     * Transpose index array into csc
-     */
-    csc_indptr.resize(config_->b_ncols + 1, config_->stream);
-    csc_indices.resize(config_->b_nnz, config_->stream);
-    csc_data.resize(config_->b_nnz, config_->stream);
-
-    raft::sparse::linalg::csr_transpose(
-      config_->handle, config_->b_indptr, config_->b_indices, config_->b_data,
-      csc_indptr.data(), csc_indices.data(), csc_data.data(), config_->b_nrows,
-      config_->b_ncols, config_->b_nnz, config_->stream);
-  }
-
-  value_t alpha;
-  csrgemm2Info_t info;
-  cusparseMatDescr_t matA;
-  cusparseMatDescr_t matB;
-  cusparseMatDescr_t matC;
-  cusparseMatDescr_t matD;
-  cusparsePointerMode_t orig_ptr_mode;
-  rmm::device_uvector<char> workspace;
-  rmm::device_uvector<value_idx> csc_indptr;
-  rmm::device_uvector<value_idx> csc_indices;
-  rmm::device_uvector<value_t> csc_data;
-  const distances_config_t<value_idx, value_t> *config_;
-};
-
-=======
->>>>>>> 33ea3216
 template <typename value_idx, typename value_t>
 class ip_distances_t : public distances_t<value_t> {
  public:
