/*
 * Copyright (c) 2021, NVIDIA CORPORATION.
 *
 * Licensed under the Apache License, Version 2.0 (the "License");
 * you may not use this file except in compliance with the License.
 * You may obtain a copy of the License at
 *
 *     http://www.apache.org/licenses/LICENSE-2.0
 *
 * Unless required by applicable law or agreed to in writing, software
 * distributed under the License is distributed on an "AS IS" BASIS,
 * WITHOUT WARRANTIES OR CONDITIONS OF ANY KIND, either express or implied.
 * See the License for the specific language governing permissions and
 * limitations under the License.
 */

#pragma once

#include <raft/spatial/knn/knn.hpp>

#include <raft/cudart_utils.h>
#include <raft/linalg/distance_type.h>
#include <raft/sparse/cusparse_wrappers.h>
#include <raft/cuda_utils.cuh>
#include <raft/linalg/unary_op.cuh>
#include <raft/mr/device/allocator.hpp>
<<<<<<< HEAD
=======

>>>>>>> e4d8a036
#include <rmm/device_uvector.hpp>

#include <raft/sparse/utils.h>
#include <raft/sparse/csr.cuh>

#include <raft/sparse/distance/common.h>
#include <raft/sparse/distance/ip_distance.cuh>

#include <nvfunctional>

namespace raft {
namespace sparse {
namespace distance {

// @TODO: Move this into sparse prims (coo_norm)
template <typename value_idx, typename value_t>
__global__ void compute_row_norm_kernel(value_t *out,
                                        const value_idx *__restrict__ coo_rows,
                                        const value_t *__restrict__ data,
                                        value_idx nnz) {
  value_idx i = blockDim.x * blockIdx.x + threadIdx.x;
  if (i < nnz) {
    atomicAdd(&out[coo_rows[i]], data[i] * data[i]);
  }
}

template <typename value_idx, typename value_t>
__global__ void compute_row_sum_kernel(value_t *out,
                                       const value_idx *__restrict__ coo_rows,
                                       const value_t *__restrict__ data,
                                       value_idx nnz) {
  value_idx i = blockDim.x * blockIdx.x + threadIdx.x;
  if (i < nnz) {
    atomicAdd(&out[coo_rows[i]], data[i]);
  }
}

template <typename value_idx, typename value_t, typename expansion_f>
__global__ void compute_euclidean_warp_kernel(
  value_t *__restrict__ C, const value_t *__restrict__ Q_sq_norms,
  const value_t *__restrict__ R_sq_norms, value_idx n_rows, value_idx n_cols,
  expansion_f expansion_func) {
  value_idx tid = blockDim.x * blockIdx.x + threadIdx.x;
  value_idx i = tid / n_cols;
  value_idx j = tid % n_cols;

  if (i >= n_rows || j >= n_cols) return;

  value_t dot = C[(size_t)i * n_cols + j];

  // e.g. Euclidean expansion func = -2.0 * dot + q_norm + r_norm
  value_t val = expansion_func(dot, Q_sq_norms[i], R_sq_norms[j]);

  // correct for small instabilities
  C[(size_t)i * n_cols + j] = val * (fabs(val) >= 0.0001);
}

template <typename value_idx, typename value_t>
__global__ void compute_correlation_warp_kernel(
  value_t *__restrict__ C, const value_t *__restrict__ Q_sq_norms,
  const value_t *__restrict__ R_sq_norms, const value_t *__restrict__ Q_norms,
  const value_t *__restrict__ R_norms, value_idx n_rows, value_idx n_cols,
  value_idx n) {
  value_idx tid = blockDim.x * blockIdx.x + threadIdx.x;
  value_idx i = tid / n_cols;
  value_idx j = tid % n_cols;

  if (i >= n_rows || j >= n_cols) return;

  value_t dot = C[(size_t)i * n_cols + j];
  value_t Q_l1 = Q_norms[i];
  value_t R_l1 = R_norms[j];

  value_t Q_l2 = Q_sq_norms[i];
  value_t R_l2 = R_sq_norms[j];

  value_t numer = n * dot - (Q_l1 * R_l1);
  value_t Q_denom = n * Q_l2 - (Q_l1 * Q_l1);
  value_t R_denom = n * R_l2 - (R_l1 * R_l1);

  value_t val = 1 - (numer / sqrt(Q_denom * R_denom));

  // correct for small instabilities
  C[(size_t)i * n_cols + j] = val * (fabs(val) >= 0.0001);
}

template <typename value_idx, typename value_t, int tpb = 256,
          typename expansion_f>
void compute_euclidean(value_t *C, const value_t *Q_sq_norms,
                       const value_t *R_sq_norms, value_idx n_rows,
                       value_idx n_cols, cudaStream_t stream,
                       expansion_f expansion_func) {
  int blocks = raft::ceildiv<size_t>((size_t)n_rows * n_cols, tpb);
  compute_euclidean_warp_kernel<<<blocks, tpb, 0, stream>>>(
    C, Q_sq_norms, R_sq_norms, n_rows, n_cols, expansion_func);
}

template <typename value_idx, typename value_t, int tpb = 256,
          typename expansion_f>
void compute_l2(value_t *out, const value_idx *Q_coo_rows,
                const value_t *Q_data, value_idx Q_nnz,
                const value_idx *R_coo_rows, const value_t *R_data,
                value_idx R_nnz, value_idx m, value_idx n,
                std::shared_ptr<raft::mr::device::allocator> alloc,
                cudaStream_t stream, expansion_f expansion_func) {
  rmm::device_uvector<value_t> Q_sq_norms(m, stream);
  rmm::device_uvector<value_t> R_sq_norms(n, stream);
  CUDA_CHECK(
    cudaMemsetAsync(Q_sq_norms.data(), 0, Q_sq_norms.size() * sizeof(value_t)));
  CUDA_CHECK(
    cudaMemsetAsync(R_sq_norms.data(), 0, R_sq_norms.size() * sizeof(value_t)));

  compute_row_norm_kernel<<<raft::ceildiv(Q_nnz, tpb), tpb, 0, stream>>>(
    Q_sq_norms.data(), Q_coo_rows, Q_data, Q_nnz);
  compute_row_norm_kernel<<<raft::ceildiv(R_nnz, tpb), tpb, 0, stream>>>(
    R_sq_norms.data(), R_coo_rows, R_data, R_nnz);

  compute_euclidean(out, Q_sq_norms.data(), R_sq_norms.data(), m, n, stream,
                    expansion_func);
}

template <typename value_idx, typename value_t, int tpb = 256>
void compute_correlation(value_t *C, const value_t *Q_sq_norms,
                         const value_t *R_sq_norms, const value_t *Q_norms,
                         const value_t *R_norms, value_idx n_rows,
                         value_idx n_cols, value_idx n, cudaStream_t stream) {
  int blocks = raft::ceildiv<size_t>((size_t)n_rows * n_cols, tpb);
  compute_correlation_warp_kernel<<<blocks, tpb, 0, stream>>>(
    C, Q_sq_norms, R_sq_norms, Q_norms, R_norms, n_rows, n_cols, n);
}

template <typename value_idx, typename value_t, int tpb = 256>
void compute_corr(value_t *out, const value_idx *Q_coo_rows,
                  const value_t *Q_data, value_idx Q_nnz,
                  const value_idx *R_coo_rows, const value_t *R_data,
                  value_idx R_nnz, value_idx m, value_idx n, value_idx n_cols,
                  std::shared_ptr<raft::mr::device::allocator> alloc,
                  cudaStream_t stream) {
  // sum_sq for std dev
  rmm::device_uvector<value_t> Q_sq_norms(m, stream);
  rmm::device_uvector<value_t> R_sq_norms(n, stream);

  // sum for mean
  rmm::device_uvector<value_t> Q_norms(m, stream);
  rmm::device_uvector<value_t> R_norms(n, stream);

  CUDA_CHECK(
    cudaMemsetAsync(Q_sq_norms.data(), 0, Q_sq_norms.size() * sizeof(value_t)));
  CUDA_CHECK(
    cudaMemsetAsync(R_sq_norms.data(), 0, R_sq_norms.size() * sizeof(value_t)));

  CUDA_CHECK(
    cudaMemsetAsync(Q_norms.data(), 0, Q_norms.size() * sizeof(value_t)));
  CUDA_CHECK(
    cudaMemsetAsync(R_norms.data(), 0, R_norms.size() * sizeof(value_t)));

  compute_row_norm_kernel<<<raft::ceildiv(Q_nnz, tpb), tpb, 0, stream>>>(
    Q_sq_norms.data(), Q_coo_rows, Q_data, Q_nnz);
  compute_row_norm_kernel<<<raft::ceildiv(R_nnz, tpb), tpb, 0, stream>>>(
    R_sq_norms.data(), R_coo_rows, R_data, R_nnz);

  compute_row_sum_kernel<<<raft::ceildiv(Q_nnz, tpb), tpb, 0, stream>>>(
    Q_norms.data(), Q_coo_rows, Q_data, Q_nnz);
  compute_row_sum_kernel<<<raft::ceildiv(R_nnz, tpb), tpb, 0, stream>>>(
    R_norms.data(), R_coo_rows, R_data, R_nnz);

  compute_correlation(out, Q_sq_norms.data(), R_sq_norms.data(), Q_norms.data(),
                      R_norms.data(), m, n, n_cols, stream);
}

/**
 * L2 distance using the expanded form: sum(x_k)^2 + sum(y_k)^2 - 2 * sum(x_k * y_k)
 * The expanded form is more efficient for sparse data.
 */
template <typename value_idx = int, typename value_t = float>
class l2_expanded_distances_t : public distances_t<value_t> {
 public:
  explicit l2_expanded_distances_t(
    const distances_config_t<value_idx, value_t> &config)
    : config_(&config), ip_dists(config) {}

  void compute(value_t *out_dists) {
    ip_dists.compute(out_dists);

    value_idx *b_indices = ip_dists.b_rows_coo();
    value_t *b_data = ip_dists.b_data_coo();

    rmm::device_uvector<value_idx> search_coo_rows(
      config_->a_nnz, config_->handle.get_stream());
    raft::sparse::convert::csr_to_coo(config_->a_indptr, config_->a_nrows,
                                      search_coo_rows.data(), config_->a_nnz,
                                      config_->handle.get_stream());

    compute_l2(
      out_dists, search_coo_rows.data(), config_->a_data, config_->a_nnz,
      b_indices, b_data, config_->b_nnz, config_->a_nrows, config_->b_nrows,
      config_->handle.get_device_allocator(), config_->handle.get_stream(),
      [] __device__ __host__(value_t dot, value_t q_norm, value_t r_norm) {
        return -2 * dot + q_norm + r_norm;
      });
  }

  ~l2_expanded_distances_t() = default;

 protected:
  const distances_config_t<value_idx, value_t> *config_;
  ip_distances_t<value_idx, value_t> ip_dists;
};

/**
 * L2 sqrt distance performing the sqrt operation after the distance computation
 * The expanded form is more efficient for sparse data.
 */
template <typename value_idx = int, typename value_t = float>
class l2_sqrt_expanded_distances_t
  : public l2_expanded_distances_t<value_idx, value_t> {
 public:
  explicit l2_sqrt_expanded_distances_t(
    const distances_config_t<value_idx, value_t> &config)
    : l2_expanded_distances_t<value_idx, value_t>(config) {}

  void compute(value_t *out_dists) override {
    l2_expanded_distances_t<value_idx, value_t>::compute(out_dists);
    // Sqrt Post-processing
    raft::linalg::unaryOp<value_t>(
      out_dists, out_dists, this->config_->a_nrows * this->config_->b_nrows,
      [] __device__(value_t input) {
        int neg = input < 0 ? -1 : 1;
        return sqrt(abs(input) * neg);
      },
      this->config_->handle.get_stream());
  }

  ~l2_sqrt_expanded_distances_t() = default;
};

template <typename value_idx, typename value_t>
class correlation_expanded_distances_t : public distances_t<value_t> {
 public:
  explicit correlation_expanded_distances_t(
    const distances_config_t<value_idx, value_t> &config)
    : config_(&config), ip_dists(config) {}

  void compute(value_t *out_dists) {
    ip_dists.compute(out_dists);

    value_idx *b_indices = ip_dists.b_rows_coo();
    value_t *b_data = ip_dists.b_data_coo();

    rmm::device_uvector<value_idx> search_coo_rows(
      config_->a_nnz, config_->handle.get_stream());
    raft::sparse::convert::csr_to_coo(config_->a_indptr, config_->a_nrows,
                                      search_coo_rows.data(), config_->a_nnz,
                                      config_->handle.get_stream());

    compute_corr(out_dists, search_coo_rows.data(), config_->a_data,
                 config_->a_nnz, b_indices, b_data, config_->b_nnz,
                 config_->a_nrows, config_->b_nrows, config_->b_ncols,
                 config_->handle.get_device_allocator(),
                 config_->handle.get_stream());
  }

  ~correlation_expanded_distances_t() = default;

 protected:
  const distances_config_t<value_idx, value_t> *config_;
  ip_distances_t<value_idx, value_t> ip_dists;
};

/**
 * Cosine distance using the expanded form: 1 - ( sum(x_k * y_k) / (sqrt(sum(x_k)^2) * sqrt(sum(y_k)^2)))
 * The expanded form is more efficient for sparse data.
 */
template <typename value_idx = int, typename value_t = float>
class cosine_expanded_distances_t : public distances_t<value_t> {
 public:
  explicit cosine_expanded_distances_t(
    const distances_config_t<value_idx, value_t> &config)
    : config_(&config),
      workspace(0, config.handle.get_stream()),
      ip_dists(config) {}

  void compute(value_t *out_dists) {
    ip_dists.compute(out_dists);

    value_idx *b_indices = ip_dists.b_rows_coo();
    value_t *b_data = ip_dists.b_data_coo();

    rmm::device_uvector<value_idx> search_coo_rows(
      config_->a_nnz, config_->handle.get_stream());
    raft::sparse::convert::csr_to_coo(config_->a_indptr, config_->a_nrows,
                                      search_coo_rows.data(), config_->a_nnz,
                                      config_->handle.get_stream());

    compute_l2(
      out_dists, search_coo_rows.data(), config_->a_data, config_->a_nnz,
      b_indices, b_data, config_->b_nnz, config_->a_nrows, config_->b_nrows,
      config_->handle.get_device_allocator(), config_->handle.get_stream(),
      [] __device__ __host__(value_t dot, value_t q_norm, value_t r_norm) {
        value_t norms = sqrt(q_norm) * sqrt(r_norm);
        // deal with potential for 0 in denominator by forcing 0/1 instead
        value_t cos = ((norms != 0) * dot) / ((norms == 0) + norms);

        // flip the similarity when both rows are 0
        bool both_empty = (q_norm == 0) && (r_norm == 0);
        return 1 - ((!both_empty * cos) + both_empty);
      });
  }

  ~cosine_expanded_distances_t() = default;

 private:
  const distances_config_t<value_idx, value_t> *config_;
  rmm::device_uvector<char> workspace;
  ip_distances_t<value_idx, value_t> ip_dists;
};

/**
 * Hellinger distance using the expanded form: sqrt(1 - sum(sqrt(x_k) * sqrt(y_k)))
 * The expanded form is more efficient for sparse data.
 *
 * This distance computation modifies A and B by computing a sqrt
 * and then performing a `pow(x, 2)` to convert it back. Because of this,
 * it is possible that the values in A and B might differ slightly
 * after this is invoked.
 */
template <typename value_idx = int, typename value_t = float>
class hellinger_expanded_distances_t : public distances_t<value_t> {
 public:
  explicit hellinger_expanded_distances_t(
    const distances_config_t<value_idx, value_t> &config)
    : config_(&config), workspace(0, config.handle.get_stream()) {}

  void compute(value_t *out_dists) {
    rmm::device_uvector<value_idx> coo_rows(max(config_->b_nnz, config_->a_nnz),
                                            config_->handle.get_stream());

    raft::sparse::convert::csr_to_coo(config_->b_indptr, config_->b_nrows,
                                      coo_rows.data(), config_->b_nnz,
                                      config_->handle.get_stream());

    balanced_coo_pairwise_generalized_spmv<value_idx, value_t>(
      out_dists, *config_, coo_rows.data(),
      [] __device__(value_t a, value_t b) { return sqrt(a) * sqrt(b); }, Sum(),
      AtomicAdd());

    raft::linalg::unaryOp<value_t>(
      out_dists, out_dists, config_->a_nrows * config_->b_nrows,
      [=] __device__(value_t input) {
        // Adjust to replace NaN in sqrt with 0 if input to sqrt is negative
        bool rectifier = (1 - input) > 0;
        return sqrt(rectifier * (1 - input));
      },
      config_->handle.get_stream());
  }

  ~hellinger_expanded_distances_t() = default;

 private:
  const distances_config_t<value_idx, value_t> *config_;
  rmm::device_uvector<char> workspace;
<<<<<<< HEAD
=======
};

template <typename value_idx = int, typename value_t = float>
class russelrao_expanded_distances_t : public distances_t<value_t> {
 public:
  explicit russelrao_expanded_distances_t(
    const distances_config_t<value_idx, value_t> &config)
    : config_(&config),
      workspace(0, config.handle.get_stream()),
      ip_dists(config) {}

  void compute(value_t *out_dists) {
    ip_dists.compute(out_dists);

    value_t n_cols = config_->a_ncols;
    value_t n_cols_inv = 1.0 / n_cols;
    raft::linalg::unaryOp<value_t>(
      out_dists, out_dists, config_->a_nrows * config_->b_nrows,
      [=] __device__(value_t input) { return (n_cols - input) * n_cols_inv; },
      config_->handle.get_stream());

    auto exec_policy = rmm::exec_policy(config_->handle.get_stream());
    auto diags = thrust::counting_iterator<value_idx>(0);
    value_idx b_nrows = config_->b_nrows;
    thrust::for_each(exec_policy, diags, diags + config_->a_nrows,
                     [=] __device__(value_idx input) {
                       out_dists[input * b_nrows + input] = 0.0;
                     });
  }

  ~russelrao_expanded_distances_t() = default;

 private:
  const distances_config_t<value_idx, value_t> *config_;
  rmm::device_uvector<char> workspace;
  ip_distances_t<value_idx, value_t> ip_dists;
>>>>>>> e4d8a036
};

};  // END namespace distance
};  // END namespace sparse
};  // END namespace raft<|MERGE_RESOLUTION|>--- conflicted
+++ resolved
@@ -24,10 +24,7 @@
 #include <raft/cuda_utils.cuh>
 #include <raft/linalg/unary_op.cuh>
 #include <raft/mr/device/allocator.hpp>
-<<<<<<< HEAD
-=======
-
->>>>>>> e4d8a036
+
 #include <rmm/device_uvector.hpp>
 
 #include <raft/sparse/utils.h>
@@ -389,8 +386,6 @@
  private:
   const distances_config_t<value_idx, value_t> *config_;
   rmm::device_uvector<char> workspace;
-<<<<<<< HEAD
-=======
 };
 
 template <typename value_idx = int, typename value_t = float>
@@ -427,7 +422,6 @@
   const distances_config_t<value_idx, value_t> *config_;
   rmm::device_uvector<char> workspace;
   ip_distances_t<value_idx, value_t> ip_dists;
->>>>>>> e4d8a036
 };
 
 };  // END namespace distance
