/*
 * Copyright (c) 2021, NVIDIA CORPORATION.
 *
 * Licensed under the Apache License, Version 2.0 (the "License");
 * you may not use this file except in compliance with the License.
 * You may obtain a copy of the License at
 *
 *     http://www.apache.org/licenses/LICENSE-2.0
 *
 * Unless required by applicable law or agreed to in writing, software
 * distributed under the License is distributed on an "AS IS" BASIS,
 * WITHOUT WARRANTIES OR CONDITIONS OF ANY KIND, either express or implied.
 * See the License for the specific language governing permissions and
 * limitations under the License.
 */

#pragma once

#include <raft/spatial/knn/knn.hpp>

#include <raft/cudart_utils.h>
#include <raft/linalg/distance_type.h>
#include <raft/sparse/cusparse_wrappers.h>
#include <raft/cuda_utils.cuh>
#include <raft/linalg/unary_op.cuh>
#include <raft/mr/device/allocator.hpp>
#include <raft/mr/device/buffer.hpp>

#include <raft/sparse/utils.h>
#include <raft/sparse/csr.cuh>

#include <raft/sparse/distance/common.h>
#include <raft/sparse/distance/ip_distance.cuh>

#include <nvfunctional>

namespace raft {
namespace sparse {
namespace distance {

// @TODO: Move this into sparse prims (coo_norm)
template <typename value_idx, typename value_t>
__global__ void compute_row_norm_kernel(value_t *out,
                                        const value_idx *__restrict__ coo_rows,
                                        const value_t *__restrict__ data,
                                        value_idx nnz) {
  value_idx i = blockDim.x * blockIdx.x + threadIdx.x;
  if (i < nnz) {
    atomicAdd(&out[coo_rows[i]], data[i] * data[i]);
  }
}

template <typename value_idx, typename value_t>
__global__ void compute_row_sum_kernel(value_t *out,
                                       const value_idx *__restrict__ coo_rows,
                                       const value_t *__restrict__ data,
                                       value_idx nnz) {
  value_idx i = blockDim.x * blockIdx.x + threadIdx.x;
  if (i < nnz) {
    atomicAdd(&out[coo_rows[i]], data[i]);
  }
}

template <typename value_idx, typename value_t, typename expansion_f>
__global__ void compute_euclidean_warp_kernel(
  value_t *__restrict__ C, const value_t *__restrict__ Q_sq_norms,
  const value_t *__restrict__ R_sq_norms, value_idx n_rows, value_idx n_cols,
  expansion_f expansion_func) {
  value_idx tid = blockDim.x * blockIdx.x + threadIdx.x;
  value_idx i = tid / n_cols;
  value_idx j = tid % n_cols;

  if (i >= n_rows || j >= n_cols) return;

  value_t dot = C[(size_t)i * n_cols + j];

  // e.g. Euclidean expansion func = -2.0 * dot + q_norm + r_norm
  value_t val = expansion_func(dot, Q_sq_norms[i], R_sq_norms[j]);

  // correct for small instabilities
  C[(size_t)i * n_cols + j] = val * (fabs(val) >= 0.0001);
}

<<<<<<< HEAD
template <typename value_idx, typename value_t>
__global__ void compute_correlation_warp_kernel(
  value_t *__restrict__ C, const value_t *__restrict__ Q_sq_norms,
  const value_t *__restrict__ R_sq_norms, const value_t *__restrict__ Q_norms,
  const value_t *__restrict__ R_norms, value_idx n_rows, value_idx n_cols) {
  value_idx tid = blockDim.x * blockIdx.x + threadIdx.x;
  value_idx i = tid / n_cols;
  value_idx j = tid % n_cols;

  if (i >= n_rows || j >= n_cols) return;

  value_t dot = C[(size_t)i * n_cols + j];
  value_t Q_l1 = Q_norms[i];
  value_t R_l1 = R_norms[j];

  value_t Q_l2 = Q_sq_norms[i];
  value_t R_l2 = R_sq_norms[j];

  value_t numer = n_cols * dot - (Q_l1 * R_l1);
  value_t Q_denom = k * Q_l2 - (Q_l1 * Q_l1);
  value_t R_denom = k * R_l2 - (R_l1 * R_l1);

  value_t val = numer / sqrt(Q_denom * R_denom);

  // correct for small instabilities
  C[(size_t)i * n_cols + j] = val * (fabs(val) >= 0.0001);
}

=======
>>>>>>> 23940848
template <typename value_idx, typename value_t, int tpb = 256,
          typename expansion_f>
void compute_euclidean(value_t *C, const value_t *Q_sq_norms,
                       const value_t *R_sq_norms, value_idx n_rows,
                       value_idx n_cols, cudaStream_t stream,
                       expansion_f expansion_func) {
  int blocks = raft::ceildiv<size_t>((size_t)n_rows * n_cols, tpb);
  compute_euclidean_warp_kernel<<<blocks, tpb, 0, stream>>>(
    C, Q_sq_norms, R_sq_norms, n_rows, n_cols, expansion_func);
}

template <typename value_idx, typename value_t, int tpb = 256,
          typename expansion_f>
void compute_l2(value_t *out, const value_idx *Q_coo_rows,
                const value_t *Q_data, value_idx Q_nnz,
                const value_idx *R_coo_rows, const value_t *R_data,
                value_idx R_nnz, value_idx m, value_idx n,
                std::shared_ptr<raft::mr::device::allocator> alloc,
                cudaStream_t stream, expansion_f expansion_func) {
  raft::mr::device::buffer<value_t> Q_sq_norms(alloc, stream, m);
  raft::mr::device::buffer<value_t> R_sq_norms(alloc, stream, n);
  CUDA_CHECK(
    cudaMemsetAsync(Q_sq_norms.data(), 0, Q_sq_norms.size() * sizeof(value_t)));
  CUDA_CHECK(
    cudaMemsetAsync(R_sq_norms.data(), 0, R_sq_norms.size() * sizeof(value_t)));

  compute_row_norm_kernel<<<raft::ceildiv(Q_nnz, tpb), tpb, 0, stream>>>(
    Q_sq_norms.data(), Q_coo_rows, Q_data, Q_nnz);
  compute_row_norm_kernel<<<raft::ceildiv(R_nnz, tpb), tpb, 0, stream>>>(
    R_sq_norms.data(), R_coo_rows, R_data, R_nnz);

  compute_euclidean(out, Q_sq_norms.data(), R_sq_norms.data(), m, n, stream,
                    expansion_func);
}

<<<<<<< HEAD
template <typename value_idx, typename value_t, int tpb = 256>
void compute_corr(value_t *out, const value_idx *Q_coo_rows,
                  const value_t *Q_data, value_idx Q_nnz,
                  const value_idx *R_coo_rows, const value_t *R_data,
                  value_idx R_nnz, value_idx m, value_idx n, value_idx n_cols,
                  std::shared_ptr<raft::mr::device::allocator> alloc,
                  cudaStream_t stream) {
  // sum_sq for std dev
  raft::mr::device::buffer<value_t> Q_sq_norms(alloc, stream, m);
  raft::mr::device::buffer<value_t> R_sq_norms(alloc, stream, n);

  // sum for mean
  raft::mr::device::buffer<value_t> Q_norms(alloc, stream, m);
  raft::mr::device::buffer<value_t> R_norms(alloc, stream, n);

  CUDA_CHECK(
    cudaMemsetAsync(Q_sq_norms.data(), 0, Q_sq_norms.size() * sizeof(value_t)));
  CUDA_CHECK(
    cudaMemsetAsync(R_sq_norms.data(), 0, R_sq_norms.size() * sizeof(value_t)));

  CUDA_CHECK(
    cudaMemsetAsync(Q_norms.data(), 0, Q_norms.size() * sizeof(value_t)));
  CUDA_CHECK(
    cudaMemsetAsync(R_norms.data(), 0, R_norms.size() * sizeof(value_t)));

  compute_row_norm_kernel<<<raft::ceildiv(Q_nnz, tpb), tpb, 0, stream>>>(
    Q_sq_norms.data(), Q_coo_rows, Q_data, Q_nnz);
  compute_row_norm_kernel<<<raft::ceildiv(R_nnz, tpb), tpb, 0, stream>>>(
    R_sq_norms.data(), R_coo_rows, R_data, R_nnz);

  compute_row_sum_kernel<<<raft::ceildiv(Q_nnz, tpb), tpb, 0, stream>>>(
    Q_norms.data(), Q_coo_rows, Q_data, Q_nnz);
  compute_row_sum_kernel<<<raft::ceildiv(R_nnz, tpb), tpb, 0, stream>>>(
    R_norms.data(), R_coo_rows, R_data, R_nnz);

  compute_correlation(out, Q_sq_norms.data(), R_sq_norms.data(), Q_norms.data(),
                      R_norms.data(), m, n, stream);
}

=======
>>>>>>> 23940848
/**
 * L2 distance using the expanded form: sum(x_k)^2 + sum(y_k)^2 - 2 * sum(x_k * y_k)
 * The expanded form is more efficient for sparse data.
 */
template <typename value_idx = int, typename value_t = float>
class l2_expanded_distances_t : public distances_t<value_t> {
 public:
  explicit l2_expanded_distances_t(
    const distances_config_t<value_idx, value_t> &config)
    : config_(&config), ip_dists(config) {}

  void compute(value_t *out_dists) {
    ip_dists.compute(out_dists);

    value_idx *b_indices = ip_dists.b_rows_coo();
    value_t *b_data = ip_dists.b_data_coo();

    raft::mr::device::buffer<value_idx> search_coo_rows(
      config_->handle.get_device_allocator(), config_->handle.get_stream(),
      config_->a_nnz);
    raft::sparse::convert::csr_to_coo(config_->a_indptr, config_->a_nrows,
                                      search_coo_rows.data(), config_->a_nnz,
                                      config_->handle.get_stream());

    compute_l2(
      out_dists, search_coo_rows.data(), config_->a_data, config_->a_nnz,
      b_indices, b_data, config_->b_nnz, config_->a_nrows, config_->b_nrows,
      config_->handle.get_device_allocator(), config_->handle.get_stream(),
      [] __device__ __host__(value_t dot, value_t q_norm, value_t r_norm) {
        return -2 * dot + q_norm + r_norm;
      });
  }

  ~l2_expanded_distances_t() = default;

 protected:
  const distances_config_t<value_idx, value_t> *config_;
  ip_distances_t<value_idx, value_t> ip_dists;
};

/**
 * L2 sqrt distance performing the sqrt operation after the distance computation
 * The expanded form is more efficient for sparse data.
 */
template <typename value_idx = int, typename value_t = float>
class l2_sqrt_expanded_distances_t
  : public l2_expanded_distances_t<value_idx, value_t> {
 public:
  explicit l2_sqrt_expanded_distances_t(
    const distances_config_t<value_idx, value_t> &config)
    : l2_expanded_distances_t<value_idx, value_t>(config) {}

  void compute(value_t *out_dists) override {
    l2_expanded_distances_t<value_idx, value_t>::compute(out_dists);
    // Sqrt Post-processing
    raft::linalg::unaryOp<value_t>(
      out_dists, out_dists, this->config_->a_nrows * this->config_->b_nrows,
      [] __device__(value_t input) {
        int neg = input < 0 ? -1 : 1;
        return sqrt(abs(input) * neg);
      },
      this->config_->handle.get_stream());
  }

  ~l2_sqrt_expanded_distances_t() = default;
};

/**
 * Cosine distance using the expanded form: 1 - ( sum(x_k * y_k) / (sqrt(sum(x_k)^2) * sqrt(sum(y_k)^2)))
 * The expanded form is more efficient for sparse data.
 */
template <typename value_idx = int, typename value_t = float>
class cosine_expanded_distances_t : public distances_t<value_t> {
 public:
  explicit cosine_expanded_distances_t(
    const distances_config_t<value_idx, value_t> &config)
    : config_(&config),
      workspace(config.handle.get_device_allocator(),
                config.handle.get_stream(), 0),
      ip_dists(config) {}

  void compute(value_t *out_dists) {
    ip_dists.compute(out_dists);

    value_idx *b_indices = ip_dists.b_rows_coo();
    value_t *b_data = ip_dists.b_data_coo();

    raft::mr::device::buffer<value_idx> search_coo_rows(
      config_->handle.get_device_allocator(), config_->handle.get_stream(),
      config_->a_nnz);
    raft::sparse::convert::csr_to_coo(config_->a_indptr, config_->a_nrows,
                                      search_coo_rows.data(), config_->a_nnz,
                                      config_->handle.get_stream());

    compute_l2(
      out_dists, search_coo_rows.data(), config_->a_data, config_->a_nnz,
      b_indices, b_data, config_->b_nnz, config_->a_nrows, config_->b_nrows,
      config_->handle.get_device_allocator(), config_->handle.get_stream(),
      [] __device__ __host__(value_t dot, value_t q_norm, value_t r_norm) {
        value_t norms = sqrt(q_norm) * sqrt(r_norm);
        // deal with potential for 0 in denominator by forcing 0/1 instead
        value_t cos = ((norms != 0) * dot) / ((norms == 0) + norms);

        // flip the similarity when both rows are 0
        bool both_empty = (q_norm == 0) && (r_norm == 0);
        return 1 - ((!both_empty * cos) + both_empty);
      });
  }

  ~cosine_expanded_distances_t() = default;

 private:
  const distances_config_t<value_idx, value_t> *config_;
  raft::mr::device::buffer<char> workspace;
  ip_distances_t<value_idx, value_t> ip_dists;
};

/**
 * Hellinger distance using the expanded form: sqrt(1 - sum(sqrt(x_k) * sqrt(y_k)))
 * The expanded form is more efficient for sparse data.
 *
 * This distance computation modifies A and B by computing a sqrt
 * and then performing a `pow(x, 2)` to convert it back. Because of this,
 * it is possible that the values in A and B might differ slightly
 * after this is invoked.
 */
template <typename value_idx = int, typename value_t = float>
class hellinger_expanded_distances_t : public distances_t<value_t> {
 public:
  explicit hellinger_expanded_distances_t(
    const distances_config_t<value_idx, value_t> &config)
    : config_(&config),
      workspace(config.handle.get_device_allocator(),
                config.handle.get_stream(), 0) {}

  void compute(value_t *out_dists) {
    raft::mr::device::buffer<value_idx> coo_rows(
      config_->handle.get_device_allocator(), config_->handle.get_stream(),
      max(config_->b_nnz, config_->a_nnz));

    raft::sparse::convert::csr_to_coo(config_->b_indptr, config_->b_nrows,
                                      coo_rows.data(), config_->b_nnz,
                                      config_->handle.get_stream());

    balanced_coo_pairwise_generalized_spmv<value_idx, value_t>(
      out_dists, *config_, coo_rows.data(),
      [] __device__(value_t a, value_t b) { return sqrt(a) * sqrt(b); }, Sum(),
      AtomicAdd());

    raft::linalg::unaryOp<value_t>(
      out_dists, out_dists, config_->a_nrows * config_->b_nrows,
      [=] __device__(value_t input) {
        // Adjust to replace NaN in sqrt with 0 if input to sqrt is negative
        bool rectifier = (1 - input) > 0;
        return sqrt(rectifier * (1 - input));
      },
      config_->handle.get_stream());
  }

  ~hellinger_expanded_distances_t() = default;

 private:
  const distances_config_t<value_idx, value_t> *config_;
  raft::mr::device::buffer<char> workspace;
};

};  // END namespace distance
};  // END namespace sparse
};  // END namespace raft<|MERGE_RESOLUTION|>--- conflicted
+++ resolved
@@ -81,7 +81,6 @@
   C[(size_t)i * n_cols + j] = val * (fabs(val) >= 0.0001);
 }
 
-<<<<<<< HEAD
 template <typename value_idx, typename value_t>
 __global__ void compute_correlation_warp_kernel(
   value_t *__restrict__ C, const value_t *__restrict__ Q_sq_norms,
@@ -110,8 +109,6 @@
   C[(size_t)i * n_cols + j] = val * (fabs(val) >= 0.0001);
 }
 
-=======
->>>>>>> 23940848
 template <typename value_idx, typename value_t, int tpb = 256,
           typename expansion_f>
 void compute_euclidean(value_t *C, const value_t *Q_sq_norms,
@@ -147,7 +144,6 @@
                     expansion_func);
 }
 
-<<<<<<< HEAD
 template <typename value_idx, typename value_t, int tpb = 256>
 void compute_corr(value_t *out, const value_idx *Q_coo_rows,
                   const value_t *Q_data, value_idx Q_nnz,
@@ -187,8 +183,6 @@
                       R_norms.data(), m, n, stream);
 }
 
-=======
->>>>>>> 23940848
 /**
  * L2 distance using the expanded form: sum(x_k)^2 + sum(y_k)^2 - 2 * sum(x_k * y_k)
  * The expanded form is more efficient for sparse data.
