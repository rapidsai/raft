/*
 * Copyright (c) 2021, NVIDIA CORPORATION.
 *
 * Licensed under the Apache License, Version 2.0 (the "License");
 * you may not use this file except in compliance with the License.
 * You may obtain a copy of the License at
 *
 *     http://www.apache.org/licenses/LICENSE-2.0
 *
 * Unless required by applicable law or agreed to in writing, software
 * distributed under the License is distributed on an "AS IS" BASIS,
 * WITHOUT WARRANTIES OR CONDITIONS OF ANY KIND, either express or implied.
 * See the License for the specific language governing permissions and
 * limitations under the License.
 */

#pragma once

#include <raft/spatial/knn/knn.hpp>

#include <raft/cudart_utils.h>
#include <raft/linalg/distance_type.h>
#include <raft/sparse/cusparse_wrappers.h>
#include <raft/cuda_utils.cuh>
#include <raft/linalg/unary_op.cuh>
#include <rmm/device_uvector.hpp>

#include <raft/sparse/utils.h>
#include <raft/sparse/csr.cuh>

#include <raft/sparse/distance/common.h>
#include <raft/sparse/distance/ip_distance.cuh>

#include <nvfunctional>

namespace raft {
namespace sparse {
namespace distance {

// @TODO: Move this into sparse prims (coo_norm)
template <typename value_idx, typename value_t>
__global__ void compute_row_norm_kernel(value_t *out,
                                        const value_idx *__restrict__ coo_rows,
                                        const value_t *__restrict__ data,
                                        value_idx nnz) {
  value_idx i = blockDim.x * blockIdx.x + threadIdx.x;
  if (i < nnz) {
    atomicAdd(&out[coo_rows[i]], data[i] * data[i]);
  }
}

template <typename value_idx, typename value_t>
__global__ void compute_row_sum_kernel(value_t *out,
                                       const value_idx *__restrict__ coo_rows,
                                       const value_t *__restrict__ data,
                                       value_idx nnz) {
  value_idx i = blockDim.x * blockIdx.x + threadIdx.x;
  if (i < nnz) {
    atomicAdd(&out[coo_rows[i]], data[i]);
  }
}

template <typename value_idx, typename value_t, typename expansion_f>
__global__ void compute_euclidean_warp_kernel(
  value_t *__restrict__ C, const value_t *__restrict__ Q_sq_norms,
  const value_t *__restrict__ R_sq_norms, value_idx n_rows, value_idx n_cols,
  expansion_f expansion_func) {
  value_idx tid = blockDim.x * blockIdx.x + threadIdx.x;
  value_idx i = tid / n_cols;
  value_idx j = tid % n_cols;

  if (i >= n_rows || j >= n_cols) return;

  value_t dot = C[(size_t)i * n_cols + j];

  // e.g. Euclidean expansion func = -2.0 * dot + q_norm + r_norm
  value_t val = expansion_func(dot, Q_sq_norms[i], R_sq_norms[j]);

  // correct for small instabilities
  C[(size_t)i * n_cols + j] = val * (fabs(val) >= 0.0001);
}

template <typename value_idx, typename value_t, int tpb = 256,
          typename expansion_f>
void compute_euclidean(value_t *C, const value_t *Q_sq_norms,
                       const value_t *R_sq_norms, value_idx n_rows,
                       value_idx n_cols, cudaStream_t stream,
                       expansion_f expansion_func) {
  int blocks = raft::ceildiv<size_t>((size_t)n_rows * n_cols, tpb);
  compute_euclidean_warp_kernel<<<blocks, tpb, 0, stream>>>(
    C, Q_sq_norms, R_sq_norms, n_rows, n_cols, expansion_func);
}

template <typename value_idx, typename value_t, int tpb = 256,
          typename expansion_f>
void compute_l2(value_t *out, const value_idx *Q_coo_rows,
                const value_t *Q_data, value_idx Q_nnz,
                const value_idx *R_coo_rows, const value_t *R_data,
                value_idx R_nnz, value_idx m, value_idx n,
<<<<<<< HEAD
                cusparseHandle_t handle, cudaStream_t stream,
                expansion_f expansion_func) {
=======
                std::shared_ptr<raft::mr::device::allocator> alloc,
                cudaStream_t stream, expansion_f expansion_func) {
>>>>>>> 33ea3216
  rmm::device_uvector<value_t> Q_sq_norms(m, stream);
  rmm::device_uvector<value_t> R_sq_norms(n, stream);
  CUDA_CHECK(
    cudaMemsetAsync(Q_sq_norms.data(), 0, Q_sq_norms.size() * sizeof(value_t)));
  CUDA_CHECK(
    cudaMemsetAsync(R_sq_norms.data(), 0, R_sq_norms.size() * sizeof(value_t)));

  compute_row_norm_kernel<<<raft::ceildiv(Q_nnz, tpb), tpb, 0, stream>>>(
    Q_sq_norms.data(), Q_coo_rows, Q_data, Q_nnz);
  compute_row_norm_kernel<<<raft::ceildiv(R_nnz, tpb), tpb, 0, stream>>>(
    R_sq_norms.data(), R_coo_rows, R_data, R_nnz);

  compute_euclidean(out, Q_sq_norms.data(), R_sq_norms.data(), m, n, stream,
                    expansion_func);
}

/**
 * L2 distance using the expanded form: sum(x_k)^2 + sum(y_k)^2 - 2 * sum(x_k * y_k)
 * The expanded form is more efficient for sparse data.
 */
template <typename value_idx = int, typename value_t = float>
class l2_expanded_distances_t : public distances_t<value_t> {
 public:
  explicit l2_expanded_distances_t(
    const distances_config_t<value_idx, value_t> &config)
    : config_(&config), ip_dists(config) {}

  void compute(value_t *out_dists) {
    ip_dists.compute(out_dists);

    value_idx *b_indices = ip_dists.b_rows_coo();
    value_t *b_data = ip_dists.b_data_coo();

    rmm::device_uvector<value_idx> search_coo_rows(
      config_->a_nnz, config_->handle.get_stream());
    raft::sparse::convert::csr_to_coo(config_->a_indptr, config_->a_nrows,
                                      search_coo_rows.data(), config_->a_nnz,
                                      config_->handle.get_stream());

    compute_l2(
      out_dists, search_coo_rows.data(), config_->a_data, config_->a_nnz,
      b_indices, b_data, config_->b_nnz, config_->a_nrows, config_->b_nrows,
<<<<<<< HEAD
      config_->handle, config_->stream,
=======
      config_->handle.get_device_allocator(), config_->handle.get_stream(),
>>>>>>> 33ea3216
      [] __device__ __host__(value_t dot, value_t q_norm, value_t r_norm) {
        return -2 * dot + q_norm + r_norm;
      });
  }

  ~l2_expanded_distances_t() = default;

 protected:
  const distances_config_t<value_idx, value_t> *config_;
  ip_distances_t<value_idx, value_t> ip_dists;
};

/**
 * L2 sqrt distance performing the sqrt operation after the distance computation
 * The expanded form is more efficient for sparse data.
 */
template <typename value_idx = int, typename value_t = float>
class l2_sqrt_expanded_distances_t
  : public l2_expanded_distances_t<value_idx, value_t> {
 public:
  explicit l2_sqrt_expanded_distances_t(
    const distances_config_t<value_idx, value_t> &config)
    : l2_expanded_distances_t<value_idx, value_t>(config) {}

  void compute(value_t *out_dists) override {
    l2_expanded_distances_t<value_idx, value_t>::compute(out_dists);
    // Sqrt Post-processing
    raft::linalg::unaryOp<value_t>(
      out_dists, out_dists, this->config_->a_nrows * this->config_->b_nrows,
      [] __device__(value_t input) {
        int neg = input < 0 ? -1 : 1;
        return sqrt(abs(input) * neg);
      },
      this->config_->handle.get_stream());
  }

  ~l2_sqrt_expanded_distances_t() = default;
};

/**
 * Cosine distance using the expanded form: 1 - ( sum(x_k * y_k) / (sqrt(sum(x_k)^2) * sqrt(sum(y_k)^2)))
 * The expanded form is more efficient for sparse data.
 */
template <typename value_idx = int, typename value_t = float>
class cosine_expanded_distances_t : public distances_t<value_t> {
 public:
  explicit cosine_expanded_distances_t(
    const distances_config_t<value_idx, value_t> &config)
    : config_(&config),
      workspace(0, config.handle.get_stream()),
      ip_dists(config) {}

  void compute(value_t *out_dists) {
    ip_dists.compute(out_dists);

    value_idx *b_indices = ip_dists.b_rows_coo();
    value_t *b_data = ip_dists.b_data_coo();

    rmm::device_uvector<value_idx> search_coo_rows(
      config_->a_nnz, config_->handle.get_stream());
    raft::sparse::convert::csr_to_coo(config_->a_indptr, config_->a_nrows,
                                      search_coo_rows.data(), config_->a_nnz,
                                      config_->handle.get_stream());

    compute_l2(
      out_dists, search_coo_rows.data(), config_->a_data, config_->a_nnz,
      b_indices, b_data, config_->b_nnz, config_->a_nrows, config_->b_nrows,
<<<<<<< HEAD
      config_->handle, config_->stream,
=======
      config_->handle.get_device_allocator(), config_->handle.get_stream(),
>>>>>>> 33ea3216
      [] __device__ __host__(value_t dot, value_t q_norm, value_t r_norm) {
        value_t norms = sqrt(q_norm) * sqrt(r_norm);
        // deal with potential for 0 in denominator by forcing 0/1 instead
        value_t cos = ((norms != 0) * dot) / ((norms == 0) + norms);

        // flip the similarity when both rows are 0
        bool both_empty = (q_norm == 0) && (r_norm == 0);
        return 1 - ((!both_empty * cos) + both_empty);
      });
  }

  ~cosine_expanded_distances_t() = default;

 private:
  const distances_config_t<value_idx, value_t> *config_;
  rmm::device_uvector<char> workspace;
  ip_distances_t<value_idx, value_t> ip_dists;
};

/**
 * Hellinger distance using the expanded form: sqrt(1 - sum(sqrt(x_k) * sqrt(y_k)))
 * The expanded form is more efficient for sparse data.
 *
 * This distance computation modifies A and B by computing a sqrt
 * and then performing a `pow(x, 2)` to convert it back. Because of this,
 * it is possible that the values in A and B might differ slightly
 * after this is invoked.
 */
template <typename value_idx = int, typename value_t = float>
class hellinger_expanded_distances_t : public distances_t<value_t> {
 public:
  explicit hellinger_expanded_distances_t(
    const distances_config_t<value_idx, value_t> &config)
    : config_(&config), workspace(0, config.handle.get_stream()) {}

  void compute(value_t *out_dists) {
    raft::mr::device::buffer<value_idx> coo_rows(
      config_->handle.get_device_allocator(), config_->handle.get_stream(),
      max(config_->b_nnz, config_->a_nnz));

    raft::sparse::convert::csr_to_coo(config_->b_indptr, config_->b_nrows,
                                      coo_rows.data(), config_->b_nnz,
                                      config_->handle.get_stream());

    balanced_coo_pairwise_generalized_spmv<value_idx, value_t>(
      out_dists, *config_, coo_rows.data(),
      [] __device__(value_t a, value_t b) { return sqrt(a) * sqrt(b); }, Sum(),
      AtomicAdd());

    raft::linalg::unaryOp<value_t>(
      out_dists, out_dists, config_->a_nrows * config_->b_nrows,
      [=] __device__(value_t input) {
        // Adjust to replace NaN in sqrt with 0 if input to sqrt is negative
        bool rectifier = (1 - input) > 0;
        return sqrt(rectifier * (1 - input));
      },
      config_->handle.get_stream());
  }

  ~hellinger_expanded_distances_t() = default;

 private:
  const distances_config_t<value_idx, value_t> *config_;
  rmm::device_uvector<char> workspace;
};

};  // END namespace distance
};  // END namespace sparse
};  // END namespace raft<|MERGE_RESOLUTION|>--- conflicted
+++ resolved
@@ -96,14 +96,8 @@
 void compute_l2(value_t *out, const value_idx *Q_coo_rows,
                 const value_t *Q_data, value_idx Q_nnz,
                 const value_idx *R_coo_rows, const value_t *R_data,
-                value_idx R_nnz, value_idx m, value_idx n,
-<<<<<<< HEAD
-                cusparseHandle_t handle, cudaStream_t stream,
+                value_idx R_nnz, value_idx m, value_idx n, cudaStream_t stream,
                 expansion_f expansion_func) {
-=======
-                std::shared_ptr<raft::mr::device::allocator> alloc,
-                cudaStream_t stream, expansion_f expansion_func) {
->>>>>>> 33ea3216
   rmm::device_uvector<value_t> Q_sq_norms(m, stream);
   rmm::device_uvector<value_t> R_sq_norms(n, stream);
   CUDA_CHECK(
@@ -146,11 +140,7 @@
     compute_l2(
       out_dists, search_coo_rows.data(), config_->a_data, config_->a_nnz,
       b_indices, b_data, config_->b_nnz, config_->a_nrows, config_->b_nrows,
-<<<<<<< HEAD
-      config_->handle, config_->stream,
-=======
-      config_->handle.get_device_allocator(), config_->handle.get_stream(),
->>>>>>> 33ea3216
+      config_->handle.get_stream(),
       [] __device__ __host__(value_t dot, value_t q_norm, value_t r_norm) {
         return -2 * dot + q_norm + r_norm;
       });
@@ -218,11 +208,7 @@
     compute_l2(
       out_dists, search_coo_rows.data(), config_->a_data, config_->a_nnz,
       b_indices, b_data, config_->b_nnz, config_->a_nrows, config_->b_nrows,
-<<<<<<< HEAD
-      config_->handle, config_->stream,
-=======
-      config_->handle.get_device_allocator(), config_->handle.get_stream(),
->>>>>>> 33ea3216
+      config_->handle.get_stream(),
       [] __device__ __host__(value_t dot, value_t q_norm, value_t r_norm) {
         value_t norms = sqrt(q_norm) * sqrt(r_norm);
         // deal with potential for 0 in denominator by forcing 0/1 instead
