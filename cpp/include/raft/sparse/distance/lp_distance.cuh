/*
 * Copyright (c) 2021, NVIDIA CORPORATION.
 *
 * Licensed under the Apache License, Version 2.0 (the "License");
 * you may not use this file except in compliance with the License.
 * You may obtain a copy of the License at
 *
 *     http://www.apache.org/licenses/LICENSE-2.0
 *
 * Unless required by applicable law or agreed to in writing, software
 * distributed under the License is distributed on an "AS IS" BASIS,
 * WITHOUT WARRANTIES OR CONDITIONS OF ANY KIND, either express or implied.
 * See the License for the specific language governing permissions and
 * limitations under the License.
 */

#pragma once

#include <limits.h>

#include <raft/cudart_utils.h>
#include <raft/linalg/distance_type.h>
#include <raft/sparse/cusparse_wrappers.h>
#include <raft/cuda_utils.cuh>

#include <raft/mr/device/allocator.hpp>
#include <rmm/device_uvector.hpp>

#include <raft/sparse/utils.h>
#include <raft/sparse/csr.cuh>

#include <raft/sparse/distance/common.h>
#include <raft/sparse/convert/coo.cuh>
#include <raft/sparse/distance/operators.cuh>

#include <nvfunctional>

namespace raft {
namespace sparse {
namespace distance {

template <typename value_idx = int, typename value_t = float,
          typename product_f, typename accum_f, typename write_f>
void unexpanded_lp_distances(
  value_t *out_dists, const distances_config_t<value_idx, value_t> *config_,
  product_f product_func, accum_f accum_func, write_f write_func) {
  raft::mr::device::buffer<value_idx> coo_rows(
    config_->handle.get_device_allocator(), config_->handle.get_stream(),
    max(config_->b_nnz, config_->a_nnz));

<<<<<<< HEAD
    rmm::device_uvector<value_idx> coo_rows(max(config_->b_nnz, config_->a_nnz),
                                            config_->stream);
=======
  raft::sparse::convert::csr_to_coo(config_->b_indptr, config_->b_nrows,
                                    coo_rows.data(), config_->b_nnz,
                                    config_->handle.get_stream());
>>>>>>> 4f959fc4

  balanced_coo_pairwise_generalized_spmv<value_idx, value_t>(
    out_dists, *config_, coo_rows.data(), product_func, accum_func, write_func);

  raft::sparse::convert::csr_to_coo(config_->a_indptr, config_->a_nrows,
                                    coo_rows.data(), config_->a_nnz,
                                    config_->handle.get_stream());

  balanced_coo_pairwise_generalized_spmv_rev<value_idx, value_t>(
    out_dists, *config_, coo_rows.data(), product_func, accum_func, write_func);
}

/**
 * Computes L1 distances for sparse input. This does not have
 * an equivalent expanded form, so it is only executed in
 * an unexpanded form.
 * @tparam value_idx
 * @tparam value_t
 */
template <typename value_idx = int, typename value_t = float>
class l1_unexpanded_distances_t : public distances_t<value_t> {
 public:
  l1_unexpanded_distances_t(
    const distances_config_t<value_idx, value_t> &config)
    : config_(&config) {}

  void compute(value_t *out_dists) {
    unexpanded_lp_distances<value_idx, value_t>(out_dists, config_, AbsDiff(),
                                                Sum(), AtomicAdd());
  }

 private:
  const distances_config_t<value_idx, value_t> *config_;
};

template <typename value_idx = int, typename value_t = float>
class l2_unexpanded_distances_t : public distances_t<value_t> {
 public:
  l2_unexpanded_distances_t(
    const distances_config_t<value_idx, value_t> &config)
    : config_(&config) {}

  void compute(value_t *out_dists) {
    unexpanded_lp_distances<value_idx, value_t>(out_dists, config_, SqDiff(),
                                                Sum(), AtomicAdd());
  }

 protected:
  const distances_config_t<value_idx, value_t> *config_;
};

template <typename value_idx = int, typename value_t = float>
class l2_sqrt_unexpanded_distances_t
  : public l2_unexpanded_distances_t<value_idx, value_t> {
 public:
  l2_sqrt_unexpanded_distances_t(
    const distances_config_t<value_idx, value_t> &config)
    : l2_unexpanded_distances_t<value_idx, value_t>(config) {}

  void compute(value_t *out_dists) {
    l2_unexpanded_distances_t<value_idx, value_t>::compute(out_dists);
    // Sqrt Post-processing
    raft::linalg::unaryOp<value_t>(
      out_dists, out_dists, this->config_->a_nrows * this->config_->b_nrows,
      [] __device__(value_t input) {
        int neg = input < 0 ? -1 : 1;
        return sqrt(abs(input) * neg);
      },
      this->config_->handle.get_stream());
  }
};

template <typename value_idx = int, typename value_t = float>
class linf_unexpanded_distances_t : public distances_t<value_t> {
 public:
  explicit linf_unexpanded_distances_t(
    const distances_config_t<value_idx, value_t> &config)
    : config_(&config) {}

  void compute(value_t *out_dists) {
    unexpanded_lp_distances<value_idx, value_t>(out_dists, config_, AbsDiff(),
                                                Max(), AtomicMax());
  }

 private:
  const distances_config_t<value_idx, value_t> *config_;
};

template <typename value_idx = int, typename value_t = float>
class canberra_unexpanded_distances_t : public distances_t<value_t> {
 public:
  explicit canberra_unexpanded_distances_t(
    const distances_config_t<value_idx, value_t> &config)
    : config_(&config) {}

  void compute(value_t *out_dists) {
    unexpanded_lp_distances<value_idx, value_t>(
      out_dists, config_,
      [] __device__(value_t a, value_t b) {
        value_t d = fabs(a) + fabs(b);

        // deal with potential for 0 in denominator by
        // forcing 1/0 instead
        return ((d != 0) * fabs(a - b)) / (d + (d == 0));
      },
      Sum(), AtomicAdd());
  }

 private:
  const distances_config_t<value_idx, value_t> *config_;
};

template <typename value_idx = int, typename value_t = float>
class lp_unexpanded_distances_t : public distances_t<value_t> {
 public:
  explicit lp_unexpanded_distances_t(
    const distances_config_t<value_idx, value_t> &config, value_t p_)
    : config_(&config), p(p_) {}

  void compute(value_t *out_dists) {
    unexpanded_lp_distances<value_idx, value_t>(out_dists, config_, PDiff(p),
                                                Sum(), AtomicAdd());

    float one_over_p = 1.0f / p;
    raft::linalg::unaryOp<value_t>(
      out_dists, out_dists, config_->a_nrows * config_->b_nrows,
      [=] __device__(value_t input) { return pow(input, one_over_p); },
      config_->handle.get_stream());
  }

 private:
  const distances_config_t<value_idx, value_t> *config_;
  value_t p;
};
};  // END namespace distance
};  // END namespace sparse
};  // END namespace raft<|MERGE_RESOLUTION|>--- conflicted
+++ resolved
@@ -44,18 +44,12 @@
 void unexpanded_lp_distances(
   value_t *out_dists, const distances_config_t<value_idx, value_t> *config_,
   product_f product_func, accum_f accum_func, write_f write_func) {
-  raft::mr::device::buffer<value_idx> coo_rows(
-    config_->handle.get_device_allocator(), config_->handle.get_stream(),
-    max(config_->b_nnz, config_->a_nnz));
+  rmm::device_uvector<value_idx> coo_rows(max(config_->b_nnz, config_->a_nnz),
+                                          config_->handle.get_stream());
 
-<<<<<<< HEAD
-    rmm::device_uvector<value_idx> coo_rows(max(config_->b_nnz, config_->a_nnz),
-                                            config_->stream);
-=======
   raft::sparse::convert::csr_to_coo(config_->b_indptr, config_->b_nrows,
                                     coo_rows.data(), config_->b_nnz,
                                     config_->handle.get_stream());
->>>>>>> 4f959fc4
 
   balanced_coo_pairwise_generalized_spmv<value_idx, value_t>(
     out_dists, *config_, coo_rows.data(), product_func, accum_func, write_func);
