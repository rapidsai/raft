/*
 * Copyright (c) 2021, NVIDIA CORPORATION.
 *
 * Licensed under the Apache License, Version 2.0 (the "License");
 * you may not use this file except in compliance with the License.
 * You may obtain a copy of the License at
 *
 *     http://www.apache.org/licenses/LICENSE-2.0
 *
 * Unless required by applicable law or agreed to in writing, software
 * distributed under the License is distributed on an "AS IS" BASIS,
 * WITHOUT WARRANTIES OR CONDITIONS OF ANY KIND, either express or implied.
 * See the License for the specific language governing permissions and
 * limitations under the License.
 */

#pragma once

#include <limits.h>

#include <raft/cudart_utils.h>
#include <raft/linalg/distance_type.h>
#include <raft/sparse/cusparse_wrappers.h>
#include <raft/cuda_utils.cuh>

#include <raft/mr/device/allocator.hpp>
#include <rmm/device_uvector.hpp>

#include <raft/sparse/distance/common.h>
#include <raft/sparse/utils.h>
#include <raft/sparse/distance/ip_distance.cuh>

#include <nvfunctional>

namespace raft {
namespace sparse {
namespace distance {

// @TODO: Move this into sparse prims (coo_norm)
template <typename value_idx, typename value_t>
__global__ void compute_binary_row_norm_kernel(
  value_t *out, const value_idx *__restrict__ coo_rows,
  const value_t *__restrict__ data, value_idx nnz) {
  value_idx i = blockDim.x * blockIdx.x + threadIdx.x;
  if (i < nnz) {
    // We do conditional here only because it's
    // possible there could be some stray zeros in
    // the sparse structure and removing them would be
    // more expensive.
    atomicAdd(&out[coo_rows[i]], data[i] == 1.0);
  }
}

template <typename value_idx, typename value_t, typename expansion_f>
__global__ void compute_binary_warp_kernel(value_t *__restrict__ C,
                                           const value_t *__restrict__ Q_norms,
                                           const value_t *__restrict__ R_norms,
                                           value_idx n_rows, value_idx n_cols,
                                           expansion_f expansion_func) {
  value_idx tid = blockDim.x * blockIdx.x + threadIdx.x;
  value_idx i = tid / n_cols;
  value_idx j = tid % n_cols;

  if (i >= n_rows || j >= n_cols) return;

  value_t q_norm = Q_norms[i];
  value_t r_norm = R_norms[j];
  value_t dot = C[(size_t)i * n_cols + j];
  C[(size_t)i * n_cols + j] = expansion_func(dot, q_norm, r_norm);
}

template <typename value_idx, typename value_t, typename expansion_f,
          int tpb = 1024>
void compute_binary(value_t *C, const value_t *Q_norms, const value_t *R_norms,
                    value_idx n_rows, value_idx n_cols,
                    expansion_f expansion_func, cudaStream_t stream) {
  int blocks = raft::ceildiv<size_t>((size_t)n_rows * n_cols, tpb);
  compute_binary_warp_kernel<<<blocks, tpb, 0, stream>>>(
    C, Q_norms, R_norms, n_rows, n_cols, expansion_func);
}

template <typename value_idx, typename value_t, typename expansion_f,
          int tpb = 1024>
void compute_bin_distance(value_t *out, const value_idx *Q_coo_rows,
                          const value_t *Q_data, value_idx Q_nnz,
                          const value_idx *R_coo_rows, const value_t *R_data,
                          value_idx R_nnz, value_idx m, value_idx n,
                          std::shared_ptr<raft::mr::device::allocator> alloc,
                          cudaStream_t stream, expansion_f expansion_func) {
  rmm::device_uvector<value_t> Q_norms(m, stream);
  rmm::device_uvector<value_t> R_norms(n, stream);
  CUDA_CHECK(
    cudaMemsetAsync(Q_norms.data(), 0, Q_norms.size() * sizeof(value_t)));
  CUDA_CHECK(
    cudaMemsetAsync(R_norms.data(), 0, R_norms.size() * sizeof(value_t)));

  compute_binary_row_norm_kernel<<<raft::ceildiv(Q_nnz, tpb), tpb, 0, stream>>>(
    Q_norms.data(), Q_coo_rows, Q_data, Q_nnz);
  compute_binary_row_norm_kernel<<<raft::ceildiv(R_nnz, tpb), tpb, 0, stream>>>(
    R_norms.data(), R_coo_rows, R_data, R_nnz);

  compute_binary(out, Q_norms.data(), R_norms.data(), m, n, expansion_func,
                 stream);
}

/**
 * Jaccard distance using the expanded form:
 * 1 - (sum(x_k * y_k) / ((sum(x_k) + sum(y_k)) - sum(x_k * y_k))
 */
template <typename value_idx = int, typename value_t = float>
class jaccard_expanded_distances_t : public distances_t<value_t> {
 public:
  explicit jaccard_expanded_distances_t(
    const distances_config_t<value_idx, value_t> &config)
<<<<<<< HEAD
    : config_(&config), workspace(0, config.stream), ip_dists(config) {}
=======
    : config_(&config),
      workspace(config.handle.get_device_allocator(),
                config.handle.get_stream(), 0),
      ip_dists(config) {}
>>>>>>> 4f959fc4

  void compute(value_t *out_dists) {
    ip_dists.compute(out_dists);

    value_idx *b_indices = ip_dists.b_rows_coo();
    value_t *b_data = ip_dists.b_data_coo();

<<<<<<< HEAD
    rmm::device_uvector<value_idx> search_coo_rows(config_->a_nnz,
                                                   config_->stream);
=======
    raft::mr::device::buffer<value_idx> search_coo_rows(
      config_->handle.get_device_allocator(), config_->handle.get_stream(),
      config_->a_nnz);
>>>>>>> 4f959fc4
    raft::sparse::convert::csr_to_coo(config_->a_indptr, config_->a_nrows,
                                      search_coo_rows.data(), config_->a_nnz,
                                      config_->handle.get_stream());

    compute_bin_distance(
      out_dists, search_coo_rows.data(), config_->a_data, config_->a_nnz,
      b_indices, b_data, config_->b_nnz, config_->a_nrows, config_->b_nrows,
      config_->handle.get_device_allocator(), config_->handle.get_stream(),
      [] __device__ __host__(value_t dot, value_t q_norm, value_t r_norm) {
        value_t q_r_union = q_norm + r_norm;
        value_t denom = q_r_union - dot;

        value_t jacc = ((denom != 0) * dot) / ((denom == 0) + denom);

        // flip the similarity when both rows are 0
        bool both_empty = q_r_union == 0;
        return 1 - ((!both_empty * jacc) + both_empty);
      });
  }

  ~jaccard_expanded_distances_t() = default;

 private:
  const distances_config_t<value_idx, value_t> *config_;
  rmm::device_uvector<char> workspace;
  ip_distances_t<value_idx, value_t> ip_dists;
};

/**
 * Dice distance using the expanded form:
 * 1 - ((2 * sum(x_k * y_k)) / (sum(x_k) + sum(y_k)))
 */
template <typename value_idx = int, typename value_t = float>
class dice_expanded_distances_t : public distances_t<value_t> {
 public:
  explicit dice_expanded_distances_t(
    const distances_config_t<value_idx, value_t> &config)
<<<<<<< HEAD
    : config_(&config), workspace(0, config.stream), ip_dists(config) {}
=======
    : config_(&config),
      workspace(config.handle.get_device_allocator(),
                config.handle.get_stream(), 0),
      ip_dists(config) {}
>>>>>>> 4f959fc4

  void compute(value_t *out_dists) {
    ip_dists.compute(out_dists);

    value_idx *b_indices = ip_dists.b_rows_coo();
    value_t *b_data = ip_dists.b_data_coo();

<<<<<<< HEAD
    rmm::device_uvector<value_idx> search_coo_rows(config_->a_nnz,
                                                   config_->stream);
=======
    raft::mr::device::buffer<value_idx> search_coo_rows(
      config_->handle.get_device_allocator(), config_->handle.get_stream(),
      config_->a_nnz);
>>>>>>> 4f959fc4
    raft::sparse::convert::csr_to_coo(config_->a_indptr, config_->a_nrows,
                                      search_coo_rows.data(), config_->a_nnz,
                                      config_->handle.get_stream());

    compute_bin_distance(
      out_dists, search_coo_rows.data(), config_->a_data, config_->a_nnz,
      b_indices, b_data, config_->b_nnz, config_->a_nrows, config_->b_nrows,
      config_->handle.get_device_allocator(), config_->handle.get_stream(),
      [] __device__ __host__(value_t dot, value_t q_norm, value_t r_norm) {
        value_t q_r_union = q_norm + r_norm;
        value_t dice = (2 * dot) / q_r_union;
        bool both_empty = q_r_union == 0;
        return 1 - ((!both_empty * dice) + both_empty);
      });
  }

  ~dice_expanded_distances_t() = default;

 private:
  const distances_config_t<value_idx, value_t> *config_;
  rmm::device_uvector<char> workspace;
  ip_distances_t<value_idx, value_t> ip_dists;
};

};  // END namespace distance
};  // END namespace sparse
};  // END namespace raft<|MERGE_RESOLUTION|>--- conflicted
+++ resolved
@@ -112,14 +112,9 @@
  public:
   explicit jaccard_expanded_distances_t(
     const distances_config_t<value_idx, value_t> &config)
-<<<<<<< HEAD
-    : config_(&config), workspace(0, config.stream), ip_dists(config) {}
-=======
     : config_(&config),
-      workspace(config.handle.get_device_allocator(),
-                config.handle.get_stream(), 0),
+      workspace(0, config.handle.get_stream()),
       ip_dists(config) {}
->>>>>>> 4f959fc4
 
   void compute(value_t *out_dists) {
     ip_dists.compute(out_dists);
@@ -127,14 +122,8 @@
     value_idx *b_indices = ip_dists.b_rows_coo();
     value_t *b_data = ip_dists.b_data_coo();
 
-<<<<<<< HEAD
-    rmm::device_uvector<value_idx> search_coo_rows(config_->a_nnz,
-                                                   config_->stream);
-=======
-    raft::mr::device::buffer<value_idx> search_coo_rows(
-      config_->handle.get_device_allocator(), config_->handle.get_stream(),
-      config_->a_nnz);
->>>>>>> 4f959fc4
+    rmm::device_uvector<value_idx> search_coo_rows(
+      config_->a_nnz, config_->handle.get_stream());
     raft::sparse::convert::csr_to_coo(config_->a_indptr, config_->a_nrows,
                                       search_coo_rows.data(), config_->a_nnz,
                                       config_->handle.get_stream());
@@ -172,14 +161,9 @@
  public:
   explicit dice_expanded_distances_t(
     const distances_config_t<value_idx, value_t> &config)
-<<<<<<< HEAD
-    : config_(&config), workspace(0, config.stream), ip_dists(config) {}
-=======
     : config_(&config),
-      workspace(config.handle.get_device_allocator(),
-                config.handle.get_stream(), 0),
+      workspace(0, config.handle.get_stream()),
       ip_dists(config) {}
->>>>>>> 4f959fc4
 
   void compute(value_t *out_dists) {
     ip_dists.compute(out_dists);
@@ -187,14 +171,8 @@
     value_idx *b_indices = ip_dists.b_rows_coo();
     value_t *b_data = ip_dists.b_data_coo();
 
-<<<<<<< HEAD
-    rmm::device_uvector<value_idx> search_coo_rows(config_->a_nnz,
-                                                   config_->stream);
-=======
-    raft::mr::device::buffer<value_idx> search_coo_rows(
-      config_->handle.get_device_allocator(), config_->handle.get_stream(),
-      config_->a_nnz);
->>>>>>> 4f959fc4
+    rmm::device_uvector<value_idx> search_coo_rows(
+      config_->a_nnz, config_->handle.get_stream());
     raft::sparse::convert::csr_to_coo(config_->a_indptr, config_->a_nrows,
                                       search_coo_rows.data(), config_->a_nnz,
                                       config_->handle.get_stream());
