--- conflicted
+++ resolved
@@ -100,15 +100,10 @@
                size_t m,
                size_t n,
                raft::distance::DistanceType metric,
-<<<<<<< HEAD
-               raft::sparse::COO<value_t, value_idx> &out, int c = 15) {
-  size_t k = build_k(m, c);
-=======
                raft::sparse::COO<value_t, value_idx>& out,
                int c = 15)
 {
-  int k = build_k(m, c);
->>>>>>> 80507eef
+  size_t k = build_k(m, c);
 
   auto stream = handle.get_stream();
 
@@ -132,25 +127,19 @@
   rmm::device_uvector<int64_t> int64_indices(nnz, stream);
 
   uint32_t knn_start = curTimeMillis();
-<<<<<<< HEAD
-  raft::spatial::knn::brute_force_knn<int64_t, value_t, size_t>(
-    handle, inputs, sizes, n, const_cast<value_t *>(X), m, int64_indices.data(),
-    data.data(), k, true, true, nullptr, metric);
-=======
-  raft::spatial::knn::brute_force_knn(handle,
-                                      inputs,
-                                      sizes,
-                                      n,
-                                      const_cast<value_t*>(X),
-                                      m,
-                                      int64_indices.data(),
-                                      data.data(),
-                                      k,
-                                      true,
-                                      true,
-                                      nullptr,
-                                      metric);
->>>>>>> 80507eef
+  raft::spatial::knn::brute_force_knn<int64_t, value_t, size_t>(handle,
+                                                                inputs,
+                                                                sizes,
+                                                                n,
+                                                                const_cast<value_t*>(X),
+                                                                m,
+                                                                int64_indices.data(),
+                                                                data.data(),
+                                                                k,
+                                                                true,
+                                                                true,
+                                                                nullptr,
+                                                                metric);
 
   // convert from current knn's 64-bit to 32-bit.
   conv_indices(int64_indices.data(), indices.data(), nnz, stream);
