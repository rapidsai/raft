/*
 * Copyright (c) 2020-2021, NVIDIA CORPORATION.
 *
 * Licensed under the Apache License, Version 2.0 (the "License");
 * you may not use this file except in compliance with the License.
 * You may obtain a copy of the License at
 *
 *     http://www.apache.org/licenses/LICENSE-2.0
 *
 * Unless required by applicable law or agreed to in writing, software
 * distributed under the License is distributed on an "AS IS" BASIS,
 * WITHOUT WARRANTIES OR CONDITIONS OF ANY KIND, either express or implied.
 * See the License for the specific language governing permissions and
 * limitations under the License.
 */

#pragma once

#include <rmm/device_uvector.hpp>

#include <raft/cudart_utils.h>
#include <raft/linalg/distance_type.h>
#include <raft/sparse/cusparse_wrappers.h>
#include <raft/cuda_utils.cuh>
#include <raft/linalg/unary_op.cuh>
#include <raft/matrix/matrix.cuh>
#include <raft/mr/device/allocator.hpp>
#include <raft/mr/device/buffer.hpp>

#include <raft/sparse/op/slice.h>
#include <raft/sparse/utils.h>
#include <raft/sparse/coo.cuh>
#include <raft/sparse/csr.cuh>
#include <raft/sparse/distance/distance.cuh>
#include <raft/spatial/knn/knn.hpp>

#include <raft/cudart_utils.h>
#include <raft/linalg/distance_type.h>
#include <raft/sparse/cusparse_wrappers.h>
#include <raft/cuda_utils.cuh>

#include <cusparse_v2.h>

namespace raft {
namespace sparse {
namespace selection {

template <typename value_idx, typename value_t>
struct csr_batcher_t {
  csr_batcher_t(value_idx batch_size, value_idx n_rows,
                const value_idx *csr_indptr, const value_idx *csr_indices,
                const value_t *csr_data)
    : batch_start_(0),
      batch_stop_(0),
      batch_rows_(0),
      total_rows_(n_rows),
      batch_size_(batch_size),
      csr_indptr_(csr_indptr),
      csr_indices_(csr_indices),
      csr_data_(csr_data),
      batch_csr_start_offset_(0),
      batch_csr_stop_offset_(0) {}

  void set_batch(int batch_num) {
    batch_start_ = batch_num * batch_size_;
    batch_stop_ = batch_start_ + batch_size_ - 1;  // zero-based indexing

    if (batch_stop_ >= total_rows_)
      batch_stop_ = total_rows_ - 1;  // zero-based indexing

    batch_rows_ = (batch_stop_ - batch_start_) + 1;
  }

  value_idx get_batch_csr_indptr_nnz(value_idx *batch_indptr,
                                     cudaStream_t stream) {
    raft::sparse::op::csr_row_slice_indptr(
      batch_start_, batch_stop_, csr_indptr_, batch_indptr,
      &batch_csr_start_offset_, &batch_csr_stop_offset_, stream);

    return batch_csr_stop_offset_ - batch_csr_start_offset_;
  }

  void get_batch_csr_indices_data(value_idx *csr_indices, value_t *csr_data,
                                  cudaStream_t stream) {
    raft::sparse::op::csr_row_slice_populate(
      batch_csr_start_offset_, batch_csr_stop_offset_, csr_indices_, csr_data_,
      csr_indices, csr_data, stream);
  }

  value_idx batch_rows() const { return batch_rows_; }

  value_idx batch_start() const { return batch_start_; }

  value_idx batch_stop() const { return batch_stop_; }

 private:
  value_idx batch_size_;
  value_idx batch_start_;
  value_idx batch_stop_;
  value_idx batch_rows_;

  value_idx total_rows_;

  const value_idx *csr_indptr_;
  const value_idx *csr_indices_;
  const value_t *csr_data_;

  value_idx batch_csr_start_offset_;
  value_idx batch_csr_stop_offset_;
};

template <typename value_idx, typename value_t>
class sparse_knn_t {
 public:
  sparse_knn_t(const value_idx *idxIndptr_, const value_idx *idxIndices_,
               const value_t *idxData_, size_t idxNNZ_, int n_idx_rows_,
               int n_idx_cols_, const value_idx *queryIndptr_,
               const value_idx *queryIndices_, const value_t *queryData_,
               size_t queryNNZ_, int n_query_rows_, int n_query_cols_,
               value_idx *output_indices_, value_t *output_dists_, int k_,
               raft::handle_t &handle_,
               size_t batch_size_index_ = 2 << 14,  // approx 1M
               size_t batch_size_query_ = 2 << 14,
               raft::distance::DistanceType metric_ =
                 raft::distance::DistanceType::L2Expanded,
               float metricArg_ = 0)
    : idxIndptr(idxIndptr_),
      idxIndices(idxIndices_),
      idxData(idxData_),
      idxNNZ(idxNNZ_),
      n_idx_rows(n_idx_rows_),
      n_idx_cols(n_idx_cols_),
      queryIndptr(queryIndptr_),
      queryIndices(queryIndices_),
      queryData(queryData_),
      queryNNZ(queryNNZ_),
      n_query_rows(n_query_rows_),
      n_query_cols(n_query_cols_),
      output_indices(output_indices_),
      output_dists(output_dists_),
      k(k_),
      handle(handle_),
      batch_size_index(batch_size_index_),
      batch_size_query(batch_size_query_),
      metric(metric_),
      metricArg(metricArg_) {}

  void run() {
    using namespace raft::sparse;

    int n_batches_query = raft::ceildiv((size_t)n_query_rows, batch_size_query);
    csr_batcher_t<value_idx, value_t> query_batcher(
      batch_size_query, n_query_rows, queryIndptr, queryIndices, queryData);

    size_t rows_processed = 0;

    for (int i = 0; i < n_batches_query; i++) {
      /**
        * Compute index batch info
        */
      query_batcher.set_batch(i);

      /**
        * Slice CSR to rows in batch
        */

      rmm::device_uvector<value_idx> query_batch_indptr(
        query_batcher.batch_rows() + 1, handle.get_stream());

      value_idx n_query_batch_nnz = query_batcher.get_batch_csr_indptr_nnz(
        query_batch_indptr.data(), handle.get_stream());

      rmm::device_uvector<value_idx> query_batch_indices(n_query_batch_nnz,
                                                         handle.get_stream());
      rmm::device_uvector<value_t> query_batch_data(n_query_batch_nnz,
                                                    handle.get_stream());

      query_batcher.get_batch_csr_indices_data(query_batch_indices.data(),
                                               query_batch_data.data(),
                                               handle.get_stream());

      // A 3-partition temporary merge space to scale the batching. 2 parts for subsequent
      // batches and 1 space for the results of the merge, which get copied back to the top
      rmm::device_uvector<value_idx> merge_buffer_indices(0,
                                                          handle.get_stream());
      rmm::device_uvector<value_t> merge_buffer_dists(0, handle.get_stream());

      value_t *dists_merge_buffer_ptr;
      value_idx *indices_merge_buffer_ptr;

      int n_batches_idx = raft::ceildiv((size_t)n_idx_rows, batch_size_index);
      csr_batcher_t<value_idx, value_t> idx_batcher(
        batch_size_index, n_idx_rows, idxIndptr, idxIndices, idxData);

      for (int j = 0; j < n_batches_idx; j++) {
        idx_batcher.set_batch(j);

        merge_buffer_indices.resize(query_batcher.batch_rows() * k * 3,
                                    handle.get_stream());
        merge_buffer_dists.resize(query_batcher.batch_rows() * k * 3,
                                  handle.get_stream());

        /**
          * Slice CSR to rows in batch
        */
        rmm::device_uvector<value_idx> idx_batch_indptr(
          idx_batcher.batch_rows() + 1, handle.get_stream());
        rmm::device_uvector<value_idx> idx_batch_indices(0,
                                                         handle.get_stream());
        rmm::device_uvector<value_t> idx_batch_data(0, handle.get_stream());

        value_idx idx_batch_nnz = idx_batcher.get_batch_csr_indptr_nnz(
          idx_batch_indptr.data(), handle.get_stream());

        idx_batch_indices.resize(idx_batch_nnz, handle.get_stream());
        idx_batch_data.resize(idx_batch_nnz, handle.get_stream());

        idx_batcher.get_batch_csr_indices_data(
          idx_batch_indices.data(), idx_batch_data.data(), handle.get_stream());

        /**
           * Compute distances
           */
        size_t dense_size =
          idx_batcher.batch_rows() * query_batcher.batch_rows();
        rmm::device_uvector<value_t> batch_dists(dense_size,
                                                 handle.get_stream());

        CUDA_CHECK(cudaMemset(batch_dists.data(), 0,
                              batch_dists.size() * sizeof(value_t)));

        compute_distances(idx_batcher, query_batcher, idx_batch_nnz,
                          n_query_batch_nnz, idx_batch_indptr.data(),
                          idx_batch_indices.data(), idx_batch_data.data(),
                          query_batch_indptr.data(), query_batch_indices.data(),
                          query_batch_data.data(), batch_dists.data());

        // Build batch indices array
        rmm::device_uvector<value_idx> batch_indices(batch_dists.size(),
                                                     handle.get_stream());

        // populate batch indices array
        value_idx batch_rows = query_batcher.batch_rows(),
                  batch_cols = idx_batcher.batch_rows();

        iota_fill(batch_indices.data(), batch_rows, batch_cols,
                  handle.get_stream());

        /**
         * Perform k-selection on batch & merge with other k-selections
         */
        size_t merge_buffer_offset = batch_rows * k;
        dists_merge_buffer_ptr =
          merge_buffer_dists.data() + merge_buffer_offset;
        indices_merge_buffer_ptr =
          merge_buffer_indices.data() + merge_buffer_offset;

        perform_k_selection(idx_batcher, query_batcher, batch_dists.data(),
                            batch_indices.data(), dists_merge_buffer_ptr,
                            indices_merge_buffer_ptr);

        value_t *dists_merge_buffer_tmp_ptr = dists_merge_buffer_ptr;
        value_idx *indices_merge_buffer_tmp_ptr = indices_merge_buffer_ptr;

        // Merge results of difference batches if necessary
        if (idx_batcher.batch_start() > 0) {
          size_t merge_buffer_tmp_out = batch_rows * k * 2;
          dists_merge_buffer_tmp_ptr =
            merge_buffer_dists.data() + merge_buffer_tmp_out;
          indices_merge_buffer_tmp_ptr =
            merge_buffer_indices.data() + merge_buffer_tmp_out;

          merge_batches(idx_batcher, query_batcher, merge_buffer_dists.data(),
                        merge_buffer_indices.data(), dists_merge_buffer_tmp_ptr,
                        indices_merge_buffer_tmp_ptr);
        }

        // copy merged output back into merge buffer partition for next iteration
        raft::copy_async<value_idx>(merge_buffer_indices.data(),
                                    indices_merge_buffer_tmp_ptr,
                                    batch_rows * k, handle.get_stream());
        raft::copy_async<value_t>(merge_buffer_dists.data(),
                                  dists_merge_buffer_tmp_ptr, batch_rows * k,
                                  handle.get_stream());
      }

      // Copy final merged batch to output array
      raft::copy_async<value_idx>(
        output_indices + (rows_processed * k), merge_buffer_indices.data(),
        query_batcher.batch_rows() * k, handle.get_stream());
      raft::copy_async<value_t>(
        output_dists + (rows_processed * k), merge_buffer_dists.data(),
        query_batcher.batch_rows() * k, handle.get_stream());

      rows_processed += query_batcher.batch_rows();
    }
  }

 private:
  void merge_batches(csr_batcher_t<value_idx, value_t> &idx_batcher,
                     csr_batcher_t<value_idx, value_t> &query_batcher,
                     value_t *merge_buffer_dists,
                     value_idx *merge_buffer_indices, value_t *out_dists,
                     value_idx *out_indices) {
    // build translation buffer to shift resulting indices by the batch
    std::vector<value_idx> id_ranges;
    id_ranges.push_back(0);
    id_ranges.push_back(idx_batcher.batch_start());

    rmm::device_uvector<value_idx> trans(id_ranges.size(), handle.get_stream());
    raft::update_device(trans.data(), id_ranges.data(), id_ranges.size(),
                        handle.get_stream());

    // combine merge buffers only if there's more than 1 partition to combine
    raft::spatial::knn::knn_merge_parts(
      merge_buffer_dists, merge_buffer_indices, out_dists, out_indices,
      query_batcher.batch_rows(), 2, k, handle.get_stream(), trans.data());
  }

  void perform_k_selection(csr_batcher_t<value_idx, value_t> idx_batcher,
                           csr_batcher_t<value_idx, value_t> query_batcher,
                           value_t *batch_dists, value_idx *batch_indices,
                           value_t *out_dists, value_idx *out_indices) {
    // populate batch indices array
    value_idx batch_rows = query_batcher.batch_rows(),
              batch_cols = idx_batcher.batch_rows();

    // build translation buffer to shift resulting indices by the batch
    std::vector<value_idx> id_ranges;
    id_ranges.push_back(0);
    id_ranges.push_back(idx_batcher.batch_start());

    // in the case where the number of idx rows in the batch is < k, we
    // want to adjust k.
    value_idx n_neighbors = min(k, batch_cols);

    bool ascending = true;
    if (metric == raft::distance::DistanceType::InnerProduct) ascending = false;

    // kernel to slice first (min) k cols and copy into batched merge buffer
<<<<<<< HEAD
    spatial::knn::select_k(batch_dists, batch_indices, batch_rows, batch_cols,
                           out_dists, out_indices, ascending, n_neighbors,
                           stream);
=======
    select_k(batch_dists, batch_indices, batch_rows, batch_cols, out_dists,
             out_indices, ascending, n_neighbors, handle.get_stream());
>>>>>>> caa44e6b
  }

  void compute_distances(csr_batcher_t<value_idx, value_t> &idx_batcher,
                         csr_batcher_t<value_idx, value_t> &query_batcher,
                         size_t idx_batch_nnz, size_t query_batch_nnz,
                         value_idx *idx_batch_indptr,
                         value_idx *idx_batch_indices, value_t *idx_batch_data,
                         value_idx *query_batch_indptr,
                         value_idx *query_batch_indices,
                         value_t *query_batch_data, value_t *batch_dists) {
    /**
     * Compute distances
     */
    raft::sparse::distance::distances_config_t<value_idx, value_t> dist_config(
      handle);
    dist_config.b_nrows = idx_batcher.batch_rows();
    dist_config.b_ncols = n_idx_cols;
    dist_config.b_nnz = idx_batch_nnz;

    dist_config.b_indptr = idx_batch_indptr;
    dist_config.b_indices = idx_batch_indices;
    dist_config.b_data = idx_batch_data;

    dist_config.a_nrows = query_batcher.batch_rows();
    dist_config.a_ncols = n_query_cols;
    dist_config.a_nnz = query_batch_nnz;

    dist_config.a_indptr = query_batch_indptr;
    dist_config.a_indices = query_batch_indices;
    dist_config.a_data = query_batch_data;

    if (raft::sparse::distance::supportedDistance.find(metric) ==
        raft::sparse::distance::supportedDistance.end())
      THROW("DistanceType not supported: %d", metric);

    raft::sparse::distance::pairwiseDistance(batch_dists, dist_config, metric,
                                             metricArg);
  }

  const value_idx *idxIndptr, *idxIndices, *queryIndptr, *queryIndices;
  value_idx *output_indices;
  const value_t *idxData, *queryData;
  value_t *output_dists;

  size_t idxNNZ, queryNNZ, batch_size_index, batch_size_query;

  raft::distance::DistanceType metric;

  float metricArg;

  int n_idx_rows, n_idx_cols, n_query_rows, n_query_cols, k;

  raft::handle_t &handle;
};

/**
   * Search the sparse kNN for the k-nearest neighbors of a set of sparse query vectors
   * using some distance implementation
   * @param[in] idxIndptr csr indptr of the index matrix (size n_idx_rows + 1)
   * @param[in] idxIndices csr column indices array of the index matrix (size n_idx_nnz)
   * @param[in] idxData csr data array of the index matrix (size idxNNZ)
   * @param[in] idxNNA number of non-zeros for sparse index matrix
   * @param[in] n_idx_rows number of data samples in index matrix
   * @param[in] queryIndptr csr indptr of the query matrix (size n_query_rows + 1)
   * @param[in] queryIndices csr indices array of the query matrix (size queryNNZ)
   * @param[in] queryData csr data array of the query matrix (size queryNNZ)
   * @param[in] queryNNZ number of non-zeros for sparse query matrix
   * @param[in] n_query_rows number of data samples in query matrix
   * @param[in] n_query_cols number of features in query matrix
   * @param[out] output_indices dense matrix for output indices (size n_query_rows * k)
   * @param[out] output_dists dense matrix for output distances (size n_query_rows * k)
   * @param[in] k the number of neighbors to query
   * @param[in] cusparseHandle the initialized cusparseHandle instance to use
   * @param[in] allocator device allocator instance to use
   * @param[in] handle.get_stream() CUDA handle.get_stream() to order operations with respect to
   * @param[in] batch_size_index maximum number of rows to use from index matrix per batch
   * @param[in] batch_size_query maximum number of rows to use from query matrix per batch
   * @param[in] metric distance metric/measure to use
   * @param[in] metricArg potential argument for metric (currently unused)
   */
template <typename value_idx = int, typename value_t = float, int TPB_X = 32>
void brute_force_knn(const value_idx *idxIndptr, const value_idx *idxIndices,
                     const value_t *idxData, size_t idxNNZ, int n_idx_rows,
                     int n_idx_cols, const value_idx *queryIndptr,
                     const value_idx *queryIndices, const value_t *queryData,
                     size_t queryNNZ, int n_query_rows, int n_query_cols,
                     value_idx *output_indices, value_t *output_dists, int k,
                     raft::handle_t &handle,
                     size_t batch_size_index = 2 << 14,  // approx 1M
                     size_t batch_size_query = 2 << 14,
                     raft::distance::DistanceType metric =
                       raft::distance::DistanceType::L2Expanded,
                     float metricArg = 0) {
  sparse_knn_t<value_idx, value_t>(
    idxIndptr, idxIndices, idxData, idxNNZ, n_idx_rows, n_idx_cols, queryIndptr,
    queryIndices, queryData, queryNNZ, n_query_rows, n_query_cols,
    output_indices, output_dists, k, handle, batch_size_index, batch_size_query,
    metric, metricArg)
    .run();
}

};  // namespace selection
};  // namespace sparse
};  // namespace raft<|MERGE_RESOLUTION|>--- conflicted
+++ resolved
@@ -338,14 +338,9 @@
     if (metric == raft::distance::DistanceType::InnerProduct) ascending = false;
 
     // kernel to slice first (min) k cols and copy into batched merge buffer
-<<<<<<< HEAD
-    spatial::knn::select_k(batch_dists, batch_indices, batch_rows, batch_cols,
-                           out_dists, out_indices, ascending, n_neighbors,
-                           stream);
-=======
-    select_k(batch_dists, batch_indices, batch_rows, batch_cols, out_dists,
-             out_indices, ascending, n_neighbors, handle.get_stream());
->>>>>>> caa44e6b
+    raft::spatial::knn::select_k(batch_dists, batch_indices, batch_rows,
+                                 batch_cols, out_dists, out_indices, ascending,
+                                 n_neighbors, handle.get_stream());
   }
 
   void compute_distances(csr_batcher_t<value_idx, value_t> &idx_batcher,
