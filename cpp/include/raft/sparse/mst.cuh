--- conflicted
+++ resolved
@@ -22,11 +22,7 @@
 #include <limits>
 #include <raft/error.hpp>
 #include <raft/handle.hpp>
-<<<<<<< HEAD
-#include <limits>
-
-=======
->>>>>>> 37fc59ae
+
 namespace raft {
 namespace mst {
 
@@ -55,6 +51,8 @@
     successor;  // current mst iteration. edge being added is (src=i, dst=successor[i])
   rmm::device_vector<bool>
     mst_edge;  // mst output -  true if the edge belongs in mst
+  rmm::device_vector<edge_t>
+    min_edge_color; // minimum incident edge per color
 
   void label_prop();
 
@@ -84,7 +82,8 @@
     next_color(v_),
     active_color(v_),
     successor(v_),
-    mst_edge(e_) {
+    mst_edge(e_, true),
+    min_edge_color(v_, std::numeric_limits<edge_t>::max()) {
   max_blocks = handle_.get_device_properties().maxGridSize[0];
   max_threads = handle_.get_device_properties().maxThreadsPerBlock;
   sm_count = handle_.get_device_properties().multiProcessorCount;
@@ -93,14 +92,16 @@
   thrust::sequence(color.begin(), color.end());
   //Initially, each next_color redirects to its own color
   thrust::sequence(next_color.begin(), next_color.end());
-}
-
-template <typename vertex_t, typename edge_t, typename weight_t>
-<<<<<<< HEAD
+  //Initially, each edge is not in the mst
+  auto op = [] __device__ (const bool x) { return true; }
+}
+
+template <typename vertex_t, typename edge_t, typename weight_t>
 __global__ void kernel_min_edge_per_vertex(vertex_t *offsets, edge_t *indices,
                                            weight_t *weights, vertex_t *color,
                                            vertex_t *successor, edge_t *mst_edge,
-                                           vertex_t *min_edge_color) {
+                                           vertex_t *min_edge_color,
+                                           vertex_t const v) {
 
   edge_t tid = threadIdx.x + blockIdx.x * blockDim.x;
 
@@ -109,15 +110,15 @@
 
   __shared__ edge_t min_edge_index[32];
   __shared__ weight_t min_edge_weight[32];
-  __shared__ edge_t min_color[32];
+  __shared__ vertex_t min_color[32];
 
   min_edge_index[lane_id] = std::numeric_limits<edge_t>::max();
   min_edge_weight[lane_id] = std::numeric_limits<weight_t>::max();
-  min_color[lane_id] = std::numeric_limits<edge_t>::max();
-
-  edge_t self_color = color[tid];
-
-  if (tid < size) {
+  min_color[lane_id] = std::numeric_limits<vertex_t>::max();
+
+  vertex_t self_color = color[tid];
+
+  if (tid < v) {
     // one row is associated with one warp
     row_start = offsets[warp_id];
     row_end = offsets[warp_id + 1];
@@ -126,12 +127,13 @@
     // find min for each thread in warp
     for (edge_t e = row_start + lane_id; e < row_end; e += 32) {
       weight_t curr_edge_weight = weights[e];
-      edge_t successor_color = color[indices[e]];
+      vertex_t successor_color = color[indices[e]];
       if (!mst_edge[e] && self_color != successor_color) {
         if (curr_edge_weight < min_edge_weight[lane_id]) {
           min_color[lane_id] = successor_color;
           min_edge_weight[lane_id] = curr_edge_weight;
           min_edge_index[lane_id] = e;
+          // theta = abs(curr_edge_weight - min_edge_weight[lane_id]);
         }
         else if (curr_edge_weight == min_edge_weight[lane_id]) {
           // tie break
@@ -171,8 +173,8 @@
 
       atomicMin(&min_edge_color[self_color], min_edge_weight[0]);
     } 
-=======
-__global__ void min_edges() {}
+  }
+}
 
 // TODO make this work in 64bit
 __device__ int get_1D_idx() { return blockIdx.x * blockDim.x + threadIdx.x; }
@@ -225,7 +227,6 @@
     min_pair_colors<<<nblocks, nthreads, 0, stream>>>(v, color, next_color);
     check_color_change<<<nblocks, nthreads, 0, stream>>>(v, color, next_color,
                                                          done);
->>>>>>> 37fc59ae
   }
 }
 
@@ -238,6 +239,8 @@
   RAFT_EXPECTS(offsets != nullptr, "Null offsets.");
   RAFT_EXPECTS(indices != nullptr, "Null indices.");
   RAFT_EXPECTS(weights != nullptr, "Null weights.");
+
+  
 
   // Theorem : the minimum incident edge to any vertex has to be in the MST
   // This is a segmented min scan/reduce
