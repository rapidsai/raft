--- conflicted
+++ resolved
@@ -52,7 +52,7 @@
   // copying and moving underlying resources is unsafe
   handle_t(const handle_t&) = delete;
   handle_t& operator=(const handle_t&) = delete;
-  handle_t(handle_t&&) = delete;
+  handle_t(handle_t&&)                 = delete;
   handle_t& operator=(handle_t&&) = delete;
 
   /**
@@ -61,43 +61,16 @@
    * @param[in] stream the default stream (which has the default per-thread stream if unspecified)
    * @param[in] stream_pool the stream pool used (which has default of nullptr if unspecified)
    */
-  handle_t(rmm::cuda_stream_view stream_view = rmm::cuda_stream_per_thread,
+  handle_t(rmm::cuda_stream_view stream_view                  = rmm::cuda_stream_per_thread,
            std::shared_ptr<rmm::cuda_stream_pool> stream_pool = {nullptr})
     : dev_id_([]() -> int {
         int cur_dev = -1;
         CUDA_CHECK(cudaGetDevice(&cur_dev));
         return cur_dev;
-<<<<<<< HEAD
       }()),
       stream_view_{stream_view},
-      stream_pool_{stream_pool} {
-=======
-      }())
-  {
-    if (n_streams != 0) { streams_ = std::make_unique<rmm::cuda_stream_pool>(n_streams); }
-    create_resources();
-    thrust_policy_ = std::make_unique<rmm::exec_policy>(user_stream_);
-  }
-
-  /**
-   * @brief Construct a light handle copy from another
-   * user stream, cuda handles, comms and worker pool are not copied
-   * The user_stream of the returned handle is set to the specified stream
-   * of the other handle worker pool
-   * @param[in] other other handle for which to use streams
-   * @param[in] stream_id stream id in `other` worker streams
-   * to be set as user stream in the constructed handle
-   * @param[in] n_streams number worker streams to be created
-   */
-  handle_t(const handle_t& other, int stream_id, int n_streams = kNumDefaultWorkerStreams)
-    : dev_id_(other.get_device())
-  {
-    RAFT_EXPECTS(other.get_num_internal_streams() > 0,
-                 "ERROR: the main handle must have at least one worker stream\n");
-    if (n_streams != 0) { streams_ = std::make_unique<rmm::cuda_stream_pool>(n_streams); }
-    prop_                    = other.get_device_properties();
-    device_prop_initialized_ = true;
->>>>>>> 69c5c715
+      stream_pool_{stream_pool}
+  {
     create_resources();
   }
 
@@ -106,16 +79,8 @@
 
   int get_device() const { return dev_id_; }
 
-<<<<<<< HEAD
-  cublasHandle_t get_cublas_handle() const {
-=======
-  void set_stream(cudaStream_t stream) { user_stream_ = stream; }
-  cudaStream_t get_stream() const { return user_stream_; }
-  rmm::cuda_stream_view get_stream_view() const { return rmm::cuda_stream_view(user_stream_); }
-
   cublasHandle_t get_cublas_handle() const
   {
->>>>>>> 69c5c715
     std::lock_guard<std::mutex> _(mutex_);
     if (!cublas_initialized_) {
       CUBLAS_CHECK(cublasCreate(&cublas_handle_));
@@ -160,7 +125,6 @@
 
   rmm::exec_policy& get_thrust_policy() const { return *thrust_policy_; }
 
-<<<<<<< HEAD
   /**
    * @brief synchronize main stream on the handle
    */
@@ -175,106 +139,76 @@
    * @brief returns whether stream pool was initialized on the handle
    */
 
-  bool is_stream_pool_initialized() const {
-    return stream_pool_.get() != nullptr;
-  }
+  bool is_stream_pool_initialized() const { return stream_pool_.get() != nullptr; }
 
   /**
    * @brief returns stream pool on the handle
    */
-  const rmm::cuda_stream_pool& get_stream_pool() const {
-    RAFT_EXPECTS(stream_pool_,
-                 "ERROR: rmm::cuda_stream_pool was not initialized");
+  const rmm::cuda_stream_pool& get_stream_pool() const
+  {
+    RAFT_EXPECTS(stream_pool_, "ERROR: rmm::cuda_stream_pool was not initialized");
     return *stream_pool_;
   }
 
-  std::size_t get_stream_pool_size() const {
+  std::size_t get_stream_pool_size() const
+  {
     return is_stream_pool_initialized() ? stream_pool_->get_pool_size() : 0;
   }
 
   /**
    * @brief return stream from pool
    */
-  rmm::cuda_stream_view get_stream_from_stream_pool() const {
-    RAFT_EXPECTS(stream_pool_,
-                 "ERROR: rmm::cuda_stream_pool was not initialized");
+  rmm::cuda_stream_view get_stream_from_stream_pool() const
+  {
+    RAFT_EXPECTS(stream_pool_, "ERROR: rmm::cuda_stream_pool was not initialized");
     return stream_pool_->get_stream();
   }
 
   /**
    * @brief return stream from pool at index
    */
-  rmm::cuda_stream_view get_stream_from_stream_pool(
-    std::size_t stream_idx) const {
-    RAFT_EXPECTS(stream_pool_,
-                 "ERROR: rmm::cuda_stream_pool was not initialized");
+  rmm::cuda_stream_view get_stream_from_stream_pool(std::size_t stream_idx) const
+  {
+    RAFT_EXPECTS(stream_pool_, "ERROR: rmm::cuda_stream_pool was not initialized");
     return stream_pool_->get_stream(stream_idx);
   }
 
   /**
    * @brief return stream from pool if size > 0, else main stream on handle
    */
-  rmm::cuda_stream_view get_next_usable_stream() const {
-    return is_stream_pool_initialized() ? get_stream_from_stream_pool()
-                                        : stream_view_;
+  rmm::cuda_stream_view get_next_usable_stream() const
+  {
+    return is_stream_pool_initialized() ? get_stream_from_stream_pool() : stream_view_;
   }
 
   /**
    * @brief return stream from pool at index if size > 0, else main stream on handle
-   * 
+   *
    * @param[in] stream_index the required index of the stream in the stream pool if available
    */
-  rmm::cuda_stream_view get_next_usable_stream(std::size_t stream_idx) const {
-    return is_stream_pool_initialized()
-             ? get_stream_from_stream_pool(stream_idx)
-             : stream_view_;
+  rmm::cuda_stream_view get_next_usable_stream(std::size_t stream_idx) const
+  {
+    return is_stream_pool_initialized() ? get_stream_from_stream_pool(stream_idx) : stream_view_;
   }
 
   /**
    * @brief synchronize the stream pool on the handle
    */
-  void sync_stream_pool() const {
+  void sync_stream_pool() const
+  {
     for (std::size_t i = 0; i < get_stream_pool_size(); i++) {
       stream_pool_->get_stream(i).synchronize();
-=======
-  // legacy compatibility for cuML
-  cudaStream_t get_internal_stream(int sid) const
-  {
-    RAFT_EXPECTS(streams_.get() != nullptr,
-                 "ERROR: rmm::cuda_stream_pool was not initialized with a non-zero value");
-    return streams_->get_stream(sid).value();
-  }
-  // new accessor return rmm::cuda_stream_view
-  rmm::cuda_stream_view get_internal_stream_view(int sid) const
-  {
-    RAFT_EXPECTS(streams_.get() != nullptr,
-                 "ERROR: rmm::cuda_stream_pool was not initialized with a non-zero value");
-    return streams_->get_stream(sid);
-  }
-
-  int get_num_internal_streams() const
-  {
-    return streams_.get() != nullptr ? streams_->get_pool_size() : 0;
-  }
-
-  std::vector<cudaStream_t> get_internal_streams() const
-  {
-    std::vector<cudaStream_t> int_streams_vec;
-    for (int i = 0; i < get_num_internal_streams(); i++) {
-      int_streams_vec.push_back(get_internal_stream(i));
->>>>>>> 69c5c715
-    }
-  }
-
-<<<<<<< HEAD
+    }
+  }
+
   /**
    * @brief synchronize subset of stream pool
-   * 
+   *
    * @param[in] stream_indices the indices of the streams in the stream pool to synchronize
    */
-  void sync_stream_pool(const std::vector<std::size_t> stream_indices) const {
-    RAFT_EXPECTS(stream_pool_,
-                 "ERROR: rmm::cuda_stream_pool was not initialized");
+  void sync_stream_pool(const std::vector<std::size_t> stream_indices) const
+  {
+    RAFT_EXPECTS(stream_pool_, "ERROR: rmm::cuda_stream_pool was not initialized");
     for (const auto& stream_index : stream_indices) {
       stream_pool_->get_stream(stream_index).synchronize();
     }
@@ -283,25 +217,11 @@
   /**
    * @brief ask stream pool to wait on last event in main stream
    */
-  void wait_stream_pool_on_stream() const {
+  void wait_stream_pool_on_stream() const
+  {
     CUDA_CHECK(cudaEventRecord(event_, stream_view_));
     for (std::size_t i = 0; i < get_stream_pool_size(); i++) {
       CUDA_CHECK(cudaStreamWaitEvent(stream_pool_->get_stream(i), event_, 0));
-=======
-  void wait_on_user_stream() const
-  {
-    CUDA_CHECK(cudaEventRecord(event_, user_stream_));
-    for (int i = 0; i < get_num_internal_streams(); i++) {
-      CUDA_CHECK(cudaStreamWaitEvent(get_internal_stream(i), event_, 0));
-    }
-  }
-
-  void wait_on_internal_streams() const
-  {
-    for (int i = 0; i < get_num_internal_streams(); i++) {
-      CUDA_CHECK(cudaEventRecord(event_, get_internal_stream(i)));
-      CUDA_CHECK(cudaStreamWaitEvent(user_stream_, event_, 0));
->>>>>>> 69c5c715
     }
   }
 
@@ -363,15 +283,12 @@
   mutable bool device_prop_initialized_{false};
   mutable std::mutex mutex_;
 
-<<<<<<< HEAD
-  void create_resources() {
+  void create_resources()
+  {
     thrust_policy_ = std::make_unique<rmm::exec_policy>(stream_view_);
 
     CUDA_CHECK(cudaEventCreateWithFlags(&event_, cudaEventDisableTiming));
   }
-=======
-  void create_resources() { CUDA_CHECK(cudaEventCreateWithFlags(&event_, cudaEventDisableTiming)); }
->>>>>>> 69c5c715
 
   void destroy_resources()
   {
@@ -402,18 +319,11 @@
  */
 class stream_syncer {
  public:
-<<<<<<< HEAD
-  explicit stream_syncer(const handle_t& handle) : handle_(handle) {
-    handle_.sync_stream();
-  }
-  ~stream_syncer() {
+  explicit stream_syncer(const handle_t& handle) : handle_(handle) { handle_.sync_stream(); }
+  ~stream_syncer()
+  {
     handle_.wait_stream_pool_on_stream();
     handle_.sync_stream_pool();
-=======
-  explicit stream_syncer(const handle_t& handle) : handle_(handle)
-  {
-    handle_.wait_on_user_stream();
->>>>>>> 69c5c715
   }
 
   stream_syncer(const stream_syncer& other) = delete;
