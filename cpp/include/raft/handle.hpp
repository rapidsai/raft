--- conflicted
+++ resolved
@@ -37,11 +37,7 @@
 #include <raft/sparse/cusparse_wrappers.h>
 #include <raft/comms/comms.hpp>
 #include <rmm/cuda_stream_pool.hpp>
-<<<<<<< HEAD
-#include <rmm/cuda_stream_view.hpp>
-=======
 #include <rmm/exec_policy.hpp>
->>>>>>> 90f6b4bf
 #include "cudart_utils.h"
 
 namespace raft {
@@ -51,9 +47,6 @@
  *        necessary cuda kernels and/or libraries
  */
 class handle_t {
- private:
-  static constexpr int kNumDefaultWorkerStreams = 0;
-
  public:
   // delete copy/move constructors and assignment operators as
   // copying and moving underlying resources is unsafe
@@ -66,70 +59,24 @@
    * @brief Construct a handle with a stream view and stream pool
    *
    * @param[in] stream the default stream (which has the default per-thread stream if unspecified)
-   * @param[in] stream_pool the stream pool used (which has default pool of size 0 if unspecified)
-   */
-  handle_t(rmm::cuda_stream_view stream = rmm::cuda_stream_per_thread,
-           const rmm::cuda_stream_pool& stream_pool = rmm::cuda_stream_pool{0})
+   * @param[in] stream_pool the stream pool used (which has default of nullptr if unspecified)
+   */
+  handle_t(rmm::cuda_stream_view stream_view = rmm::cuda_stream_per_thread,
+           std::shared_ptr<rmm::cuda_stream_pool> stream_pool = {nullptr})
     : dev_id_([]() -> int {
         int cur_dev = -1;
         CUDA_CHECK(cudaGetDevice(&cur_dev));
         return cur_dev;
-<<<<<<< HEAD
       }()),
-      device_allocator_(std::make_shared<mr::device::default_allocator>()),
-      host_allocator_(std::make_shared<mr::host::default_allocator>()),
-      stream_view_(stream),
-      stream_pool_(stream_pool) {
+      stream_view_{stream_view},
+      stream_pool_{stream_pool} {
     create_resources();
-=======
-      }()) {
-    if (n_streams != 0) {
-      streams_ = std::make_unique<rmm::cuda_stream_pool>(n_streams);
-    }
-    create_resources();
-    thrust_policy_ = std::make_unique<rmm::exec_policy>(user_stream_);
-  }
-
-  /**
-   * @brief Construct a light handle copy from another 
-   * user stream, cuda handles, comms and worker pool are not copied
-   * The user_stream of the returned handle is set to the specified stream 
-   * of the other handle worker pool 
-   * @param[in] stream_id stream id in `other` worker streams 
-   * to be set as user stream in the constructed handle
-   * @param[in] n_streams number worker streams to be created
-   */
-  handle_t(const handle_t& other, int stream_id,
-           int n_streams = kNumDefaultWorkerStreams)
-    : dev_id_(other.get_device()) {
-    RAFT_EXPECTS(
-      other.get_num_internal_streams() > 0,
-      "ERROR: the main handle must have at least one worker stream\n");
-    if (n_streams != 0) {
-      streams_ = std::make_unique<rmm::cuda_stream_pool>(n_streams);
-    }
-    prop_ = other.get_device_properties();
-    device_prop_initialized_ = true;
-    create_resources();
-    set_stream(other.get_internal_stream(stream_id));
-    thrust_policy_ = std::make_unique<rmm::exec_policy>(user_stream_);
->>>>>>> 90f6b4bf
   }
 
   /** Destroys all held-up resources */
   virtual ~handle_t() { destroy_resources(); }
 
   int get_device() const { return dev_id_; }
-
-  /**
-   * @brief returns main stream on the handle
-   */
-  rmm::cuda_stream_view get_stream() const { return stream_view_; }
-
-  /**
-   * @brief returns stream pool on the handle, could be 0 sized
-   */
-  const rmm::cuda_stream_pool& get_stream_pool() const { return stream_pool_; }
 
   cublasHandle_t get_cublas_handle() const {
     std::lock_guard<std::mutex> _(mutex_);
@@ -171,45 +118,66 @@
     return cusparse_handle_;
   }
 
-<<<<<<< HEAD
+  rmm::exec_policy& get_thrust_policy() const { return *thrust_policy_; }
+
   /**
    * @brief synchronize main stream on the handle
    */
   void sync_stream() const { stream_view_.synchronize(); }
 
   /**
+   * @brief returns main stream on the handle
+   */
+  rmm::cuda_stream_view get_stream() const { return stream_view_; }
+
+  /**
+   * @brief returns whether stream pool was initialized on the handle
+   */
+
+  bool is_stream_pool_initialized() const {
+    return stream_pool_.get() != nullptr;
+  }
+
+  /**
+   * @brief returns stream pool on the handle
+   */
+  const rmm::cuda_stream_pool& get_stream_pool() const {
+    RAFT_EXPECTS(stream_pool_,
+                 "ERROR: rmm::cuda_stream_pool was not initialized");
+    return *stream_pool_;
+  }
+
+  std::size_t get_stream_pool_size() const {
+    return is_stream_pool_initialized() ? stream_pool_->get_pool_size() : 0;
+  }
+
+  /**
+   * @brief return stream from pool
+   */
+  rmm::cuda_stream_view get_stream_from_stream_pool() const {
+    RAFT_EXPECTS(stream_pool_,
+                 "ERROR: rmm::cuda_stream_pool was not initialized");
+    return stream_pool_->get_stream();
+  }
+
+  /**
+   * @brief return stream from pool at index
+   */
+  rmm::cuda_stream_view get_stream_from_stream_pool(
+    std::size_t stream_idx) const {
+    RAFT_EXPECTS(stream_pool_,
+                 "ERROR: rmm::cuda_stream_pool was not initialized");
+    return stream_pool_->get_stream(stream_idx);
+  }
+
+  /**
    * @brief synchronize the stream pool on the handle
    */
   void sync_stream_pool() const {
-    for (std::size_t i = 0; i < stream_pool_.get_pool_size(); i++) {
-      stream_pool_.get_stream(i).synchronize();
-=======
-  rmm::exec_policy& get_thrust_policy() const { return *thrust_policy_; }
-
-  // legacy compatibility for cuML
-  cudaStream_t get_internal_stream(int sid) const {
-    RAFT_EXPECTS(
-      streams_.get() != nullptr,
-      "ERROR: rmm::cuda_stream_pool was not initialized with a non-zero value");
-    return streams_->get_stream(sid).value();
-  }
-  // new accessor return rmm::cuda_stream_view
-  rmm::cuda_stream_view get_internal_stream_view(int sid) const {
-    RAFT_EXPECTS(
-      streams_.get() != nullptr,
-      "ERROR: rmm::cuda_stream_pool was not initialized with a non-zero value");
-    return streams_->get_stream(sid);
-  }
-
-  int get_num_internal_streams() const {
-    return streams_.get() != nullptr ? streams_->get_pool_size() : 0;
-  }
-
-  std::vector<cudaStream_t> get_internal_streams() const {
-    std::vector<cudaStream_t> int_streams_vec;
-    for (int i = 0; i < get_num_internal_streams(); i++) {
-      int_streams_vec.push_back(get_internal_stream(i));
->>>>>>> 90f6b4bf
+    RAFT_EXPECTS(stream_pool_,
+                 "ERROR: rmm::cuda_stream_pool was not initialized");
+    for (std::size_t i = 0; i < stream_pool_->get_pool_size(); i++) {
+      stream_pool_->get_stream(i).synchronize();
     }
   }
 
@@ -219,8 +187,10 @@
    * @param[in] stream_indices the indices of the streams in the stream pool to synchronize
    */
   void sync_stream_pool(const std::vector<std::size_t> stream_indices) const {
+    RAFT_EXPECTS(stream_pool_,
+                 "ERROR: rmm::cuda_stream_pool was not initialized");
     for (const auto& stream_index : stream_indices) {
-      stream_pool_.get_stream(stream_index).synchronize();
+      stream_pool_->get_stream(stream_index).synchronize();
     }
   }
 
@@ -228,9 +198,11 @@
    * @brief ask stream pool to wait on last event in main stream
    */
   void wait_stream_pool_on_stream() const {
+    RAFT_EXPECTS(stream_pool_,
+                 "ERROR: rmm::cuda_stream_pool was not initialized");
     CUDA_CHECK(cudaEventRecord(event_, stream_view_));
-    for (std::size_t i = 0; i < stream_pool_.get_pool_size(); i++) {
-      CUDA_CHECK(cudaStreamWaitEvent(stream_pool_.get_stream(i), event_, 0));
+    for (std::size_t i = 0; i < stream_pool_->get_pool_size(); i++) {
+      CUDA_CHECK(cudaStreamWaitEvent(stream_pool_->get_stream(i), event_, 0));
     }
   }
 
@@ -276,10 +248,6 @@
   std::unordered_map<std::string, std::shared_ptr<comms::comms_t>> subcomms_;
 
   const int dev_id_;
-<<<<<<< HEAD
-=======
-  std::unique_ptr<rmm::cuda_stream_pool> streams_{nullptr};
->>>>>>> 90f6b4bf
   mutable cublasHandle_t cublas_handle_;
   mutable bool cublas_initialized_{false};
   mutable cusolverDnHandle_t cusolver_dn_handle_;
@@ -288,21 +256,17 @@
   mutable bool cusolver_sp_initialized_{false};
   mutable cusparseHandle_t cusparse_handle_;
   mutable bool cusparse_initialized_{false};
-<<<<<<< HEAD
-  std::shared_ptr<mr::device::allocator> device_allocator_;
-  std::shared_ptr<mr::host::allocator> host_allocator_;
-  rmm::cuda_stream_view stream_view_;
-  const rmm::cuda_stream_pool& stream_pool_;
-=======
   std::unique_ptr<rmm::exec_policy> thrust_policy_{nullptr};
-  cudaStream_t user_stream_{nullptr};
->>>>>>> 90f6b4bf
+  rmm::cuda_stream_view stream_view_{rmm::cuda_stream_per_thread};
+  std::shared_ptr<rmm::cuda_stream_pool> stream_pool_{nullptr};
   cudaEvent_t event_;
   mutable cudaDeviceProp prop_;
   mutable bool device_prop_initialized_{false};
   mutable std::mutex mutex_;
 
   void create_resources() {
+    thrust_policy_ = std::make_unique<rmm::exec_policy>(stream_view_);
+
     CUDA_CHECK(cudaEventCreateWithFlags(&event_, cudaEventDisableTiming));
   }
 
