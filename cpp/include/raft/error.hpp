/*
 * Copyright (c) 2019-2022, NVIDIA CORPORATION.
 *
 * Licensed under the Apache License, Version 2.0 (the "License");
 * you may not use this file except in compliance with the License.
 * You may obtain a copy of the License at
 *
 *     http://www.apache.org/licenses/LICENSE-2.0
 *
 * Unless required by applicable law or agreed to in writing, software
 * distributed under the License is distributed on an "AS IS" BASIS,
 * WITHOUT WARRANTIES OR CONDITIONS OF ANY KIND, either express or implied.
 * See the License for the specific language governing permissions and
 * limitations under the License.
 */

/**
<<<<<<< HEAD
 * This file is deprecated and will be removed in release 22.06.
=======
 * @warning This file is deprecated and will be removed in release 22.06.
>>>>>>> 0d777ea8
 * Please use the include/raft_runtime/error.hpp instead.
 */

#ifndef __RAFT_RT_ERROR
#define __RAFT_RT_ERROR

#pragma once

#include <cstdio>
#include <execinfo.h>
#include <iostream>
#include <memory>
#include <sstream>
#include <stdexcept>
#include <string>

namespace raft {

/** base exception class for the whole of raft */
class exception : public std::exception {
 public:
  /** default ctor */
  explicit exception() noexcept : std::exception(), msg_() {}

  /** copy ctor */
  exception(exception const& src) noexcept : std::exception(), msg_(src.what())
  {
    collect_call_stack();
  }

  /** ctor from an input message */
  explicit exception(std::string const msg) noexcept : std::exception(), msg_(std::move(msg))
  {
    collect_call_stack();
  }

  /** get the message associated with this exception */
  char const* what() const noexcept override { return msg_.c_str(); }

 private:
  /** message associated with this exception */
  std::string msg_;

  /** append call stack info to this exception's message for ease of debug */
  // Courtesy: https://www.gnu.org/software/libc/manual/html_node/Backtraces.html
  void collect_call_stack() noexcept
  {
#ifdef __GNUC__
    constexpr int kMaxStackDepth = 64;
    void* stack[kMaxStackDepth];  // NOLINT
    auto depth = backtrace(stack, kMaxStackDepth);
    std::ostringstream oss;
    oss << std::endl << "Obtained " << depth << " stack frames" << std::endl;
    char** strings = backtrace_symbols(stack, depth);
    if (strings == nullptr) {
      oss << "But no stack trace could be found!" << std::endl;
      msg_ += oss.str();
      return;
    }
    ///@todo: support for demangling of C++ symbol names
    for (int i = 0; i < depth; ++i) {
      oss << "#" << i << " in " << strings[i] << std::endl;
    }
    free(strings);
    msg_ += oss.str();
#endif  // __GNUC__
  }
};

/**
 * @brief Exception thrown when logical precondition is violated.
 *
 * This exception should not be thrown directly and is instead thrown by the
 * RAFT_EXPECTS and  RAFT_FAIL macros.
 *
 */
struct logic_error : public raft::exception {
  explicit logic_error(char const* const message) : raft::exception(message) {}
  explicit logic_error(std::string const& message) : raft::exception(message) {}
};

}  // namespace raft

// FIXME: Need to be replaced with RAFT_FAIL
/** macro to throw a runtime error */
#define THROW(fmt, ...)                                                                      \
  do {                                                                                       \
    int size1 =                                                                              \
      std::snprintf(nullptr, 0, "exception occured! file=%s line=%d: ", __FILE__, __LINE__); \
    int size2 = std::snprintf(nullptr, 0, fmt, ##__VA_ARGS__);                               \
    if (size1 < 0 || size2 < 0)                                                              \
      throw raft::exception("Error in snprintf, cannot handle raft exception.");             \
    auto size = size1 + size2 + 1; /* +1 for final '\0' */                                   \
    auto buf  = std::make_unique<char[]>(size_t(size));                                      \
    std::snprintf(buf.get(),                                                                 \
                  size1 + 1 /* +1 for '\0' */,                                               \
                  "exception occured! file=%s line=%d: ",                                    \
                  __FILE__,                                                                  \
                  __LINE__);                                                                 \
    std::snprintf(buf.get() + size1, size2 + 1 /* +1 for '\0' */, fmt, ##__VA_ARGS__);       \
    std::string msg(buf.get(), buf.get() + size - 1); /* -1 to remove final '\0' */          \
    throw raft::exception(msg);                                                              \
  } while (0)

// FIXME: Need to be replaced with RAFT_EXPECTS
/** macro to check for a conditional and assert on failure */
#define ASSERT(check, fmt, ...)              \
  do {                                       \
    if (!(check)) THROW(fmt, ##__VA_ARGS__); \
  } while (0)

/**
 * Macro to append error message to first argument.
 * This should only be called in contexts where it is OK to throw exceptions!
 */
#define SET_ERROR_MSG(msg, location_prefix, fmt, ...)                                           \
  do {                                                                                          \
    int size1 = std::snprintf(nullptr, 0, "%s", location_prefix);                               \
    int size2 = std::snprintf(nullptr, 0, "file=%s line=%d: ", __FILE__, __LINE__);             \
    int size3 = std::snprintf(nullptr, 0, fmt, ##__VA_ARGS__);                                  \
    if (size1 < 0 || size2 < 0 || size3 < 0)                                                    \
      throw raft::exception("Error in snprintf, cannot handle raft exception.");                \
    auto size = size1 + size2 + size3 + 1; /* +1 for final '\0' */                              \
    auto buf  = std::make_unique<char[]>(size_t(size));                                         \
    std::snprintf(buf.get(), size1 + 1 /* +1 for '\0' */, "%s", location_prefix);               \
    std::snprintf(                                                                              \
      buf.get() + size1, size2 + 1 /* +1 for '\0' */, "file=%s line=%d: ", __FILE__, __LINE__); \
    std::snprintf(buf.get() + size1 + size2, size3 + 1 /* +1 for '\0' */, fmt, ##__VA_ARGS__);  \
    msg += std::string(buf.get(), buf.get() + size - 1); /* -1 to remove final '\0' */          \
  } while (0)

/**
 * @brief Macro for checking (pre-)conditions that throws an exception when a condition is false
 *
 * @param[in] cond Expression that evaluates to true or false
 * @param[in] fmt String literal description of the reason that cond is expected to be true with
 * optinal format tagas
 * @throw raft::logic_error if the condition evaluates to false.
 */
#define RAFT_EXPECTS(cond, fmt, ...)                              \
  do {                                                            \
    if (!(cond)) {                                                \
      std::string msg{};                                          \
      SET_ERROR_MSG(msg, "RAFT failure at ", fmt, ##__VA_ARGS__); \
      throw raft::logic_error(msg);                               \
    }                                                             \
  } while (0)

/**
 * @brief Indicates that an erroneous code path has been taken.
 *
 * @param[in] fmt String literal description of the reason that this code path is erroneous with
 * optinal format tagas
 * @throw always throws raft::logic_error
 */
#define RAFT_FAIL(fmt, ...)                                     \
  do {                                                          \
    std::string msg{};                                          \
    SET_ERROR_MSG(msg, "RAFT failure at ", fmt, ##__VA_ARGS__); \
    throw raft::logic_error(msg);                               \
  } while (0)

#endif<|MERGE_RESOLUTION|>--- conflicted
+++ resolved
@@ -15,11 +15,7 @@
  */
 
 /**
-<<<<<<< HEAD
  * This file is deprecated and will be removed in release 22.06.
-=======
- * @warning This file is deprecated and will be removed in release 22.06.
->>>>>>> 0d777ea8
  * Please use the include/raft_runtime/error.hpp instead.
  */
 
