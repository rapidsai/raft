/*
 * Copyright (c) 2021, NVIDIA CORPORATION.
 *
 * Licensed under the Apache License, Version 2.0 (the "License");
 * you may not use this file except in compliance with the License.
 * You may obtain a copy of the License at
 *
 *     http://www.apache.org/licenses/LICENSE-2.0
 *
 * Unless required by applicable law or agreed to in writing, software
 * distributed under the License is distributed on an "AS IS" BASIS,
 * WITHOUT WARRANTIES OR CONDITIONS OF ANY KIND, either express or implied.
 * See the License for the specific language governing permissions and
 * limitations under the License.
 */

#pragma once

#include <raft/comms/comms.hpp>
<<<<<<< HEAD
#include <raft/comms/util.hpp>
#include <raft/cudart_utils.h>
#include <raft/error.hpp>
#include <raft/handle.hpp>
#include <rmm/device_uvector.hpp>

#define RAFT_MPI_TRY(call)                                                                    \
  do {                                                                                        \
    int status = call;                                                                        \
    if (MPI_SUCCESS != status) {                                                              \
      int mpi_error_string_lenght = 0;                                                        \
      char mpi_error_string[MPI_MAX_ERROR_STRING];                                            \
      MPI_Error_string(status, mpi_error_string, &mpi_error_string_lenght);                   \
      RAFT_EXPECTS(                                                                           \
        MPI_SUCCESS == status, "ERROR: MPI call='%s'. Reason:%s\n", #call, mpi_error_string); \
    }                                                                                         \
  } while (0)

// FIXME: Remove after consumer rename
#ifndef MPI_TRY
#define MPI_TRY(call) RAFT_MPI_TRY(call)
#endif

#define RAFT_MPI_TRY_NO_THROW(call)                                         \
  do {                                                                      \
    int status = call;                                                      \
    if (MPI_SUCCESS != status) {                                            \
      int mpi_error_string_lenght = 0;                                      \
      char mpi_error_string[MPI_MAX_ERROR_STRING];                          \
      MPI_Error_string(status, mpi_error_string, &mpi_error_string_lenght); \
      printf("MPI call='%s' at file=%s line=%d failed with %s ",            \
             #call,                                                         \
             __FILE__,                                                      \
             __LINE__,                                                      \
             mpi_error_string);                                             \
    }                                                                       \
  } while (0)

// FIXME: Remove after consumer rename
#ifndef MPI_TRY_NO_THROW
#define MPI_TRY_NO_THROW(call) RAFT_MPI_TRY_NO_THROW(call)
#endif
=======
#include <raft/comms/detail/mpi_comms.hpp>
>>>>>>> fc4c2109

namespace raft {
namespace comms {

<<<<<<< HEAD
constexpr MPI_Datatype get_mpi_datatype(const datatype_t datatype)
{
  switch (datatype) {
    case datatype_t::CHAR: return MPI_CHAR;
    case datatype_t::UINT8: return MPI_UNSIGNED_CHAR;
    case datatype_t::INT32: return MPI_INT;
    case datatype_t::UINT32: return MPI_UNSIGNED;
    case datatype_t::INT64: return MPI_LONG_LONG;
    case datatype_t::UINT64: return MPI_UNSIGNED_LONG_LONG;
    case datatype_t::FLOAT32: return MPI_FLOAT;
    case datatype_t::FLOAT64: return MPI_DOUBLE;
    default:
      // Execution should never reach here. This takes care of compiler warning.
      return MPI_DOUBLE;
  }
}

constexpr MPI_Op get_mpi_op(const op_t op)
{
  switch (op) {
    case op_t::SUM: return MPI_SUM;
    case op_t::PROD: return MPI_PROD;
    case op_t::MIN: return MPI_MIN;
    case op_t::MAX: return MPI_MAX;
    default:
      // Execution should never reach here. This takes care of compiler warning.
      return MPI_MAX;
  }
}

class mpi_comms : public comms_iface {
 public:
  mpi_comms(MPI_Comm comm, const bool owns_mpi_comm, cudaStream_t stream)
    : owns_mpi_comm_(owns_mpi_comm),
      mpi_comm_(comm),
      size_(0),
      rank_(1),
      stream_(stream),
      status(2, stream),
      next_request_id_(0)
  {
    int mpi_is_initialized = 0;
    RAFT_MPI_TRY(MPI_Initialized(&mpi_is_initialized));
    RAFT_EXPECTS(mpi_is_initialized, "ERROR: MPI is not initialized!");
    RAFT_MPI_TRY(MPI_Comm_size(mpi_comm_, &size_));
    RAFT_MPI_TRY(MPI_Comm_rank(mpi_comm_, &rank_));
    // get NCCL unique ID at rank 0 and broadcast it to all others
    ncclUniqueId id;
    if (0 == rank_) RAFT_NCCL_TRY(ncclGetUniqueId(&id));
    RAFT_MPI_TRY(MPI_Bcast((void*)&id, sizeof(id), MPI_BYTE, 0, mpi_comm_));

    // initializing NCCL
    RAFT_NCCL_TRY(ncclCommInitRank(&nccl_comm_, size_, id, rank_));
  }

  void initialize()
  {
    sendbuff_ = status_.data();
  }

  virtual ~mpi_comms()
  {
    // finalizing NCCL
    RAFT_NCCL_TRY_NO_THROW(ncclCommDestroy(nccl_comm_));
    if (owns_mpi_comm_) { RAFT_MPI_TRY_NO_THROW(MPI_Comm_free(&mpi_comm_)); }

    free_requests_.clear();
  }

  int get_size() const { return size_; }

  int get_rank() const { return rank_; }

  std::unique_ptr<comms_iface> comm_split(int color, int key) const
  {
    MPI_Comm new_comm;
    RAFT_MPI_TRY(MPI_Comm_split(mpi_comm_, color, key, &new_comm));
    return std::unique_ptr<comms_iface>(new mpi_comms(new_comm, true));
  }

  void barrier() const
  {
    RAFT_CUDA_TRY(cudaMemsetAsync(sendbuff_, 1, sizeof(int), stream_));

    allreduce(sendbuff_, sendbuff_, 1, datatype_t::INT32, op_t::SUM, stream_);

    ASSERT(sync_stream(stream_) == status_t::SUCCESS,
           "ERROR: syncStream failed. This can be caused by a failed rank_.");
  }

  void isend(const void* buf, size_t size, int dest, int tag, request_t* request) const
  {
    MPI_Request mpi_req;
    request_t req_id;
    if (free_requests_.empty()) {
      req_id = next_request_id_++;
    } else {
      auto it = free_requests_.begin();
      req_id  = *it;
      free_requests_.erase(it);
    }
    RAFT_MPI_TRY(MPI_Isend(buf, size, MPI_BYTE, dest, tag, mpi_comm_, &mpi_req));
    requests_in_flight_.insert(std::make_pair(req_id, mpi_req));
    *request = req_id;
  }

  void irecv(void* buf, size_t size, int source, int tag, request_t* request) const
  {
    MPI_Request mpi_req;
    request_t req_id;
    if (free_requests_.empty()) {
      req_id = next_request_id_++;
    } else {
      auto it = free_requests_.begin();
      req_id  = *it;
      free_requests_.erase(it);
    }

    RAFT_MPI_TRY(MPI_Irecv(buf, size, MPI_BYTE, source, tag, mpi_comm_, &mpi_req));
    requests_in_flight_.insert(std::make_pair(req_id, mpi_req));
    *request = req_id;
  }

  void waitall(int count, request_t array_of_requests[]) const
  {
    std::vector<MPI_Request> requests;
    requests.reserve(count);
    for (int i = 0; i < count; ++i) {
      auto req_it = requests_in_flight_.find(array_of_requests[i]);
      RAFT_EXPECTS(requests_in_flight_.end() != req_it,
                   "ERROR: waitall on invalid request: %d",
                   array_of_requests[i]);
      requests.push_back(req_it->second);
      free_requests_.insert(req_it->first);
      requests_in_flight_.erase(req_it);
    }
    RAFT_MPI_TRY(MPI_Waitall(requests.size(), requests.data(), MPI_STATUSES_IGNORE));
  }

  void allreduce(const void* sendbuff,
                 void* recvbuff,
                 size_t count,
                 datatype_t datatype,
                 op_t op,
                 cudaStream_t stream) const
  {
    RAFT_NCCL_TRY(ncclAllReduce(
      sendbuff, recvbuff, count, get_nccl_datatype(datatype), get_nccl_op(op), nccl_comm_, stream));
  }

  void bcast(void* buff, size_t count, datatype_t datatype, int root, cudaStream_t stream) const
  {
    RAFT_NCCL_TRY(
      ncclBroadcast(buff, buff, count, get_nccl_datatype(datatype), root, nccl_comm_, stream));
  }

  void bcast(const void* sendbuff,
             void* recvbuff,
             size_t count,
             datatype_t datatype,
             int root,
             cudaStream_t stream) const
  {
    RAFT_NCCL_TRY(ncclBroadcast(
      sendbuff, recvbuff, count, get_nccl_datatype(datatype), root, nccl_comm_, stream));
  }

  void reduce(const void* sendbuff,
              void* recvbuff,
              size_t count,
              datatype_t datatype,
              op_t op,
              int root,
              cudaStream_t stream) const
  {
    RAFT_NCCL_TRY(ncclReduce(sendbuff,
                             recvbuff,
                             count,
                             get_nccl_datatype(datatype),
                             get_nccl_op(op),
                             root,
                             nccl_comm_,
                             stream));
  }

  void allgather(const void* sendbuff,
                 void* recvbuff,
                 size_t sendcount,
                 datatype_t datatype,
                 cudaStream_t stream) const
  {
    RAFT_NCCL_TRY(ncclAllGather(
      sendbuff, recvbuff, sendcount, get_nccl_datatype(datatype), nccl_comm_, stream));
  }

  void allgatherv(const void* sendbuf,
                  void* recvbuf,
                  const size_t* recvcounts,
                  const size_t* displs,
                  datatype_t datatype,
                  cudaStream_t stream) const
  {
    // From: "An Empirical Evaluation of Allgatherv on Multi-GPU Systems" -
    // https://arxiv.org/pdf/1812.05964.pdf Listing 1 on page 4.
    for (int root = 0; root < size_; ++root) {
      RAFT_NCCL_TRY(
        ncclBroadcast(sendbuf,
                      static_cast<char*>(recvbuf) + displs[root] * get_datatype_size(datatype),
                      recvcounts[root],
                      get_nccl_datatype(datatype),
                      root,
                      nccl_comm_,
                      stream));
    }
  }

  void gather(const void* sendbuff,
              void* recvbuff,
              size_t sendcount,
              datatype_t datatype,
              int root,
              cudaStream_t stream) const
  {
    size_t dtype_size = get_datatype_size(datatype);
    RAFT_NCCL_TRY(ncclGroupStart());
    if (get_rank() == root) {
      for (int r = 0; r < get_size(); ++r) {
        RAFT_NCCL_TRY(ncclRecv(static_cast<char*>(recvbuff) + sendcount * r * dtype_size,
                               sendcount,
                               get_nccl_datatype(datatype),
                               r,
                               nccl_comm_,
                               stream));
      }
    }
    RAFT_NCCL_TRY(
      ncclSend(sendbuff, sendcount, get_nccl_datatype(datatype), root, nccl_comm_, stream));
    RAFT_NCCL_TRY(ncclGroupEnd());
  }

  void gatherv(const void* sendbuff,
               void* recvbuff,
               size_t sendcount,
               const size_t* recvcounts,
               const size_t* displs,
               datatype_t datatype,
               int root,
               cudaStream_t stream) const
  {
    size_t dtype_size = get_datatype_size(datatype);
    RAFT_NCCL_TRY(ncclGroupStart());
    if (get_rank() == root) {
      for (int r = 0; r < get_size(); ++r) {
        RAFT_NCCL_TRY(ncclRecv(static_cast<char*>(recvbuff) + displs[r] * dtype_size,
                               recvcounts[r],
                               get_nccl_datatype(datatype),
                               r,
                               nccl_comm_,
                               stream));
      }
    }
    RAFT_NCCL_TRY(
      ncclSend(sendbuff, sendcount, get_nccl_datatype(datatype), root, nccl_comm_, stream));
    RAFT_NCCL_TRY(ncclGroupEnd());
  }

  void reducescatter(const void* sendbuff,
                     void* recvbuff,
                     size_t recvcount,
                     datatype_t datatype,
                     op_t op,
                     cudaStream_t stream) const
  {
    RAFT_NCCL_TRY(ncclReduceScatter(sendbuff,
                                    recvbuff,
                                    recvcount,
                                    get_nccl_datatype(datatype),
                                    get_nccl_op(op),
                                    nccl_comm_,
                                    stream));
  }

  status_t sync_stream(cudaStream_t stream) const
  {
    cudaError_t cudaErr;
    ncclResult_t ncclErr, ncclAsyncErr;
    while (1) {
      cudaErr = cudaStreamQuery(stream);
      if (cudaErr == cudaSuccess) return status_t::SUCCESS;

      if (cudaErr != cudaErrorNotReady) {
        // An error occurred querying the status of the stream
        return status_t::ERROR;
      }

      ncclErr = ncclCommGetAsyncError(nccl_comm_, &ncclAsyncErr);
      if (ncclErr != ncclSuccess) {
        // An error occurred retrieving the asynchronous error
        return status_t::ERROR;
      }

      if (ncclAsyncErr != ncclSuccess) {
        // An asynchronous error happened. Stop the operation and destroy
        // the communicator
        ncclErr = ncclCommAbort(nccl_comm_);
        if (ncclErr != ncclSuccess)
          // Caller may abort with an exception or try to re-create a new communicator.
          return status_t::ABORT;
      }

      // Let other threads (including NCCL threads) use the CPU.
      pthread_yield();
    }
  };

  // if a thread is sending & receiving at the same time, use device_sendrecv to avoid deadlock
  void device_send(const void* buf, size_t size, int dest, cudaStream_t stream) const
  {
    RAFT_NCCL_TRY(ncclSend(buf, size, ncclUint8, dest, nccl_comm_, stream));
  }

  // if a thread is sending & receiving at the same time, use device_sendrecv to avoid deadlock
  void device_recv(void* buf, size_t size, int source, cudaStream_t stream) const
  {
    RAFT_NCCL_TRY(ncclRecv(buf, size, ncclUint8, source, nccl_comm_, stream));
  }

  void device_sendrecv(const void* sendbuf,
                       size_t sendsize,
                       int dest,
                       void* recvbuf,
                       size_t recvsize,
                       int source,
                       cudaStream_t stream) const
  {
    // ncclSend/ncclRecv pair needs to be inside ncclGroupStart/ncclGroupEnd to avoid deadlock
    RAFT_NCCL_TRY(ncclGroupStart());
    RAFT_NCCL_TRY(ncclSend(sendbuf, sendsize, ncclUint8, dest, nccl_comm_, stream));
    RAFT_NCCL_TRY(ncclRecv(recvbuf, recvsize, ncclUint8, source, nccl_comm_, stream));
    RAFT_NCCL_TRY(ncclGroupEnd());
  }

  void device_multicast_sendrecv(const void* sendbuf,
                                 std::vector<size_t> const& sendsizes,
                                 std::vector<size_t> const& sendoffsets,
                                 std::vector<int> const& dests,
                                 void* recvbuf,
                                 std::vector<size_t> const& recvsizes,
                                 std::vector<size_t> const& recvoffsets,
                                 std::vector<int> const& sources,
                                 cudaStream_t stream) const
  {
    // ncclSend/ncclRecv pair needs to be inside ncclGroupStart/ncclGroupEnd to avoid deadlock
    RAFT_NCCL_TRY(ncclGroupStart());
    for (size_t i = 0; i < sendsizes.size(); ++i) {
      RAFT_NCCL_TRY(ncclSend(static_cast<const char*>(sendbuf) + sendoffsets[i],
                             sendsizes[i],
                             ncclUint8,
                             dests[i],
                             nccl_comm_,
                             stream));
    }
    for (size_t i = 0; i < recvsizes.size(); ++i) {
      RAFT_NCCL_TRY(ncclRecv(static_cast<char*>(recvbuf) + recvoffsets[i],
                             recvsizes[i],
                             ncclUint8,
                             sources[i],
                             nccl_comm_,
                             stream));
    }
    RAFT_NCCL_TRY(ncclGroupEnd());
  }

 private:
  bool owns_mpi_comm_;
  MPI_Comm mpi_comm_;
  cudaStream_t stream_;

  int *sendbuff_;
  rmm::device_uvector<int> status_;

  ncclComm_t nccl_comm_;
  int size_;
  int rank_;
  mutable request_t next_request_id_;
  mutable std::unordered_map<request_t, MPI_Request> requests_in_flight_;
  mutable std::unordered_set<request_t> free_requests_;
};
=======
using mpi_comms = detail::mpi_comms;
>>>>>>> fc4c2109

inline void initialize_mpi_comms(handle_t* handle, MPI_Comm comm)
{
  auto communicator =
    std::make_shared<comms_t>(std::unique_ptr<comms_iface>(new mpi_comms(comm, false)));
  handle->set_comms(communicator);
};

};  // namespace comms
};  // end namespace raft<|MERGE_RESOLUTION|>--- conflicted
+++ resolved
@@ -17,453 +17,17 @@
 #pragma once
 
 #include <raft/comms/comms.hpp>
-<<<<<<< HEAD
-#include <raft/comms/util.hpp>
-#include <raft/cudart_utils.h>
-#include <raft/error.hpp>
-#include <raft/handle.hpp>
-#include <rmm/device_uvector.hpp>
-
-#define RAFT_MPI_TRY(call)                                                                    \
-  do {                                                                                        \
-    int status = call;                                                                        \
-    if (MPI_SUCCESS != status) {                                                              \
-      int mpi_error_string_lenght = 0;                                                        \
-      char mpi_error_string[MPI_MAX_ERROR_STRING];                                            \
-      MPI_Error_string(status, mpi_error_string, &mpi_error_string_lenght);                   \
-      RAFT_EXPECTS(                                                                           \
-        MPI_SUCCESS == status, "ERROR: MPI call='%s'. Reason:%s\n", #call, mpi_error_string); \
-    }                                                                                         \
-  } while (0)
-
-// FIXME: Remove after consumer rename
-#ifndef MPI_TRY
-#define MPI_TRY(call) RAFT_MPI_TRY(call)
-#endif
-
-#define RAFT_MPI_TRY_NO_THROW(call)                                         \
-  do {                                                                      \
-    int status = call;                                                      \
-    if (MPI_SUCCESS != status) {                                            \
-      int mpi_error_string_lenght = 0;                                      \
-      char mpi_error_string[MPI_MAX_ERROR_STRING];                          \
-      MPI_Error_string(status, mpi_error_string, &mpi_error_string_lenght); \
-      printf("MPI call='%s' at file=%s line=%d failed with %s ",            \
-             #call,                                                         \
-             __FILE__,                                                      \
-             __LINE__,                                                      \
-             mpi_error_string);                                             \
-    }                                                                       \
-  } while (0)
-
-// FIXME: Remove after consumer rename
-#ifndef MPI_TRY_NO_THROW
-#define MPI_TRY_NO_THROW(call) RAFT_MPI_TRY_NO_THROW(call)
-#endif
-=======
 #include <raft/comms/detail/mpi_comms.hpp>
->>>>>>> fc4c2109
 
 namespace raft {
 namespace comms {
 
-<<<<<<< HEAD
-constexpr MPI_Datatype get_mpi_datatype(const datatype_t datatype)
-{
-  switch (datatype) {
-    case datatype_t::CHAR: return MPI_CHAR;
-    case datatype_t::UINT8: return MPI_UNSIGNED_CHAR;
-    case datatype_t::INT32: return MPI_INT;
-    case datatype_t::UINT32: return MPI_UNSIGNED;
-    case datatype_t::INT64: return MPI_LONG_LONG;
-    case datatype_t::UINT64: return MPI_UNSIGNED_LONG_LONG;
-    case datatype_t::FLOAT32: return MPI_FLOAT;
-    case datatype_t::FLOAT64: return MPI_DOUBLE;
-    default:
-      // Execution should never reach here. This takes care of compiler warning.
-      return MPI_DOUBLE;
-  }
-}
+using mpi_comms = detail::mpi_comms;
 
-constexpr MPI_Op get_mpi_op(const op_t op)
-{
-  switch (op) {
-    case op_t::SUM: return MPI_SUM;
-    case op_t::PROD: return MPI_PROD;
-    case op_t::MIN: return MPI_MIN;
-    case op_t::MAX: return MPI_MAX;
-    default:
-      // Execution should never reach here. This takes care of compiler warning.
-      return MPI_MAX;
-  }
-}
-
-class mpi_comms : public comms_iface {
- public:
-  mpi_comms(MPI_Comm comm, const bool owns_mpi_comm, cudaStream_t stream)
-    : owns_mpi_comm_(owns_mpi_comm),
-      mpi_comm_(comm),
-      size_(0),
-      rank_(1),
-      stream_(stream),
-      status(2, stream),
-      next_request_id_(0)
-  {
-    int mpi_is_initialized = 0;
-    RAFT_MPI_TRY(MPI_Initialized(&mpi_is_initialized));
-    RAFT_EXPECTS(mpi_is_initialized, "ERROR: MPI is not initialized!");
-    RAFT_MPI_TRY(MPI_Comm_size(mpi_comm_, &size_));
-    RAFT_MPI_TRY(MPI_Comm_rank(mpi_comm_, &rank_));
-    // get NCCL unique ID at rank 0 and broadcast it to all others
-    ncclUniqueId id;
-    if (0 == rank_) RAFT_NCCL_TRY(ncclGetUniqueId(&id));
-    RAFT_MPI_TRY(MPI_Bcast((void*)&id, sizeof(id), MPI_BYTE, 0, mpi_comm_));
-
-    // initializing NCCL
-    RAFT_NCCL_TRY(ncclCommInitRank(&nccl_comm_, size_, id, rank_));
-  }
-
-  void initialize()
-  {
-    sendbuff_ = status_.data();
-  }
-
-  virtual ~mpi_comms()
-  {
-    // finalizing NCCL
-    RAFT_NCCL_TRY_NO_THROW(ncclCommDestroy(nccl_comm_));
-    if (owns_mpi_comm_) { RAFT_MPI_TRY_NO_THROW(MPI_Comm_free(&mpi_comm_)); }
-
-    free_requests_.clear();
-  }
-
-  int get_size() const { return size_; }
-
-  int get_rank() const { return rank_; }
-
-  std::unique_ptr<comms_iface> comm_split(int color, int key) const
-  {
-    MPI_Comm new_comm;
-    RAFT_MPI_TRY(MPI_Comm_split(mpi_comm_, color, key, &new_comm));
-    return std::unique_ptr<comms_iface>(new mpi_comms(new_comm, true));
-  }
-
-  void barrier() const
-  {
-    RAFT_CUDA_TRY(cudaMemsetAsync(sendbuff_, 1, sizeof(int), stream_));
-
-    allreduce(sendbuff_, sendbuff_, 1, datatype_t::INT32, op_t::SUM, stream_);
-
-    ASSERT(sync_stream(stream_) == status_t::SUCCESS,
-           "ERROR: syncStream failed. This can be caused by a failed rank_.");
-  }
-
-  void isend(const void* buf, size_t size, int dest, int tag, request_t* request) const
-  {
-    MPI_Request mpi_req;
-    request_t req_id;
-    if (free_requests_.empty()) {
-      req_id = next_request_id_++;
-    } else {
-      auto it = free_requests_.begin();
-      req_id  = *it;
-      free_requests_.erase(it);
-    }
-    RAFT_MPI_TRY(MPI_Isend(buf, size, MPI_BYTE, dest, tag, mpi_comm_, &mpi_req));
-    requests_in_flight_.insert(std::make_pair(req_id, mpi_req));
-    *request = req_id;
-  }
-
-  void irecv(void* buf, size_t size, int source, int tag, request_t* request) const
-  {
-    MPI_Request mpi_req;
-    request_t req_id;
-    if (free_requests_.empty()) {
-      req_id = next_request_id_++;
-    } else {
-      auto it = free_requests_.begin();
-      req_id  = *it;
-      free_requests_.erase(it);
-    }
-
-    RAFT_MPI_TRY(MPI_Irecv(buf, size, MPI_BYTE, source, tag, mpi_comm_, &mpi_req));
-    requests_in_flight_.insert(std::make_pair(req_id, mpi_req));
-    *request = req_id;
-  }
-
-  void waitall(int count, request_t array_of_requests[]) const
-  {
-    std::vector<MPI_Request> requests;
-    requests.reserve(count);
-    for (int i = 0; i < count; ++i) {
-      auto req_it = requests_in_flight_.find(array_of_requests[i]);
-      RAFT_EXPECTS(requests_in_flight_.end() != req_it,
-                   "ERROR: waitall on invalid request: %d",
-                   array_of_requests[i]);
-      requests.push_back(req_it->second);
-      free_requests_.insert(req_it->first);
-      requests_in_flight_.erase(req_it);
-    }
-    RAFT_MPI_TRY(MPI_Waitall(requests.size(), requests.data(), MPI_STATUSES_IGNORE));
-  }
-
-  void allreduce(const void* sendbuff,
-                 void* recvbuff,
-                 size_t count,
-                 datatype_t datatype,
-                 op_t op,
-                 cudaStream_t stream) const
-  {
-    RAFT_NCCL_TRY(ncclAllReduce(
-      sendbuff, recvbuff, count, get_nccl_datatype(datatype), get_nccl_op(op), nccl_comm_, stream));
-  }
-
-  void bcast(void* buff, size_t count, datatype_t datatype, int root, cudaStream_t stream) const
-  {
-    RAFT_NCCL_TRY(
-      ncclBroadcast(buff, buff, count, get_nccl_datatype(datatype), root, nccl_comm_, stream));
-  }
-
-  void bcast(const void* sendbuff,
-             void* recvbuff,
-             size_t count,
-             datatype_t datatype,
-             int root,
-             cudaStream_t stream) const
-  {
-    RAFT_NCCL_TRY(ncclBroadcast(
-      sendbuff, recvbuff, count, get_nccl_datatype(datatype), root, nccl_comm_, stream));
-  }
-
-  void reduce(const void* sendbuff,
-              void* recvbuff,
-              size_t count,
-              datatype_t datatype,
-              op_t op,
-              int root,
-              cudaStream_t stream) const
-  {
-    RAFT_NCCL_TRY(ncclReduce(sendbuff,
-                             recvbuff,
-                             count,
-                             get_nccl_datatype(datatype),
-                             get_nccl_op(op),
-                             root,
-                             nccl_comm_,
-                             stream));
-  }
-
-  void allgather(const void* sendbuff,
-                 void* recvbuff,
-                 size_t sendcount,
-                 datatype_t datatype,
-                 cudaStream_t stream) const
-  {
-    RAFT_NCCL_TRY(ncclAllGather(
-      sendbuff, recvbuff, sendcount, get_nccl_datatype(datatype), nccl_comm_, stream));
-  }
-
-  void allgatherv(const void* sendbuf,
-                  void* recvbuf,
-                  const size_t* recvcounts,
-                  const size_t* displs,
-                  datatype_t datatype,
-                  cudaStream_t stream) const
-  {
-    // From: "An Empirical Evaluation of Allgatherv on Multi-GPU Systems" -
-    // https://arxiv.org/pdf/1812.05964.pdf Listing 1 on page 4.
-    for (int root = 0; root < size_; ++root) {
-      RAFT_NCCL_TRY(
-        ncclBroadcast(sendbuf,
-                      static_cast<char*>(recvbuf) + displs[root] * get_datatype_size(datatype),
-                      recvcounts[root],
-                      get_nccl_datatype(datatype),
-                      root,
-                      nccl_comm_,
-                      stream));
-    }
-  }
-
-  void gather(const void* sendbuff,
-              void* recvbuff,
-              size_t sendcount,
-              datatype_t datatype,
-              int root,
-              cudaStream_t stream) const
-  {
-    size_t dtype_size = get_datatype_size(datatype);
-    RAFT_NCCL_TRY(ncclGroupStart());
-    if (get_rank() == root) {
-      for (int r = 0; r < get_size(); ++r) {
-        RAFT_NCCL_TRY(ncclRecv(static_cast<char*>(recvbuff) + sendcount * r * dtype_size,
-                               sendcount,
-                               get_nccl_datatype(datatype),
-                               r,
-                               nccl_comm_,
-                               stream));
-      }
-    }
-    RAFT_NCCL_TRY(
-      ncclSend(sendbuff, sendcount, get_nccl_datatype(datatype), root, nccl_comm_, stream));
-    RAFT_NCCL_TRY(ncclGroupEnd());
-  }
-
-  void gatherv(const void* sendbuff,
-               void* recvbuff,
-               size_t sendcount,
-               const size_t* recvcounts,
-               const size_t* displs,
-               datatype_t datatype,
-               int root,
-               cudaStream_t stream) const
-  {
-    size_t dtype_size = get_datatype_size(datatype);
-    RAFT_NCCL_TRY(ncclGroupStart());
-    if (get_rank() == root) {
-      for (int r = 0; r < get_size(); ++r) {
-        RAFT_NCCL_TRY(ncclRecv(static_cast<char*>(recvbuff) + displs[r] * dtype_size,
-                               recvcounts[r],
-                               get_nccl_datatype(datatype),
-                               r,
-                               nccl_comm_,
-                               stream));
-      }
-    }
-    RAFT_NCCL_TRY(
-      ncclSend(sendbuff, sendcount, get_nccl_datatype(datatype), root, nccl_comm_, stream));
-    RAFT_NCCL_TRY(ncclGroupEnd());
-  }
-
-  void reducescatter(const void* sendbuff,
-                     void* recvbuff,
-                     size_t recvcount,
-                     datatype_t datatype,
-                     op_t op,
-                     cudaStream_t stream) const
-  {
-    RAFT_NCCL_TRY(ncclReduceScatter(sendbuff,
-                                    recvbuff,
-                                    recvcount,
-                                    get_nccl_datatype(datatype),
-                                    get_nccl_op(op),
-                                    nccl_comm_,
-                                    stream));
-  }
-
-  status_t sync_stream(cudaStream_t stream) const
-  {
-    cudaError_t cudaErr;
-    ncclResult_t ncclErr, ncclAsyncErr;
-    while (1) {
-      cudaErr = cudaStreamQuery(stream);
-      if (cudaErr == cudaSuccess) return status_t::SUCCESS;
-
-      if (cudaErr != cudaErrorNotReady) {
-        // An error occurred querying the status of the stream
-        return status_t::ERROR;
-      }
-
-      ncclErr = ncclCommGetAsyncError(nccl_comm_, &ncclAsyncErr);
-      if (ncclErr != ncclSuccess) {
-        // An error occurred retrieving the asynchronous error
-        return status_t::ERROR;
-      }
-
-      if (ncclAsyncErr != ncclSuccess) {
-        // An asynchronous error happened. Stop the operation and destroy
-        // the communicator
-        ncclErr = ncclCommAbort(nccl_comm_);
-        if (ncclErr != ncclSuccess)
-          // Caller may abort with an exception or try to re-create a new communicator.
-          return status_t::ABORT;
-      }
-
-      // Let other threads (including NCCL threads) use the CPU.
-      pthread_yield();
-    }
-  };
-
-  // if a thread is sending & receiving at the same time, use device_sendrecv to avoid deadlock
-  void device_send(const void* buf, size_t size, int dest, cudaStream_t stream) const
-  {
-    RAFT_NCCL_TRY(ncclSend(buf, size, ncclUint8, dest, nccl_comm_, stream));
-  }
-
-  // if a thread is sending & receiving at the same time, use device_sendrecv to avoid deadlock
-  void device_recv(void* buf, size_t size, int source, cudaStream_t stream) const
-  {
-    RAFT_NCCL_TRY(ncclRecv(buf, size, ncclUint8, source, nccl_comm_, stream));
-  }
-
-  void device_sendrecv(const void* sendbuf,
-                       size_t sendsize,
-                       int dest,
-                       void* recvbuf,
-                       size_t recvsize,
-                       int source,
-                       cudaStream_t stream) const
-  {
-    // ncclSend/ncclRecv pair needs to be inside ncclGroupStart/ncclGroupEnd to avoid deadlock
-    RAFT_NCCL_TRY(ncclGroupStart());
-    RAFT_NCCL_TRY(ncclSend(sendbuf, sendsize, ncclUint8, dest, nccl_comm_, stream));
-    RAFT_NCCL_TRY(ncclRecv(recvbuf, recvsize, ncclUint8, source, nccl_comm_, stream));
-    RAFT_NCCL_TRY(ncclGroupEnd());
-  }
-
-  void device_multicast_sendrecv(const void* sendbuf,
-                                 std::vector<size_t> const& sendsizes,
-                                 std::vector<size_t> const& sendoffsets,
-                                 std::vector<int> const& dests,
-                                 void* recvbuf,
-                                 std::vector<size_t> const& recvsizes,
-                                 std::vector<size_t> const& recvoffsets,
-                                 std::vector<int> const& sources,
-                                 cudaStream_t stream) const
-  {
-    // ncclSend/ncclRecv pair needs to be inside ncclGroupStart/ncclGroupEnd to avoid deadlock
-    RAFT_NCCL_TRY(ncclGroupStart());
-    for (size_t i = 0; i < sendsizes.size(); ++i) {
-      RAFT_NCCL_TRY(ncclSend(static_cast<const char*>(sendbuf) + sendoffsets[i],
-                             sendsizes[i],
-                             ncclUint8,
-                             dests[i],
-                             nccl_comm_,
-                             stream));
-    }
-    for (size_t i = 0; i < recvsizes.size(); ++i) {
-      RAFT_NCCL_TRY(ncclRecv(static_cast<char*>(recvbuf) + recvoffsets[i],
-                             recvsizes[i],
-                             ncclUint8,
-                             sources[i],
-                             nccl_comm_,
-                             stream));
-    }
-    RAFT_NCCL_TRY(ncclGroupEnd());
-  }
-
- private:
-  bool owns_mpi_comm_;
-  MPI_Comm mpi_comm_;
-  cudaStream_t stream_;
-
-  int *sendbuff_;
-  rmm::device_uvector<int> status_;
-
-  ncclComm_t nccl_comm_;
-  int size_;
-  int rank_;
-  mutable request_t next_request_id_;
-  mutable std::unordered_map<request_t, MPI_Request> requests_in_flight_;
-  mutable std::unordered_set<request_t> free_requests_;
-};
-=======
-using mpi_comms = detail::mpi_comms;
->>>>>>> fc4c2109
-
-inline void initialize_mpi_comms(handle_t* handle, MPI_Comm comm)
+inline void initialize_mpi_comms(handle_t* handle, MPI_Comm comm, cudaStream_t stream)
 {
   auto communicator =
-    std::make_shared<comms_t>(std::unique_ptr<comms_iface>(new mpi_comms(comm, false)));
+    std::make_shared<comms_t>(std::unique_ptr<comms_iface>(new mpi_comms(comm, false, stream)));
   handle->set_comms(communicator);
 };
 
