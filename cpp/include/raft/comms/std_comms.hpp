/*
 * Copyright (c) 2021, NVIDIA CORPORATION.
 *
 * Licensed under the Apache License, Version 2.0 (the "License");
 * you may not use this file except in compliance with the License.
 * You may obtain a copy of the License at
 *
 *     http://www.apache.org/licenses/LICENSE-2.0
 *
 * Unless required by applicable law or agreed to in writing, software
 * distributed under the License is distributed on an "AS IS" BASIS,
 * WITHOUT WARRANTIES OR CONDITIONS OF ANY KIND, either express or implied.
 * See the License for the specific language governing permissions and
 * limitations under the License.
 */

#pragma once

#include <raft/handle.hpp>

#include <raft/comms/comms.hpp>
#include <raft/comms/detail/std_comms.hpp>

#include <raft/mr/device/buffer.hpp>

#include <iostream>
#include <nccl.h>
#include <ucp/api/ucp.h>

namespace raft {
namespace comms {
<<<<<<< HEAD
class std_comms : public comms_iface {
 public:
  std_comms() = delete;

  /**
   * @brief Constructor for collective + point-to-point operation.
   * @param nccl_comm initialized nccl comm
   * @param ucp_worker initialized ucp_worker instance
   * @param eps shared pointer to array of ucp endpoints
   * @param num_ranks number of ranks in the cluster
   * @param rank rank of the current worker
   * @param stream cuda stream for synchronizing and ordering collective operations
   * @param subcomms_ucp use ucp for subcommunicators
   */
  std_comms(ncclComm_t nccl_comm,
            ucp_worker_h ucp_worker,
            std::shared_ptr<ucp_ep_h*> eps,
            int num_ranks,
            int rank,
            cudaStream_t stream,
            bool subcomms_ucp = true)
    : nccl_comm_(nccl_comm),
      stream_(stream),
      status_(2, stream),
      num_ranks_(num_ranks),
      rank_(rank),
      subcomms_ucp_(subcomms_ucp),
      ucp_worker_(ucp_worker),
      ucp_eps_(eps),
      next_request_id_(0)
  {
    initialize();
  };

  /**
   * @brief constructor for collective-only operation
   * @param nccl_comm initilized nccl communicator
   * @param num_ranks size of the cluster
   * @param rank rank of the current worker
   * @param stream stream for ordering collective operations
   */
  std_comms(const ncclComm_t nccl_comm, int num_ranks, int rank, cudaStream_t stream)
    : nccl_comm_(nccl_comm),
      stream_(stream),
      status_(2, stream),
      num_ranks_(num_ranks),
      rank_(rank),
      subcomms_ucp_(false)
  {
    initialize();
  };

  ~std_comms()
  {
    requests_in_flight_.clear();
    free_requests_.clear();
  }

  void initialize()
  {
    sendbuff_ = status_.data();
  }
=======
>>>>>>> fc4c2109

using std_comms = detail::std_comms;

/**
 * Function to construct comms_t and inject it on a handle_t. This
 * is used for convenience in the Python layer.
 *
 * @param handle raft::handle_t for injecting the comms
 * @param nccl_comm initialized NCCL communicator to use for collectives
 * @param num_ranks number of ranks in communicator clique
 * @param rank rank of local instance
 */
void build_comms_nccl_only(handle_t* handle, ncclComm_t nccl_comm, int num_ranks, int rank)
{
  cudaStream_t stream = handle->get_stream();

  auto communicator = std::make_shared<comms_t>(
    std::unique_ptr<comms_iface>(new raft::comms::std_comms(nccl_comm, num_ranks, rank, stream)));
  handle->set_comms(communicator);
}

/**
 * Function to construct comms_t and inject it on a handle_t. This
 * is used for convenience in the Python layer.
 *
 * @param handle raft::handle_t for injecting the comms
 * @param nccl_comm initialized NCCL communicator to use for collectives
 * @param ucp_worker of local process
 *        Note: This is purposefully left as void* so that the ucp_worker_h
 *        doesn't need to be exposed through the cython layer
 * @param eps array of ucp_ep_h instances.
 *        Note: This is purposefully left as void* so that
 *        the ucp_ep_h doesn't need to be exposed through the cython layer.
 * @param num_ranks number of ranks in communicator clique
 * @param rank rank of local instance
 */
void build_comms_nccl_ucx(
  handle_t* handle, ncclComm_t nccl_comm, void* ucp_worker, void* eps, int num_ranks, int rank)
{
  auto eps_sp = std::make_shared<ucp_ep_h*>(new ucp_ep_h[num_ranks]);

  auto size_t_ep_arr = reinterpret_cast<size_t*>(eps);

  for (int i = 0; i < num_ranks; i++) {
    size_t ptr    = size_t_ep_arr[i];
    auto ucp_ep_v = reinterpret_cast<ucp_ep_h*>(*eps_sp);

    if (ptr != 0) {
      auto eps_ptr = reinterpret_cast<ucp_ep_h>(size_t_ep_arr[i]);
      ucp_ep_v[i]  = eps_ptr;
    } else {
<<<<<<< HEAD
      return std::unique_ptr<comms_iface>(
        new std_comms(nccl_comm, subcomm_ranks.size(), key, stream_));
    }
  }

  void barrier() const
  {
    RAFT_CUDA_TRY(cudaMemsetAsync(sendbuff_, 1, sizeof(int), stream_));

    allreduce(sendbuff_, sendbuff_, 1, datatype_t::INT32, op_t::SUM, stream_);

    ASSERT(sync_stream(stream_) == status_t::SUCCESS,
           "ERROR: syncStream failed. This can be caused by a failed rank_.");
  }

  void get_request_id(request_t* req) const
  {
    request_t req_id;

    if (this->free_requests_.empty())
      req_id = this->next_request_id_++;
    else {
      auto it = this->free_requests_.begin();
      req_id  = *it;
      this->free_requests_.erase(it);
    }
    *req = req_id;
  }

  void isend(const void* buf, size_t size, int dest, int tag, request_t* request) const
  {
    ASSERT(ucp_worker_ != nullptr, "ERROR: UCX comms not initialized on communicator.");

    get_request_id(request);
    ucp_ep_h ep_ptr = (*ucp_eps_)[dest];

    ucp_request* ucp_req = (ucp_request*)malloc(sizeof(ucp_request));

    this->ucp_handler_.ucp_isend(ucp_req, ep_ptr, buf, size, tag, default_tag_mask, get_rank());

    requests_in_flight_.insert(std::make_pair(*request, ucp_req));
  }

  void irecv(void* buf, size_t size, int source, int tag, request_t* request) const
  {
    ASSERT(ucp_worker_ != nullptr, "ERROR: UCX comms not initialized on communicator.");

    get_request_id(request);

    ucp_ep_h ep_ptr = (*ucp_eps_)[source];

    ucp_tag_t tag_mask = default_tag_mask;

    ucp_request* ucp_req = (ucp_request*)malloc(sizeof(ucp_request));
    ucp_handler_.ucp_irecv(ucp_req, ucp_worker_, ep_ptr, buf, size, tag, tag_mask, source);

    requests_in_flight_.insert(std::make_pair(*request, ucp_req));
  }

  void waitall(int count, request_t array_of_requests[]) const
  {
    ASSERT(ucp_worker_ != nullptr, "ERROR: UCX comms not initialized on communicator.");

    std::vector<ucp_request*> requests;
    requests.reserve(count);

    time_t start = time(NULL);

    for (int i = 0; i < count; ++i) {
      auto req_it = requests_in_flight_.find(array_of_requests[i]);
      ASSERT(requests_in_flight_.end() != req_it,
             "ERROR: waitall on invalid request: %d",
             array_of_requests[i]);
      requests.push_back(req_it->second);
      free_requests_.insert(req_it->first);
      requests_in_flight_.erase(req_it);
    }

    while (requests.size() > 0) {
      time_t now = time(NULL);

      // Timeout if we have not gotten progress or completed any requests
      // in 10 or more seconds.
      ASSERT(now - start < 10, "Timed out waiting for requests.");

      for (std::vector<ucp_request*>::iterator it = requests.begin(); it != requests.end();) {
        bool restart = false;  // resets the timeout when any progress was made

        // Causes UCP to progress through the send/recv message queue
        while (ucp_handler_.ucp_progress(ucp_worker_) != 0) {
          restart = true;
        }

        auto req = *it;

        // If the message needs release, we know it will be sent/received
        // asynchronously, so we will need to track and verify its state
        if (req->needs_release) {
          ASSERT(UCS_PTR_IS_PTR(req->req), "UCX Request Error. Request is not valid UCX pointer");
          ASSERT(!UCS_PTR_IS_ERR(req->req), "UCX Request Error: %d\n", UCS_PTR_STATUS(req->req));
          ASSERT(req->req->completed == 1 || req->req->completed == 0,
                 "request->completed not a valid value: %d\n",
                 req->req->completed);
        }

        // If a message was sent synchronously (eg. completed before
        // `isend`/`irecv` completed) or an asynchronous message
        // is complete, we can go ahead and clean it up.
        if (!req->needs_release || req->req->completed == 1) {
          restart = true;

          // perform cleanup
          ucp_handler_.free_ucp_request(req);

          // remove from pending requests
          it = requests.erase(it);
        } else {
          ++it;
        }
        // if any progress was made, reset the timeout start time
        if (restart) { start = time(NULL); }
      }
    }
  }

  void allreduce(const void* sendbuff,
                 void* recvbuff,
                 size_t count,
                 datatype_t datatype,
                 op_t op,
                 cudaStream_t stream) const
  {
    RAFT_NCCL_TRY(ncclAllReduce(
      sendbuff, recvbuff, count, get_nccl_datatype(datatype), get_nccl_op(op), nccl_comm_, stream));
  }

  void bcast(void* buff, size_t count, datatype_t datatype, int root, cudaStream_t stream) const
  {
    RAFT_NCCL_TRY(
      ncclBroadcast(buff, buff, count, get_nccl_datatype(datatype), root, nccl_comm_, stream));
  }

  void bcast(const void* sendbuff,
             void* recvbuff,
             size_t count,
             datatype_t datatype,
             int root,
             cudaStream_t stream) const
  {
    RAFT_NCCL_TRY(ncclBroadcast(
      sendbuff, recvbuff, count, get_nccl_datatype(datatype), root, nccl_comm_, stream));
  }

  void reduce(const void* sendbuff,
              void* recvbuff,
              size_t count,
              datatype_t datatype,
              op_t op,
              int root,
              cudaStream_t stream) const
  {
    RAFT_NCCL_TRY(ncclReduce(sendbuff,
                             recvbuff,
                             count,
                             get_nccl_datatype(datatype),
                             get_nccl_op(op),
                             root,
                             nccl_comm_,
                             stream));
  }

  void allgather(const void* sendbuff,
                 void* recvbuff,
                 size_t sendcount,
                 datatype_t datatype,
                 cudaStream_t stream) const
  {
    RAFT_NCCL_TRY(ncclAllGather(
      sendbuff, recvbuff, sendcount, get_nccl_datatype(datatype), nccl_comm_, stream));
  }

  void allgatherv(const void* sendbuf,
                  void* recvbuf,
                  const size_t* recvcounts,
                  const size_t* displs,
                  datatype_t datatype,
                  cudaStream_t stream) const
  {
    // From: "An Empirical Evaluation of Allgatherv on Multi-GPU Systems" -
    // https://arxiv.org/pdf/1812.05964.pdf Listing 1 on page 4.
    for (int root = 0; root < num_ranks_; ++root) {
      size_t dtype_size = get_datatype_size(datatype);
      RAFT_NCCL_TRY(ncclBroadcast(sendbuf,
                                  static_cast<char*>(recvbuf) + displs[root] * dtype_size,
                                  recvcounts[root],
                                  get_nccl_datatype(datatype),
                                  root,
                                  nccl_comm_,
                                  stream));
    }
  }

  void gather(const void* sendbuff,
              void* recvbuff,
              size_t sendcount,
              datatype_t datatype,
              int root,
              cudaStream_t stream) const
  {
    size_t dtype_size = get_datatype_size(datatype);
    RAFT_NCCL_TRY(ncclGroupStart());
    if (get_rank() == root) {
      for (int r = 0; r < get_size(); ++r) {
        RAFT_NCCL_TRY(ncclRecv(static_cast<char*>(recvbuff) + sendcount * r * dtype_size,
                               sendcount,
                               get_nccl_datatype(datatype),
                               r,
                               nccl_comm_,
                               stream));
      }
    }
    RAFT_NCCL_TRY(
      ncclSend(sendbuff, sendcount, get_nccl_datatype(datatype), root, nccl_comm_, stream));
    RAFT_NCCL_TRY(ncclGroupEnd());
  }

  void gatherv(const void* sendbuff,
               void* recvbuff,
               size_t sendcount,
               const size_t* recvcounts,
               const size_t* displs,
               datatype_t datatype,
               int root,
               cudaStream_t stream) const
  {
    size_t dtype_size = get_datatype_size(datatype);
    RAFT_NCCL_TRY(ncclGroupStart());
    if (get_rank() == root) {
      for (int r = 0; r < get_size(); ++r) {
        RAFT_NCCL_TRY(ncclRecv(static_cast<char*>(recvbuff) + displs[r] * dtype_size,
                               recvcounts[r],
                               get_nccl_datatype(datatype),
                               r,
                               nccl_comm_,
                               stream));
      }
    }
    RAFT_NCCL_TRY(
      ncclSend(sendbuff, sendcount, get_nccl_datatype(datatype), root, nccl_comm_, stream));
    RAFT_NCCL_TRY(ncclGroupEnd());
  }

  void reducescatter(const void* sendbuff,
                     void* recvbuff,
                     size_t recvcount,
                     datatype_t datatype,
                     op_t op,
                     cudaStream_t stream) const
  {
    RAFT_NCCL_TRY(ncclReduceScatter(sendbuff,
                                    recvbuff,
                                    recvcount,
                                    get_nccl_datatype(datatype),
                                    get_nccl_op(op),
                                    nccl_comm_,
                                    stream));
  }

  status_t sync_stream(cudaStream_t stream) const
  {
    cudaError_t cudaErr;
    ncclResult_t ncclErr, ncclAsyncErr;
    while (1) {
      cudaErr = cudaStreamQuery(stream);
      if (cudaErr == cudaSuccess) return status_t::SUCCESS;

      if (cudaErr != cudaErrorNotReady) {
        // An error occurred querying the status of the stream_
        return status_t::ERROR;
      }

      ncclErr = ncclCommGetAsyncError(nccl_comm_, &ncclAsyncErr);
      if (ncclErr != ncclSuccess) {
        // An error occurred retrieving the asynchronous error
        return status_t::ERROR;
      }

      if (ncclAsyncErr != ncclSuccess) {
        // An asynchronous error happened. Stop the operation and destroy
        // the communicator
        ncclErr = ncclCommAbort(nccl_comm_);
        if (ncclErr != ncclSuccess)
          // Caller may abort with an exception or try to re-create a new communicator.
          return status_t::ABORT;
      }

      // Let other threads (including NCCL threads) use the CPU.
      std::this_thread::yield();
    }
  }

  // if a thread is sending & receiving at the same time, use device_sendrecv to avoid deadlock
  void device_send(const void* buf, size_t size, int dest, cudaStream_t stream) const
  {
    RAFT_NCCL_TRY(ncclSend(buf, size, ncclUint8, dest, nccl_comm_, stream));
  }

  // if a thread is sending & receiving at the same time, use device_sendrecv to avoid deadlock
  void device_recv(void* buf, size_t size, int source, cudaStream_t stream) const
  {
    RAFT_NCCL_TRY(ncclRecv(buf, size, ncclUint8, source, nccl_comm_, stream));
  }

  void device_sendrecv(const void* sendbuf,
                       size_t sendsize,
                       int dest,
                       void* recvbuf,
                       size_t recvsize,
                       int source,
                       cudaStream_t stream) const
  {
    // ncclSend/ncclRecv pair needs to be inside ncclGroupStart/ncclGroupEnd to avoid deadlock
    RAFT_NCCL_TRY(ncclGroupStart());
    RAFT_NCCL_TRY(ncclSend(sendbuf, sendsize, ncclUint8, dest, nccl_comm_, stream));
    RAFT_NCCL_TRY(ncclRecv(recvbuf, recvsize, ncclUint8, source, nccl_comm_, stream));
    RAFT_NCCL_TRY(ncclGroupEnd());
  }

  void device_multicast_sendrecv(const void* sendbuf,
                                 std::vector<size_t> const& sendsizes,
                                 std::vector<size_t> const& sendoffsets,
                                 std::vector<int> const& dests,
                                 void* recvbuf,
                                 std::vector<size_t> const& recvsizes,
                                 std::vector<size_t> const& recvoffsets,
                                 std::vector<int> const& sources,
                                 cudaStream_t stream) const
  {
    // ncclSend/ncclRecv pair needs to be inside ncclGroupStart/ncclGroupEnd to avoid deadlock
    RAFT_NCCL_TRY(ncclGroupStart());
    for (size_t i = 0; i < sendsizes.size(); ++i) {
      RAFT_NCCL_TRY(ncclSend(static_cast<const char*>(sendbuf) + sendoffsets[i],
                             sendsizes[i],
                             ncclUint8,
                             dests[i],
                             nccl_comm_,
                             stream));
    }
    for (size_t i = 0; i < recvsizes.size(); ++i) {
      RAFT_NCCL_TRY(ncclRecv(static_cast<char*>(recvbuf) + recvoffsets[i],
                             recvsizes[i],
                             ncclUint8,
                             sources[i],
                             nccl_comm_,
                             stream));
=======
      ucp_ep_v[i] = nullptr;
>>>>>>> fc4c2109
    }
  }

  cudaStream_t stream = handle->get_stream();

<<<<<<< HEAD
  int *sendbuff_;
  rmm::device_uvector<int> status_;
=======
  auto communicator =
    std::make_shared<comms_t>(std::unique_ptr<comms_iface>(new raft::comms::std_comms(
      nccl_comm, (ucp_worker_h)ucp_worker, eps_sp, num_ranks, rank, stream)));
  handle->set_comms(communicator);
}
>>>>>>> fc4c2109

inline void nccl_unique_id_from_char(ncclUniqueId* id, char* uniqueId, int size)
{
  memcpy(id->internal, uniqueId, size);
}

inline void get_unique_id(char* uid, int size)
{
  ncclUniqueId id;
  ncclGetUniqueId(&id);

  memcpy(uid, id.internal, size);
}
};  // namespace comms
};  // end namespace raft<|MERGE_RESOLUTION|>--- conflicted
+++ resolved
@@ -29,71 +29,6 @@
 
 namespace raft {
 namespace comms {
-<<<<<<< HEAD
-class std_comms : public comms_iface {
- public:
-  std_comms() = delete;
-
-  /**
-   * @brief Constructor for collective + point-to-point operation.
-   * @param nccl_comm initialized nccl comm
-   * @param ucp_worker initialized ucp_worker instance
-   * @param eps shared pointer to array of ucp endpoints
-   * @param num_ranks number of ranks in the cluster
-   * @param rank rank of the current worker
-   * @param stream cuda stream for synchronizing and ordering collective operations
-   * @param subcomms_ucp use ucp for subcommunicators
-   */
-  std_comms(ncclComm_t nccl_comm,
-            ucp_worker_h ucp_worker,
-            std::shared_ptr<ucp_ep_h*> eps,
-            int num_ranks,
-            int rank,
-            cudaStream_t stream,
-            bool subcomms_ucp = true)
-    : nccl_comm_(nccl_comm),
-      stream_(stream),
-      status_(2, stream),
-      num_ranks_(num_ranks),
-      rank_(rank),
-      subcomms_ucp_(subcomms_ucp),
-      ucp_worker_(ucp_worker),
-      ucp_eps_(eps),
-      next_request_id_(0)
-  {
-    initialize();
-  };
-
-  /**
-   * @brief constructor for collective-only operation
-   * @param nccl_comm initilized nccl communicator
-   * @param num_ranks size of the cluster
-   * @param rank rank of the current worker
-   * @param stream stream for ordering collective operations
-   */
-  std_comms(const ncclComm_t nccl_comm, int num_ranks, int rank, cudaStream_t stream)
-    : nccl_comm_(nccl_comm),
-      stream_(stream),
-      status_(2, stream),
-      num_ranks_(num_ranks),
-      rank_(rank),
-      subcomms_ucp_(false)
-  {
-    initialize();
-  };
-
-  ~std_comms()
-  {
-    requests_in_flight_.clear();
-    free_requests_.clear();
-  }
-
-  void initialize()
-  {
-    sendbuff_ = status_.data();
-  }
-=======
->>>>>>> fc4c2109
 
 using std_comms = detail::std_comms;
 
@@ -145,380 +80,17 @@
       auto eps_ptr = reinterpret_cast<ucp_ep_h>(size_t_ep_arr[i]);
       ucp_ep_v[i]  = eps_ptr;
     } else {
-<<<<<<< HEAD
-      return std::unique_ptr<comms_iface>(
-        new std_comms(nccl_comm, subcomm_ranks.size(), key, stream_));
-    }
-  }
-
-  void barrier() const
-  {
-    RAFT_CUDA_TRY(cudaMemsetAsync(sendbuff_, 1, sizeof(int), stream_));
-
-    allreduce(sendbuff_, sendbuff_, 1, datatype_t::INT32, op_t::SUM, stream_);
-
-    ASSERT(sync_stream(stream_) == status_t::SUCCESS,
-           "ERROR: syncStream failed. This can be caused by a failed rank_.");
-  }
-
-  void get_request_id(request_t* req) const
-  {
-    request_t req_id;
-
-    if (this->free_requests_.empty())
-      req_id = this->next_request_id_++;
-    else {
-      auto it = this->free_requests_.begin();
-      req_id  = *it;
-      this->free_requests_.erase(it);
-    }
-    *req = req_id;
-  }
-
-  void isend(const void* buf, size_t size, int dest, int tag, request_t* request) const
-  {
-    ASSERT(ucp_worker_ != nullptr, "ERROR: UCX comms not initialized on communicator.");
-
-    get_request_id(request);
-    ucp_ep_h ep_ptr = (*ucp_eps_)[dest];
-
-    ucp_request* ucp_req = (ucp_request*)malloc(sizeof(ucp_request));
-
-    this->ucp_handler_.ucp_isend(ucp_req, ep_ptr, buf, size, tag, default_tag_mask, get_rank());
-
-    requests_in_flight_.insert(std::make_pair(*request, ucp_req));
-  }
-
-  void irecv(void* buf, size_t size, int source, int tag, request_t* request) const
-  {
-    ASSERT(ucp_worker_ != nullptr, "ERROR: UCX comms not initialized on communicator.");
-
-    get_request_id(request);
-
-    ucp_ep_h ep_ptr = (*ucp_eps_)[source];
-
-    ucp_tag_t tag_mask = default_tag_mask;
-
-    ucp_request* ucp_req = (ucp_request*)malloc(sizeof(ucp_request));
-    ucp_handler_.ucp_irecv(ucp_req, ucp_worker_, ep_ptr, buf, size, tag, tag_mask, source);
-
-    requests_in_flight_.insert(std::make_pair(*request, ucp_req));
-  }
-
-  void waitall(int count, request_t array_of_requests[]) const
-  {
-    ASSERT(ucp_worker_ != nullptr, "ERROR: UCX comms not initialized on communicator.");
-
-    std::vector<ucp_request*> requests;
-    requests.reserve(count);
-
-    time_t start = time(NULL);
-
-    for (int i = 0; i < count; ++i) {
-      auto req_it = requests_in_flight_.find(array_of_requests[i]);
-      ASSERT(requests_in_flight_.end() != req_it,
-             "ERROR: waitall on invalid request: %d",
-             array_of_requests[i]);
-      requests.push_back(req_it->second);
-      free_requests_.insert(req_it->first);
-      requests_in_flight_.erase(req_it);
-    }
-
-    while (requests.size() > 0) {
-      time_t now = time(NULL);
-
-      // Timeout if we have not gotten progress or completed any requests
-      // in 10 or more seconds.
-      ASSERT(now - start < 10, "Timed out waiting for requests.");
-
-      for (std::vector<ucp_request*>::iterator it = requests.begin(); it != requests.end();) {
-        bool restart = false;  // resets the timeout when any progress was made
-
-        // Causes UCP to progress through the send/recv message queue
-        while (ucp_handler_.ucp_progress(ucp_worker_) != 0) {
-          restart = true;
-        }
-
-        auto req = *it;
-
-        // If the message needs release, we know it will be sent/received
-        // asynchronously, so we will need to track and verify its state
-        if (req->needs_release) {
-          ASSERT(UCS_PTR_IS_PTR(req->req), "UCX Request Error. Request is not valid UCX pointer");
-          ASSERT(!UCS_PTR_IS_ERR(req->req), "UCX Request Error: %d\n", UCS_PTR_STATUS(req->req));
-          ASSERT(req->req->completed == 1 || req->req->completed == 0,
-                 "request->completed not a valid value: %d\n",
-                 req->req->completed);
-        }
-
-        // If a message was sent synchronously (eg. completed before
-        // `isend`/`irecv` completed) or an asynchronous message
-        // is complete, we can go ahead and clean it up.
-        if (!req->needs_release || req->req->completed == 1) {
-          restart = true;
-
-          // perform cleanup
-          ucp_handler_.free_ucp_request(req);
-
-          // remove from pending requests
-          it = requests.erase(it);
-        } else {
-          ++it;
-        }
-        // if any progress was made, reset the timeout start time
-        if (restart) { start = time(NULL); }
-      }
-    }
-  }
-
-  void allreduce(const void* sendbuff,
-                 void* recvbuff,
-                 size_t count,
-                 datatype_t datatype,
-                 op_t op,
-                 cudaStream_t stream) const
-  {
-    RAFT_NCCL_TRY(ncclAllReduce(
-      sendbuff, recvbuff, count, get_nccl_datatype(datatype), get_nccl_op(op), nccl_comm_, stream));
-  }
-
-  void bcast(void* buff, size_t count, datatype_t datatype, int root, cudaStream_t stream) const
-  {
-    RAFT_NCCL_TRY(
-      ncclBroadcast(buff, buff, count, get_nccl_datatype(datatype), root, nccl_comm_, stream));
-  }
-
-  void bcast(const void* sendbuff,
-             void* recvbuff,
-             size_t count,
-             datatype_t datatype,
-             int root,
-             cudaStream_t stream) const
-  {
-    RAFT_NCCL_TRY(ncclBroadcast(
-      sendbuff, recvbuff, count, get_nccl_datatype(datatype), root, nccl_comm_, stream));
-  }
-
-  void reduce(const void* sendbuff,
-              void* recvbuff,
-              size_t count,
-              datatype_t datatype,
-              op_t op,
-              int root,
-              cudaStream_t stream) const
-  {
-    RAFT_NCCL_TRY(ncclReduce(sendbuff,
-                             recvbuff,
-                             count,
-                             get_nccl_datatype(datatype),
-                             get_nccl_op(op),
-                             root,
-                             nccl_comm_,
-                             stream));
-  }
-
-  void allgather(const void* sendbuff,
-                 void* recvbuff,
-                 size_t sendcount,
-                 datatype_t datatype,
-                 cudaStream_t stream) const
-  {
-    RAFT_NCCL_TRY(ncclAllGather(
-      sendbuff, recvbuff, sendcount, get_nccl_datatype(datatype), nccl_comm_, stream));
-  }
-
-  void allgatherv(const void* sendbuf,
-                  void* recvbuf,
-                  const size_t* recvcounts,
-                  const size_t* displs,
-                  datatype_t datatype,
-                  cudaStream_t stream) const
-  {
-    // From: "An Empirical Evaluation of Allgatherv on Multi-GPU Systems" -
-    // https://arxiv.org/pdf/1812.05964.pdf Listing 1 on page 4.
-    for (int root = 0; root < num_ranks_; ++root) {
-      size_t dtype_size = get_datatype_size(datatype);
-      RAFT_NCCL_TRY(ncclBroadcast(sendbuf,
-                                  static_cast<char*>(recvbuf) + displs[root] * dtype_size,
-                                  recvcounts[root],
-                                  get_nccl_datatype(datatype),
-                                  root,
-                                  nccl_comm_,
-                                  stream));
-    }
-  }
-
-  void gather(const void* sendbuff,
-              void* recvbuff,
-              size_t sendcount,
-              datatype_t datatype,
-              int root,
-              cudaStream_t stream) const
-  {
-    size_t dtype_size = get_datatype_size(datatype);
-    RAFT_NCCL_TRY(ncclGroupStart());
-    if (get_rank() == root) {
-      for (int r = 0; r < get_size(); ++r) {
-        RAFT_NCCL_TRY(ncclRecv(static_cast<char*>(recvbuff) + sendcount * r * dtype_size,
-                               sendcount,
-                               get_nccl_datatype(datatype),
-                               r,
-                               nccl_comm_,
-                               stream));
-      }
-    }
-    RAFT_NCCL_TRY(
-      ncclSend(sendbuff, sendcount, get_nccl_datatype(datatype), root, nccl_comm_, stream));
-    RAFT_NCCL_TRY(ncclGroupEnd());
-  }
-
-  void gatherv(const void* sendbuff,
-               void* recvbuff,
-               size_t sendcount,
-               const size_t* recvcounts,
-               const size_t* displs,
-               datatype_t datatype,
-               int root,
-               cudaStream_t stream) const
-  {
-    size_t dtype_size = get_datatype_size(datatype);
-    RAFT_NCCL_TRY(ncclGroupStart());
-    if (get_rank() == root) {
-      for (int r = 0; r < get_size(); ++r) {
-        RAFT_NCCL_TRY(ncclRecv(static_cast<char*>(recvbuff) + displs[r] * dtype_size,
-                               recvcounts[r],
-                               get_nccl_datatype(datatype),
-                               r,
-                               nccl_comm_,
-                               stream));
-      }
-    }
-    RAFT_NCCL_TRY(
-      ncclSend(sendbuff, sendcount, get_nccl_datatype(datatype), root, nccl_comm_, stream));
-    RAFT_NCCL_TRY(ncclGroupEnd());
-  }
-
-  void reducescatter(const void* sendbuff,
-                     void* recvbuff,
-                     size_t recvcount,
-                     datatype_t datatype,
-                     op_t op,
-                     cudaStream_t stream) const
-  {
-    RAFT_NCCL_TRY(ncclReduceScatter(sendbuff,
-                                    recvbuff,
-                                    recvcount,
-                                    get_nccl_datatype(datatype),
-                                    get_nccl_op(op),
-                                    nccl_comm_,
-                                    stream));
-  }
-
-  status_t sync_stream(cudaStream_t stream) const
-  {
-    cudaError_t cudaErr;
-    ncclResult_t ncclErr, ncclAsyncErr;
-    while (1) {
-      cudaErr = cudaStreamQuery(stream);
-      if (cudaErr == cudaSuccess) return status_t::SUCCESS;
-
-      if (cudaErr != cudaErrorNotReady) {
-        // An error occurred querying the status of the stream_
-        return status_t::ERROR;
-      }
-
-      ncclErr = ncclCommGetAsyncError(nccl_comm_, &ncclAsyncErr);
-      if (ncclErr != ncclSuccess) {
-        // An error occurred retrieving the asynchronous error
-        return status_t::ERROR;
-      }
-
-      if (ncclAsyncErr != ncclSuccess) {
-        // An asynchronous error happened. Stop the operation and destroy
-        // the communicator
-        ncclErr = ncclCommAbort(nccl_comm_);
-        if (ncclErr != ncclSuccess)
-          // Caller may abort with an exception or try to re-create a new communicator.
-          return status_t::ABORT;
-      }
-
-      // Let other threads (including NCCL threads) use the CPU.
-      std::this_thread::yield();
-    }
-  }
-
-  // if a thread is sending & receiving at the same time, use device_sendrecv to avoid deadlock
-  void device_send(const void* buf, size_t size, int dest, cudaStream_t stream) const
-  {
-    RAFT_NCCL_TRY(ncclSend(buf, size, ncclUint8, dest, nccl_comm_, stream));
-  }
-
-  // if a thread is sending & receiving at the same time, use device_sendrecv to avoid deadlock
-  void device_recv(void* buf, size_t size, int source, cudaStream_t stream) const
-  {
-    RAFT_NCCL_TRY(ncclRecv(buf, size, ncclUint8, source, nccl_comm_, stream));
-  }
-
-  void device_sendrecv(const void* sendbuf,
-                       size_t sendsize,
-                       int dest,
-                       void* recvbuf,
-                       size_t recvsize,
-                       int source,
-                       cudaStream_t stream) const
-  {
-    // ncclSend/ncclRecv pair needs to be inside ncclGroupStart/ncclGroupEnd to avoid deadlock
-    RAFT_NCCL_TRY(ncclGroupStart());
-    RAFT_NCCL_TRY(ncclSend(sendbuf, sendsize, ncclUint8, dest, nccl_comm_, stream));
-    RAFT_NCCL_TRY(ncclRecv(recvbuf, recvsize, ncclUint8, source, nccl_comm_, stream));
-    RAFT_NCCL_TRY(ncclGroupEnd());
-  }
-
-  void device_multicast_sendrecv(const void* sendbuf,
-                                 std::vector<size_t> const& sendsizes,
-                                 std::vector<size_t> const& sendoffsets,
-                                 std::vector<int> const& dests,
-                                 void* recvbuf,
-                                 std::vector<size_t> const& recvsizes,
-                                 std::vector<size_t> const& recvoffsets,
-                                 std::vector<int> const& sources,
-                                 cudaStream_t stream) const
-  {
-    // ncclSend/ncclRecv pair needs to be inside ncclGroupStart/ncclGroupEnd to avoid deadlock
-    RAFT_NCCL_TRY(ncclGroupStart());
-    for (size_t i = 0; i < sendsizes.size(); ++i) {
-      RAFT_NCCL_TRY(ncclSend(static_cast<const char*>(sendbuf) + sendoffsets[i],
-                             sendsizes[i],
-                             ncclUint8,
-                             dests[i],
-                             nccl_comm_,
-                             stream));
-    }
-    for (size_t i = 0; i < recvsizes.size(); ++i) {
-      RAFT_NCCL_TRY(ncclRecv(static_cast<char*>(recvbuf) + recvoffsets[i],
-                             recvsizes[i],
-                             ncclUint8,
-                             sources[i],
-                             nccl_comm_,
-                             stream));
-=======
       ucp_ep_v[i] = nullptr;
->>>>>>> fc4c2109
     }
   }
 
   cudaStream_t stream = handle->get_stream();
 
-<<<<<<< HEAD
-  int *sendbuff_;
-  rmm::device_uvector<int> status_;
-=======
   auto communicator =
     std::make_shared<comms_t>(std::unique_ptr<comms_iface>(new raft::comms::std_comms(
       nccl_comm, (ucp_worker_h)ucp_worker, eps_sp, num_ranks, rank, stream)));
   handle->set_comms(communicator);
 }
->>>>>>> fc4c2109
 
 inline void nccl_unique_id_from_char(ncclUniqueId* id, char* uniqueId, int size)
 {
