/*
 * Copyright (c) 2020, NVIDIA CORPORATION.
 *
 * Licensed under the Apache License, Version 2.0 (the "License");
 * you may not use this file except in compliance with the License.
 * You may obtain a copy of the License at
 *
 *     http://www.apache.org/licenses/LICENSE-2.0
 *
 * Unless required by applicable law or agreed to in writing, software
 * distributed under the License is distributed on an "AS IS" BASIS,
 * WITHOUT WARRANTIES OR CONDITIONS OF ANY KIND, either express or implied.
 * See the License for the specific language governing permissions and
 * limitations under the License.
 */

#pragma once

#include <raft/comms/comms.hpp>
#include <raft/handle.hpp>
#include <rmm/device_scalar.hpp>
#include <rmm/device_uvector.hpp>

#include <iostream>
#include <numeric>

#include <iostream>
#include <numeric>

namespace raft {
namespace comms {

/**
 * A simple sanity check that NCCL is able to perform a collective operation
 *
 * @param the raft handle to use. This is expected to already have an
 *        initialized comms instance.
 */
bool test_collective_allreduce(const handle_t &handle, int root) {
  comms_t const &communicator = handle.get_comms();

  int const send = 1;

  cudaStream_t stream = handle.get_stream();

<<<<<<< HEAD
  rmm::device_uvector<int> temp_d(1, stream);
=======
  rmm::device_scalar<int> temp_d(stream);
>>>>>>> 598463f9
  CUDA_CHECK(
    cudaMemcpyAsync(temp_d.data(), &send, 1, cudaMemcpyHostToDevice, stream));

  communicator.allreduce(temp_d.data(), temp_d.data(), 1, op_t::SUM, stream);

  int temp_h = 0;
  CUDA_CHECK(
    cudaMemcpyAsync(&temp_h, temp_d.data(), 1, cudaMemcpyDeviceToHost, stream));
  CUDA_CHECK(cudaStreamSynchronize(stream));
  communicator.barrier();

  std::cout << "Clique size: " << communicator.get_size() << std::endl;
  std::cout << "final_size: " << temp_h << std::endl;

  return temp_h == communicator.get_size();
}

/**
 * A simple sanity check that NCCL is able to perform a collective operation
 *
 * @param the raft handle to use. This is expected to already have an
 *        initialized comms instance.
 */
bool test_collective_broadcast(const handle_t &handle, int root) {
  comms_t const &communicator = handle.get_comms();

  int const send = root;

  cudaStream_t stream = handle.get_stream();

<<<<<<< HEAD
  rmm::device_uvector<int> temp_d(1, stream);
=======
  rmm::device_scalar<int> temp_d(stream);
>>>>>>> 598463f9

  if (communicator.get_rank() == root)
    CUDA_CHECK(cudaMemcpyAsync(temp_d.data(), &send, sizeof(int),
                               cudaMemcpyHostToDevice, stream));

  communicator.bcast(temp_d.data(), 1, root, stream);
  communicator.sync_stream(stream);
  int temp_h = -1;  // Verify more than one byte is being sent
  CUDA_CHECK(cudaMemcpyAsync(&temp_h, temp_d.data(), sizeof(int),
                             cudaMemcpyDeviceToHost, stream));
  CUDA_CHECK(cudaStreamSynchronize(stream));
  communicator.barrier();

  std::cout << "Clique size: " << communicator.get_size() << std::endl;
  std::cout << "final_size: " << temp_h << std::endl;

  return temp_h == root;
}

bool test_collective_reduce(const handle_t &handle, int root) {
  comms_t const &communicator = handle.get_comms();

  int const send = root;

  cudaStream_t stream = handle.get_stream();

<<<<<<< HEAD
  rmm::device_uvector<int> temp_d(1, stream);
=======
  rmm::device_scalar<int> temp_d(stream);
>>>>>>> 598463f9

  CUDA_CHECK(cudaMemcpyAsync(temp_d.data(), &send, sizeof(int),
                             cudaMemcpyHostToDevice, stream));

  communicator.reduce(temp_d.data(), temp_d.data(), 1, op_t::SUM, root, stream);
  communicator.sync_stream(stream);
  int temp_h = -1;  // Verify more than one byte is being sent
  CUDA_CHECK(cudaMemcpyAsync(&temp_h, temp_d.data(), sizeof(int),
                             cudaMemcpyDeviceToHost, stream));
  CUDA_CHECK(cudaStreamSynchronize(stream));
  communicator.barrier();

  std::cout << "Clique size: " << communicator.get_size() << std::endl;
  std::cout << "final_size: " << temp_h << std::endl;

  if (communicator.get_rank() == root)
    return temp_h == root * communicator.get_size();
  else
    return true;
}

bool test_collective_allgather(const handle_t &handle, int root) {
  comms_t const &communicator = handle.get_comms();

  int const send = communicator.get_rank();

  cudaStream_t stream = handle.get_stream();

<<<<<<< HEAD
  rmm::device_uvector<int> temp_d(1, stream);
=======
  rmm::device_scalar<int> temp_d(stream);
>>>>>>> 598463f9
  rmm::device_uvector<int> recv_d(communicator.get_size(), stream);

  CUDA_CHECK(cudaMemcpyAsync(temp_d.data(), &send, sizeof(int),
                             cudaMemcpyHostToDevice, stream));

  communicator.allgather(temp_d.data(), recv_d.data(), 1, stream);
  communicator.sync_stream(stream);
  int
    temp_h[communicator.get_size()];  // Verify more than one byte is being sent
  CUDA_CHECK(cudaMemcpyAsync(&temp_h, recv_d.data(),
                             sizeof(int) * communicator.get_size(),
                             cudaMemcpyDeviceToHost, stream));
  CUDA_CHECK(cudaStreamSynchronize(stream));
  communicator.barrier();

  std::cout << "Clique size: " << communicator.get_size() << std::endl;
  std::cout << "final_size: " << temp_h << std::endl;

  for (int i = 0; i < communicator.get_size(); i++) {
    if (temp_h[i] != i) return false;
  }
  return true;
}

bool test_collective_gather(const handle_t &handle, int root) {
  comms_t const &communicator = handle.get_comms();

  int const send = communicator.get_rank();

  cudaStream_t stream = handle.get_stream();

<<<<<<< HEAD
  rmm::device_uvector<int> temp_d(1, stream);
=======
  rmm::device_scalar<int> temp_d(stream);
>>>>>>> 598463f9
  rmm::device_uvector<int> recv_d(
    communicator.get_rank() == root ? communicator.get_size() : 0, stream);

  CUDA_CHECK(cudaMemcpyAsync(temp_d.data(), &send, sizeof(int),
                             cudaMemcpyHostToDevice, stream));

  communicator.gather(temp_d.data(), recv_d.data(), 1, root, stream);
  communicator.sync_stream(stream);

  if (communicator.get_rank() == root) {
    std::vector<int> temp_h(communicator.get_size(), 0);
    CUDA_CHECK(cudaMemcpyAsync(temp_h.data(), recv_d.data(),
                               sizeof(int) * temp_h.size(),
                               cudaMemcpyDeviceToHost, stream));
    CUDA_CHECK(cudaStreamSynchronize(stream));

    for (int i = 0; i < communicator.get_size(); i++) {
      if (temp_h[i] != i) return false;
    }
  }
  return true;
}

bool test_collective_gatherv(const handle_t &handle, int root) {
  comms_t const &communicator = handle.get_comms();

  std::vector<size_t> sendcounts(communicator.get_size());
  std::iota(sendcounts.begin(), sendcounts.end(), size_t{1});
  std::vector<size_t> displacements(communicator.get_size() + 1, 0);
  std::partial_sum(sendcounts.begin(), sendcounts.end(),
                   displacements.begin() + 1);

  std::vector<int> sends(displacements[communicator.get_rank() + 1] -
                           displacements[communicator.get_rank()],
                         communicator.get_rank());

  cudaStream_t stream = handle.get_stream();

  rmm::device_uvector<int> temp_d(sends.size(), stream);
  rmm::device_uvector<int> recv_d(
    communicator.get_rank() == root ? displacements.back() : 0, stream);

  CUDA_CHECK(cudaMemcpyAsync(temp_d.data(), sends.data(),
                             sends.size() * sizeof(int), cudaMemcpyHostToDevice,
                             stream));

  communicator.gatherv(
    temp_d.data(), recv_d.data(), temp_d.size(),
    communicator.get_rank() == root ? sendcounts.data()
                                    : static_cast<size_t *>(nullptr),
    communicator.get_rank() == root ? displacements.data()
                                    : static_cast<size_t *>(nullptr),
    root, stream);
  communicator.sync_stream(stream);

  if (communicator.get_rank() == root) {
    std::vector<int> temp_h(displacements.back(), 0);
    CUDA_CHECK(cudaMemcpyAsync(temp_h.data(), recv_d.data(),
                               sizeof(int) * displacements.back(),
                               cudaMemcpyDeviceToHost, stream));
    CUDA_CHECK(cudaStreamSynchronize(stream));

    for (int i = 0; i < communicator.get_size(); i++) {
      if (std::count_if(temp_h.begin() + displacements[i],
                        temp_h.begin() + displacements[i + 1],
                        [i](auto val) { return val != i; }) != 0) {
        return false;
      }
    }
  }
  return true;
}

bool test_collective_reducescatter(const handle_t &handle, int root) {
  comms_t const &communicator = handle.get_comms();

  std::vector<int> sends(communicator.get_size(), 1);

  cudaStream_t stream = handle.get_stream();

  rmm::device_uvector<int> temp_d(sends.size(), stream);
<<<<<<< HEAD
  rmm::device_uvector<int> recv_d(1, stream);
=======
  rmm::device_scalar<int> recv_d(stream);
>>>>>>> 598463f9

  CUDA_CHECK(cudaMemcpyAsync(temp_d.data(), sends.data(),
                             sends.size() * sizeof(int), cudaMemcpyHostToDevice,
                             stream));

  communicator.reducescatter(temp_d.data(), recv_d.data(), 1, op_t::SUM,
                             stream);
  communicator.sync_stream(stream);
  int temp_h = -1;  // Verify more than one byte is being sent
  CUDA_CHECK(cudaMemcpyAsync(&temp_h, recv_d.data(), sizeof(int),
                             cudaMemcpyDeviceToHost, stream));
  CUDA_CHECK(cudaStreamSynchronize(stream));
  communicator.barrier();

  std::cout << "Clique size: " << communicator.get_size() << std::endl;
  std::cout << "final_size: " << temp_h << std::endl;

  return temp_h == communicator.get_size();
}

/**
 * A simple sanity check that UCX is able to send messages between all ranks
 *
 * @param the raft handle to use. This is expected to already have an
 *        initialized comms instance.
 * @param number of iterations of all-to-all messaging to perform
 */
bool test_pointToPoint_simple_send_recv(const handle_t &h, int numTrials) {
  comms_t const &communicator = h.get_comms();
  int const rank = communicator.get_rank();

  bool ret = true;
  for (int i = 0; i < numTrials; i++) {
    std::vector<int> received_data((communicator.get_size() - 1), -1);

    std::vector<request_t> requests;
    requests.resize(2 * (communicator.get_size() - 1));
    int request_idx = 0;
    //post receives
    for (int r = 0; r < communicator.get_size(); ++r) {
      if (r != rank) {
        communicator.irecv(received_data.data() + request_idx, 1, r, 0,
                           requests.data() + request_idx);
        ++request_idx;
      }
    }

    for (int r = 0; r < communicator.get_size(); ++r) {
      if (r != rank) {
        communicator.isend(&rank, 1, r, 0, requests.data() + request_idx);
        ++request_idx;
      }
    }

    communicator.waitall(requests.size(), requests.data());
    communicator.barrier();

    if (communicator.get_rank() == 0) {
      std::cout << "=========================" << std::endl;
      std::cout << "Trial " << i << std::endl;
    }

    for (int printrank = 0; printrank < communicator.get_size(); ++printrank) {
      if (communicator.get_rank() == printrank) {
        std::cout << "Rank " << communicator.get_rank() << " received: [";
        for (size_t i = 0; i < received_data.size(); i++) {
          auto rec = received_data[i];
          std::cout << rec;
          if (rec == -1) ret = false;
          communicator.barrier();
          if (i < received_data.size() - 1) std::cout << ", ";
        }
        std::cout << "]" << std::endl;
      }

      communicator.barrier();
    }

    if (communicator.get_rank() == 0)
      std::cout << "=========================" << std::endl;
  }

  return ret;
}

/**
 * A simple sanity check that device is able to send OR receive.
 *
 * @param the raft handle to use. This is expected to already have an
 *        initialized comms instance.
 * @param number of iterations of send or receive messaging to perform
 */
bool test_pointToPoint_device_send_or_recv(const handle_t &h, int numTrials) {
  comms_t const &communicator = h.get_comms();
  int const rank = communicator.get_rank();
  cudaStream_t stream = h.get_stream();

  bool ret = true;
  for (int i = 0; i < numTrials; i++) {
    if (communicator.get_rank() == 0) {
      std::cout << "=========================" << std::endl;
      std::cout << "Trial " << i << std::endl;
    }

    bool sender = (rank % 2) == 0 ? true : false;
    rmm::device_scalar<int> received_data(-1, stream);
    rmm::device_scalar<int> sent_data(rank, stream);

    if (sender) {
      if (rank + 1 < communicator.get_size()) {
        communicator.device_send(sent_data.data(), 1, rank + 1, stream);
      }
    } else {
      communicator.device_recv(received_data.data(), 1, rank - 1, stream);
    }

    communicator.sync_stream(stream);

    if (!sender && received_data.value(stream) != rank - 1) {
      ret = false;
    }

    if (communicator.get_rank() == 0) {
      std::cout << "=========================" << std::endl;
    }
  }

  return ret;
}

/**
 * A simple sanity check that device is able to send and receive at the same time.
 *
 * @param the raft handle to use. This is expected to already have an
 *        initialized comms instance.
 * @param number of iterations of send or receive messaging to perform
 */
bool test_pointToPoint_device_sendrecv(const handle_t &h, int numTrials) {
  comms_t const &communicator = h.get_comms();
  int const rank = communicator.get_rank();
  cudaStream_t stream = h.get_stream();

  bool ret = true;
  for (int i = 0; i < numTrials; i++) {
    if (communicator.get_rank() == 0) {
      std::cout << "=========================" << std::endl;
      std::cout << "Trial " << i << std::endl;
    }

    rmm::device_scalar<int> received_data(-1, stream);
    rmm::device_scalar<int> sent_data(rank, stream);

    if (rank % 2 == 0) {
      if (rank + 1 < communicator.get_size()) {
        communicator.device_sendrecv(sent_data.data(), 1, rank + 1,
                                     received_data.data(), 1, rank + 1, stream);
      }
    } else {
      communicator.device_sendrecv(sent_data.data(), 1, rank - 1,
                                   received_data.data(), 1, rank - 1, stream);
    }

    communicator.sync_stream(stream);

    if (((rank % 2 == 0) && (received_data.value(stream) != rank + 1)) ||
        ((rank % 2 == 1) && (received_data.value(stream) != rank - 1))) {
      ret = false;
    }

    if (communicator.get_rank() == 0) {
      std::cout << "=========================" << std::endl;
    }
  }

  return ret;
}

/**
 * A simple sanity check that device is able to perform multiple concurrent sends and receives.
 *
 * @param the raft handle to use. This is expected to already have an
 *        initialized comms instance.
 * @param number of iterations of send or receive messaging to perform
 */
bool test_pointToPoint_device_multicast_sendrecv(const handle_t &h,
                                                 int numTrials) {
  comms_t const &communicator = h.get_comms();
  int const rank = communicator.get_rank();
  cudaStream_t stream = h.get_stream();

  bool ret = true;
  for (int i = 0; i < numTrials; i++) {
    if (communicator.get_rank() == 0) {
      std::cout << "=========================" << std::endl;
      std::cout << "Trial " << i << std::endl;
    }

    rmm::device_uvector<int> received_data(communicator.get_size(), stream);
    rmm::device_scalar<int> sent_data(rank, stream);

    std::vector<size_t> sendsizes(communicator.get_size(), 1);
    std::vector<size_t> sendoffsets(communicator.get_size(), 0);
    std::vector<int> dests(communicator.get_size());
    std::iota(dests.begin(), dests.end(), int{0});

    std::vector<size_t> recvsizes(communicator.get_size(), 1);
    std::vector<size_t> recvoffsets(communicator.get_size());
    std::iota(recvoffsets.begin(), recvoffsets.end(), size_t{0});
    std::vector<int> srcs(communicator.get_size());
    std::iota(srcs.begin(), srcs.end(), int{0});

    communicator.device_multicast_sendrecv(
      sent_data.data(), sendsizes, sendoffsets, dests, received_data.data(),
      recvsizes, recvoffsets, srcs, stream);

    communicator.sync_stream(stream);

    std::vector<int> h_received_data(communicator.get_size());
    raft::update_host(h_received_data.data(), received_data.data(),
                      received_data.size(), stream);
    CUDA_TRY(cudaStreamSynchronize(stream));
    for (int i = 0; i < communicator.get_size(); ++i) {
      if (h_received_data[i] != i) {
        ret = false;
      }
    }

    if (communicator.get_rank() == 0) {
      std::cout << "=========================" << std::endl;
    }
  }

  return ret;
}

/**
 * A simple test that the comms can be split into 2 separate subcommunicators
 *
 * @param the raft handle to use. This is expected to already have an
 *        initialized comms instance.
 * @param n_colors number of different colors to test
 */
bool test_commsplit(const handle_t &h, int n_colors) {
  comms_t const &communicator = h.get_comms();
  int const rank = communicator.get_rank();
  int const size = communicator.get_size();

  if (n_colors > size) n_colors = size;

  // first we need to assign to a color, then assign the rank within the color
  int color = rank % n_colors;
  int key = rank / n_colors;

  handle_t new_handle(1);
  auto shared_comm =
    std::make_shared<comms_t>(communicator.comm_split(color, key));
  new_handle.set_comms(shared_comm);

  return test_collective_allreduce(new_handle, 0);
}

}  // namespace comms
};  // namespace raft<|MERGE_RESOLUTION|>--- conflicted
+++ resolved
@@ -43,11 +43,7 @@
 
   cudaStream_t stream = handle.get_stream();
 
-<<<<<<< HEAD
-  rmm::device_uvector<int> temp_d(1, stream);
-=======
   rmm::device_scalar<int> temp_d(stream);
->>>>>>> 598463f9
   CUDA_CHECK(
     cudaMemcpyAsync(temp_d.data(), &send, 1, cudaMemcpyHostToDevice, stream));
 
@@ -78,11 +74,7 @@
 
   cudaStream_t stream = handle.get_stream();
 
-<<<<<<< HEAD
-  rmm::device_uvector<int> temp_d(1, stream);
-=======
   rmm::device_scalar<int> temp_d(stream);
->>>>>>> 598463f9
 
   if (communicator.get_rank() == root)
     CUDA_CHECK(cudaMemcpyAsync(temp_d.data(), &send, sizeof(int),
@@ -109,11 +101,7 @@
 
   cudaStream_t stream = handle.get_stream();
 
-<<<<<<< HEAD
-  rmm::device_uvector<int> temp_d(1, stream);
-=======
   rmm::device_scalar<int> temp_d(stream);
->>>>>>> 598463f9
 
   CUDA_CHECK(cudaMemcpyAsync(temp_d.data(), &send, sizeof(int),
                              cudaMemcpyHostToDevice, stream));
@@ -142,11 +130,7 @@
 
   cudaStream_t stream = handle.get_stream();
 
-<<<<<<< HEAD
-  rmm::device_uvector<int> temp_d(1, stream);
-=======
   rmm::device_scalar<int> temp_d(stream);
->>>>>>> 598463f9
   rmm::device_uvector<int> recv_d(communicator.get_size(), stream);
 
   CUDA_CHECK(cudaMemcpyAsync(temp_d.data(), &send, sizeof(int),
@@ -178,11 +162,7 @@
 
   cudaStream_t stream = handle.get_stream();
 
-<<<<<<< HEAD
-  rmm::device_uvector<int> temp_d(1, stream);
-=======
   rmm::device_scalar<int> temp_d(stream);
->>>>>>> 598463f9
   rmm::device_uvector<int> recv_d(
     communicator.get_rank() == root ? communicator.get_size() : 0, stream);
 
@@ -264,11 +244,7 @@
   cudaStream_t stream = handle.get_stream();
 
   rmm::device_uvector<int> temp_d(sends.size(), stream);
-<<<<<<< HEAD
-  rmm::device_uvector<int> recv_d(1, stream);
-=======
   rmm::device_scalar<int> recv_d(stream);
->>>>>>> 598463f9
 
   CUDA_CHECK(cudaMemcpyAsync(temp_d.data(), sends.data(),
                              sends.size() * sizeof(int), cudaMemcpyHostToDevice,
