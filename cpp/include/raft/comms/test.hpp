/*
 * Copyright (c) 2020, NVIDIA CORPORATION.
 *
 * Licensed under the Apache License, Version 2.0 (the "License");
 * you may not use this file except in compliance with the License.
 * You may obtain a copy of the License at
 *
 *     http://www.apache.org/licenses/LICENSE-2.0
 *
 * Unless required by applicable law or agreed to in writing, software
 * distributed under the License is distributed on an "AS IS" BASIS,
 * WITHOUT WARRANTIES OR CONDITIONS OF ANY KIND, either express or implied.
 * See the License for the specific language governing permissions and
 * limitations under the License.
 */

#pragma once

#include <raft/comms/comms.hpp>
#include <raft/handle.hpp>
#include <rmm/device_scalar.hpp>
#include <rmm/device_uvector.hpp>

#include <iostream>
#include <numeric>

#include <iostream>
#include <numeric>

namespace raft {
namespace comms {

/**
 * @brief A simple sanity check that NCCL is able to perform a collective operation
 *
 * @param[in] handle the raft handle to use. This is expected to already have an
 *        initialized comms instance.
 *  @param[in] root the root rank id
 */
bool test_collective_allreduce(const handle_t& handle, int root)
{
  comms_t const& communicator = handle.get_comms();

  int const send = 1;

  cudaStream_t stream = handle.get_stream();

  rmm::device_scalar<int> temp_d(stream);
  CUDA_CHECK(cudaMemcpyAsync(temp_d.data(), &send, 1, cudaMemcpyHostToDevice, stream));

  communicator.allreduce(temp_d.data(), temp_d.data(), 1, op_t::SUM, stream);

  int temp_h = 0;
  CUDA_CHECK(cudaMemcpyAsync(&temp_h, temp_d.data(), 1, cudaMemcpyDeviceToHost, stream));
  CUDA_CHECK(cudaStreamSynchronize(stream));
  communicator.barrier();

  std::cout << "Clique size: " << communicator.get_size() << std::endl;
  std::cout << "final_size: " << temp_h << std::endl;

  return temp_h == communicator.get_size();
}

/**
 * @brief A simple sanity check that NCCL is able to perform a collective operation
 *
 * @param[in] handle the raft handle to use. This is expected to already have an
 *        initialized comms instance.
 *  @param[in] root the root rank id
 */
bool test_collective_broadcast(const handle_t& handle, int root)
{
  comms_t const& communicator = handle.get_comms();

  int const send = root;

  cudaStream_t stream = handle.get_stream();

  rmm::device_scalar<int> temp_d(stream);

  if (communicator.get_rank() == root)
    CUDA_CHECK(cudaMemcpyAsync(temp_d.data(), &send, sizeof(int), cudaMemcpyHostToDevice, stream));

  communicator.bcast(temp_d.data(), 1, root, stream);
  communicator.sync_stream(stream);
  int temp_h = -1;  // Verify more than one byte is being sent
  CUDA_CHECK(cudaMemcpyAsync(&temp_h, temp_d.data(), sizeof(int), cudaMemcpyDeviceToHost, stream));
  CUDA_CHECK(cudaStreamSynchronize(stream));
  communicator.barrier();

  std::cout << "Clique size: " << communicator.get_size() << std::endl;
  std::cout << "final_size: " << temp_h << std::endl;

  return temp_h == root;
}

/**
 * @brief A simple sanity check that NCCL is able to perform a collective reduce
 *
 * @param[in] handle the raft handle to use. This is expected to already have an
 *        initialized comms instance.
 *  @param[in] root the root rank id
 */
bool test_collective_reduce(const handle_t& handle, int root)
{
  comms_t const& communicator = handle.get_comms();

  int const send = root;

  cudaStream_t stream = handle.get_stream();

  rmm::device_scalar<int> temp_d(stream);

  CUDA_CHECK(cudaMemcpyAsync(temp_d.data(), &send, sizeof(int), cudaMemcpyHostToDevice, stream));

  communicator.reduce(temp_d.data(), temp_d.data(), 1, op_t::SUM, root, stream);
  communicator.sync_stream(stream);
  int temp_h = -1;  // Verify more than one byte is being sent
  CUDA_CHECK(cudaMemcpyAsync(&temp_h, temp_d.data(), sizeof(int), cudaMemcpyDeviceToHost, stream));
  CUDA_CHECK(cudaStreamSynchronize(stream));
  communicator.barrier();

  std::cout << "Clique size: " << communicator.get_size() << std::endl;
  std::cout << "final_size: " << temp_h << std::endl;

  if (communicator.get_rank() == root)
    return temp_h == root * communicator.get_size();
  else
    return true;
}

/**
 * @brief A simple sanity check that NCCL is able to perform a collective allgather
 *
 * @param[in] handle the raft handle to use. This is expected to already have an
 *        initialized comms instance.
 *  @param[in] root the root rank id
 */
bool test_collective_allgather(const handle_t& handle, int root)
{
  comms_t const& communicator = handle.get_comms();

  int const send = communicator.get_rank();

  cudaStream_t stream = handle.get_stream();

  rmm::device_scalar<int> temp_d(stream);
  rmm::device_uvector<int> recv_d(communicator.get_size(), stream);

  CUDA_CHECK(cudaMemcpyAsync(temp_d.data(), &send, sizeof(int), cudaMemcpyHostToDevice, stream));

  communicator.allgather(temp_d.data(), recv_d.data(), 1, stream);
  communicator.sync_stream(stream);
  int temp_h[communicator.get_size()];  // Verify more than one byte is being sent
  CUDA_CHECK(cudaMemcpyAsync(
    &temp_h, recv_d.data(), sizeof(int) * communicator.get_size(), cudaMemcpyDeviceToHost, stream));
  CUDA_CHECK(cudaStreamSynchronize(stream));
  communicator.barrier();

  std::cout << "Clique size: " << communicator.get_size() << std::endl;
  std::cout << "final_size: " << temp_h << std::endl;

  for (int i = 0; i < communicator.get_size(); i++) {
    if (temp_h[i] != i) return false;
  }
  return true;
}

/**
 * @brief A simple sanity check that NCCL is able to perform a collective gather
 *
 * @param[in] handle the raft handle to use. This is expected to already have an
 *        initialized comms instance.
 *  @param[in] root the root rank id
 */
bool test_collective_gather(const handle_t& handle, int root)
{
  comms_t const& communicator = handle.get_comms();

  int const send = communicator.get_rank();

  cudaStream_t stream = handle.get_stream();

  rmm::device_scalar<int> temp_d(stream);
  rmm::device_uvector<int> recv_d(communicator.get_rank() == root ? communicator.get_size() : 0,
                                  stream);

  CUDA_CHECK(cudaMemcpyAsync(temp_d.data(), &send, sizeof(int), cudaMemcpyHostToDevice, stream));

  communicator.gather(temp_d.data(), recv_d.data(), 1, root, stream);
  communicator.sync_stream(stream);

  if (communicator.get_rank() == root) {
    std::vector<int> temp_h(communicator.get_size(), 0);
    CUDA_CHECK(cudaMemcpyAsync(
      temp_h.data(), recv_d.data(), sizeof(int) * temp_h.size(), cudaMemcpyDeviceToHost, stream));
    CUDA_CHECK(cudaStreamSynchronize(stream));

    for (int i = 0; i < communicator.get_size(); i++) {
      if (temp_h[i] != i) return false;
    }
  }
  return true;
}

/**
 * @brief A simple sanity check that NCCL is able to perform a collective gatherv
 *
 * @param[in] handle the raft handle to use. This is expected to already have an
 *        initialized comms instance.
 *  @param[in] root the root rank id
 */
bool test_collective_gatherv(const handle_t& handle, int root)
{
  comms_t const& communicator = handle.get_comms();

  std::vector<size_t> sendcounts(communicator.get_size());
  std::iota(sendcounts.begin(), sendcounts.end(), size_t{1});
  std::vector<size_t> displacements(communicator.get_size() + 1, 0);
  std::partial_sum(sendcounts.begin(), sendcounts.end(), displacements.begin() + 1);

  std::vector<int> sends(
    displacements[communicator.get_rank() + 1] - displacements[communicator.get_rank()],
    communicator.get_rank());

  cudaStream_t stream = handle.get_stream();

  rmm::device_uvector<int> temp_d(sends.size(), stream);
  rmm::device_uvector<int> recv_d(communicator.get_rank() == root ? displacements.back() : 0,
                                  stream);

  CUDA_CHECK(cudaMemcpyAsync(
    temp_d.data(), sends.data(), sends.size() * sizeof(int), cudaMemcpyHostToDevice, stream));

  communicator.gatherv(
    temp_d.data(),
    recv_d.data(),
    temp_d.size(),
    communicator.get_rank() == root ? sendcounts.data() : static_cast<size_t*>(nullptr),
    communicator.get_rank() == root ? displacements.data() : static_cast<size_t*>(nullptr),
    root,
    stream);
  communicator.sync_stream(stream);

  if (communicator.get_rank() == root) {
    std::vector<int> temp_h(displacements.back(), 0);
    CUDA_CHECK(cudaMemcpyAsync(temp_h.data(),
                               recv_d.data(),
                               sizeof(int) * displacements.back(),
                               cudaMemcpyDeviceToHost,
                               stream));
    CUDA_CHECK(cudaStreamSynchronize(stream));

    for (int i = 0; i < communicator.get_size(); i++) {
      if (std::count_if(temp_h.begin() + displacements[i],
                        temp_h.begin() + displacements[i + 1],
                        [i](auto val) { return val != i; }) != 0) {
        return false;
      }
    }
  }
  return true;
}

/**
 * @brief A simple sanity check that NCCL is able to perform a collective reducescatter
 *
 * @param[in] handle the raft handle to use. This is expected to already have an
 *        initialized comms instance.
 *  @param[in] root the root rank id
 */
bool test_collective_reducescatter(const handle_t& handle, int root)
{
  comms_t const& communicator = handle.get_comms();

  std::vector<int> sends(communicator.get_size(), 1);

  cudaStream_t stream = handle.get_stream();

  rmm::device_uvector<int> temp_d(sends.size(), stream);
  rmm::device_scalar<int> recv_d(stream);

  CUDA_CHECK(cudaMemcpyAsync(
    temp_d.data(), sends.data(), sends.size() * sizeof(int), cudaMemcpyHostToDevice, stream));

  communicator.reducescatter(temp_d.data(), recv_d.data(), 1, op_t::SUM, stream);
  communicator.sync_stream(stream);
  int temp_h = -1;  // Verify more than one byte is being sent
  CUDA_CHECK(cudaMemcpyAsync(&temp_h, recv_d.data(), sizeof(int), cudaMemcpyDeviceToHost, stream));
  CUDA_CHECK(cudaStreamSynchronize(stream));
  communicator.barrier();

  std::cout << "Clique size: " << communicator.get_size() << std::endl;
  std::cout << "final_size: " << temp_h << std::endl;

  return temp_h == communicator.get_size();
}

/**
 * A simple sanity check that UCX is able to send messages between all ranks
 *
 * @param[in] h the raft handle to use. This is expected to already have an
 *        initialized comms instance.
 * @param[in] numTrials number of iterations of all-to-all messaging to perform
 */
bool test_pointToPoint_simple_send_recv(const handle_t& h, int numTrials)
{
  comms_t const& communicator = h.get_comms();
  int const rank              = communicator.get_rank();

  bool ret = true;
  for (int i = 0; i < numTrials; i++) {
    std::vector<int> received_data((communicator.get_size() - 1), -1);

    std::vector<request_t> requests;
    requests.resize(2 * (communicator.get_size() - 1));
    int request_idx = 0;
    // post receives
    for (int r = 0; r < communicator.get_size(); ++r) {
      if (r != rank) {
        communicator.irecv(
          received_data.data() + request_idx, 1, r, 0, requests.data() + request_idx);
        ++request_idx;
      }
    }

    for (int r = 0; r < communicator.get_size(); ++r) {
      if (r != rank) {
        communicator.isend(&rank, 1, r, 0, requests.data() + request_idx);
        ++request_idx;
      }
    }

    communicator.waitall(requests.size(), requests.data());
    communicator.barrier();

    if (communicator.get_rank() == 0) {
      std::cout << "=========================" << std::endl;
      std::cout << "Trial " << i << std::endl;
    }

    for (int printrank = 0; printrank < communicator.get_size(); ++printrank) {
      if (communicator.get_rank() == printrank) {
        std::cout << "Rank " << communicator.get_rank() << " received: [";
        for (size_t i = 0; i < received_data.size(); i++) {
          auto rec = received_data[i];
          std::cout << rec;
          if (rec == -1) ret = false;
          communicator.barrier();
          if (i < received_data.size() - 1) std::cout << ", ";
        }
        std::cout << "]" << std::endl;
      }

      communicator.barrier();
    }

    if (communicator.get_rank() == 0) std::cout << "=========================" << std::endl;
  }

  return ret;
}

/**
 * A simple sanity check that device is able to send OR receive.
 *
 * @param h the raft handle to use. This is expected to already have an
 *        initialized comms instance.
 * @param numTrials number of iterations of send or receive messaging to perform
 */
bool test_pointToPoint_device_send_or_recv(const handle_t& h, int numTrials)
{
  comms_t const& communicator = h.get_comms();
  int const rank              = communicator.get_rank();
  cudaStream_t stream         = h.get_stream();

  bool ret = true;
  for (int i = 0; i < numTrials; i++) {
    if (communicator.get_rank() == 0) {
      std::cout << "=========================" << std::endl;
      std::cout << "Trial " << i << std::endl;
    }

    bool sender = (rank % 2) == 0 ? true : false;
    rmm::device_scalar<int> received_data(-1, stream);
    rmm::device_scalar<int> sent_data(rank, stream);

    if (sender) {
      if (rank + 1 < communicator.get_size()) {
        communicator.device_send(sent_data.data(), 1, rank + 1, stream);
      }
    } else {
      communicator.device_recv(received_data.data(), 1, rank - 1, stream);
    }

    communicator.sync_stream(stream);

    if (!sender && received_data.value(stream) != rank - 1) { ret = false; }

    if (communicator.get_rank() == 0) { std::cout << "=========================" << std::endl; }
  }

  return ret;
}

/**
 * A simple sanity check that device is able to send and receive at the same time.
 *
 * @param h the raft handle to use. This is expected to already have an
 *        initialized comms instance.
 * @param numTrials number of iterations of send or receive messaging to perform
 */
bool test_pointToPoint_device_sendrecv(const handle_t& h, int numTrials)
{
  comms_t const& communicator = h.get_comms();
  int const rank              = communicator.get_rank();
  cudaStream_t stream         = h.get_stream();

  bool ret = true;
  for (int i = 0; i < numTrials; i++) {
    if (communicator.get_rank() == 0) {
      std::cout << "=========================" << std::endl;
      std::cout << "Trial " << i << std::endl;
    }

    rmm::device_scalar<int> received_data(-1, stream);
    rmm::device_scalar<int> sent_data(rank, stream);

    if (rank % 2 == 0) {
      if (rank + 1 < communicator.get_size()) {
        communicator.device_sendrecv(
          sent_data.data(), 1, rank + 1, received_data.data(), 1, rank + 1, stream);
      }
    } else {
      communicator.device_sendrecv(
        sent_data.data(), 1, rank - 1, received_data.data(), 1, rank - 1, stream);
    }

    communicator.sync_stream(stream);

    if (((rank % 2 == 0) && (received_data.value(stream) != rank + 1)) ||
        ((rank % 2 == 1) && (received_data.value(stream) != rank - 1))) {
      ret = false;
    }

    if (communicator.get_rank() == 0) { std::cout << "=========================" << std::endl; }
  }

  return ret;
}

/**
 * A simple sanity check that device is able to perform multiple concurrent sends and receives.
 *
 * @param h the raft handle to use. This is expected to already have an
 *        initialized comms instance.
 * @param numTrials number of iterations of send or receive messaging to perform
 */
bool test_pointToPoint_device_multicast_sendrecv(const handle_t& h, int numTrials)
{
  comms_t const& communicator = h.get_comms();
  int const rank              = communicator.get_rank();
  cudaStream_t stream         = h.get_stream();

  bool ret = true;
  for (int i = 0; i < numTrials; i++) {
    if (communicator.get_rank() == 0) {
      std::cout << "=========================" << std::endl;
      std::cout << "Trial " << i << std::endl;
    }

    rmm::device_uvector<int> received_data(communicator.get_size(), stream);
    rmm::device_scalar<int> sent_data(rank, stream);

    std::vector<size_t> sendsizes(communicator.get_size(), 1);
    std::vector<size_t> sendoffsets(communicator.get_size(), 0);
    std::vector<int> dests(communicator.get_size());
    std::iota(dests.begin(), dests.end(), int{0});

    std::vector<size_t> recvsizes(communicator.get_size(), 1);
    std::vector<size_t> recvoffsets(communicator.get_size());
    std::iota(recvoffsets.begin(), recvoffsets.end(), size_t{0});
    std::vector<int> srcs(communicator.get_size());
    std::iota(srcs.begin(), srcs.end(), int{0});

    communicator.device_multicast_sendrecv(sent_data.data(),
                                           sendsizes,
                                           sendoffsets,
                                           dests,
                                           received_data.data(),
                                           recvsizes,
                                           recvoffsets,
                                           srcs,
                                           stream);

    communicator.sync_stream(stream);

    std::vector<int> h_received_data(communicator.get_size());
    raft::update_host(h_received_data.data(), received_data.data(), received_data.size(), stream);
    CUDA_TRY(cudaStreamSynchronize(stream));
    for (int i = 0; i < communicator.get_size(); ++i) {
      if (h_received_data[i] != i) { ret = false; }
    }

    if (communicator.get_rank() == 0) { std::cout << "=========================" << std::endl; }
  }

  return ret;
}

/**
 * A simple test that the comms can be split into 2 separate subcommunicators
 *
 * @param h the raft handle to use. This is expected to already have an
 *        initialized comms instance.
 * @param n_colors number of different colors to test
 */
bool test_commsplit(const handle_t& h, int n_colors)
{
  comms_t const& communicator = h.get_comms();
  int const rank              = communicator.get_rank();
  int const size              = communicator.get_size();

  if (n_colors > size) n_colors = size;

  // first we need to assign to a color, then assign the rank within the color
  int color = rank % n_colors;
<<<<<<< HEAD
  int key = rank / n_colors;
  auto stream_pool = std::make_shared<rmm::cuda_stream_pool>(1);
  handle_t new_handle(rmm::cuda_stream_default, stream_pool);
  auto shared_comm =
    std::make_shared<comms_t>(communicator.comm_split(color, key));
=======
  int key   = rank / n_colors;

  handle_t new_handle(1);
  auto shared_comm = std::make_shared<comms_t>(communicator.comm_split(color, key));
>>>>>>> 69c5c715
  new_handle.set_comms(shared_comm);

  return test_collective_allreduce(new_handle, 0);
}

}  // namespace comms
};  // namespace raft<|MERGE_RESOLUTION|>--- conflicted
+++ resolved
@@ -524,19 +524,11 @@
   if (n_colors > size) n_colors = size;
 
   // first we need to assign to a color, then assign the rank within the color
-  int color = rank % n_colors;
-<<<<<<< HEAD
-  int key = rank / n_colors;
+  int color        = rank % n_colors;
+  int key          = rank / n_colors;
   auto stream_pool = std::make_shared<rmm::cuda_stream_pool>(1);
   handle_t new_handle(rmm::cuda_stream_default, stream_pool);
-  auto shared_comm =
-    std::make_shared<comms_t>(communicator.comm_split(color, key));
-=======
-  int key   = rank / n_colors;
-
-  handle_t new_handle(1);
   auto shared_comm = std::make_shared<comms_t>(communicator.comm_split(color, key));
->>>>>>> 69c5c715
   new_handle.set_comms(shared_comm);
 
   return test_collective_allreduce(new_handle, 0);
