--- conflicted
+++ resolved
@@ -25,11 +25,7 @@
 #pragma once
 
 #include <memory>
-<<<<<<< HEAD
-#include <raft_client/error.hpp>
-=======
 #include <raft_frontend/error.hpp>
->>>>>>> 117dd5db
 #include <vector>
 
 namespace raft {
