--- conflicted
+++ resolved
@@ -18,179 +18,6 @@
  * This file is deprecated and will be removed in release 22.06.
  * Please use include/core/mdarray.hpp instead.
  */
-<<<<<<< HEAD
-template <typename ElementType>
-auto make_host_vector_view(ElementType* ptr, size_t n)
-{
-  detail::vector_extent extents{n};
-  return host_vector_view<ElementType>{ptr, extents};
-}
-
-/**
- * @brief Create a 1-dim mdspan instance for device pointer.
- * @tparam ElementType the data type of the vector elements
- * @param[in] ptr on device to wrap
- * @param[in] n number of elements in pointer
- * @return raft::device_vector_view
- */
-template <typename ElementType>
-auto make_device_vector_view(ElementType* ptr, size_t n)
-{
-  detail::vector_extent extents{n};
-  return device_vector_view<ElementType>{ptr, extents};
-}
-
-/**
- * @brief Create a 2-dim c-contiguous host mdarray.
- * @tparam ElementType the data type of the matrix elements
- * @tparam LayoutPolicy policy for strides and layout ordering
- * @param[in] n_rows number or rows in matrix
- * @param[in] n_cols number of columns in matrix
- * @return raft::host_matrix
- */
-template <typename ElementType, typename LayoutPolicy = layout_c_contiguous>
-auto make_host_matrix(size_t n_rows, size_t n_cols)
-{
-  detail::matrix_extent extents{n_rows, n_cols};
-  using policy_t = typename host_matrix<ElementType>::container_policy_type;
-  policy_t policy;
-  return host_matrix<ElementType, LayoutPolicy>{extents, policy};
-}
-
-/**
- * @brief Create a 2-dim c-contiguous device mdarray.
- * @tparam ElementType the data type of the matrix elements
- * @tparam LayoutPolicy policy for strides and layout ordering
- * @param[in] n_rows number or rows in matrix
- * @param[in] n_cols number of columns in matrix
- * @param[in] stream cuda stream for ordering events
- * @return raft::device_matrix
- */
-template <typename ElementType, typename LayoutPolicy = layout_c_contiguous>
-auto make_device_matrix(size_t n_rows, size_t n_cols, rmm::cuda_stream_view stream)
-{
-  detail::matrix_extent extents{n_rows, n_cols};
-  using policy_t = typename device_matrix<ElementType>::container_policy_type;
-  policy_t policy{stream};
-  return device_matrix<ElementType, LayoutPolicy>{extents, policy};
-}
-
-/**
- * @brief Create a 2-dim c-contiguous device mdarray.
- *
- * @tparam ElementType the data type of the matrix elements
- * @tparam LayoutPolicy policy for strides and layout ordering
- * @param[in] handle raft handle for managing expensive resources
- * @param[in] n_rows number or rows in matrix
- * @param[in] n_cols number of columns in matrix
- * @return raft::device_matrix
- */
-template <typename ElementType, typename LayoutPolicy = layout_c_contiguous>
-auto make_device_matrix(raft::handle_t const& handle, size_t n_rows, size_t n_cols)
-{
-  return make_device_matrix<ElementType, LayoutPolicy>(n_rows, n_cols, handle.get_stream());
-}
-
-/**
- * @brief Create a host scalar from v.
- *
- * @tparam ElementType the data type of the scalar element
- * @param[in] v scalar type to wrap
- * @return raft::host_scalar
- */
-template <typename ElementType>
-auto make_host_scalar(ElementType const& v)
-{
-  // FIXME(jiamingy): We can optimize this by using std::array as container policy, which
-  // requires some more compile time dispatching. This is enabled in the ref impl but
-  // hasn't been ported here yet.
-  detail::scalar_extent extents;
-  using policy_t = typename host_scalar<ElementType>::container_policy_type;
-  policy_t policy;
-  auto scalar = host_scalar<ElementType>{extents, policy};
-  scalar(0)   = v;
-  return scalar;
-}
-
-/**
- * @brief Create a device scalar from v.
- *
- * @tparam ElementType the data type of the scalar element
- * @param[in] v scalar type to wrap on device
- * @param[in] stream the cuda stream for ordering events
- * @return raft::device_scalar
- */
-template <typename ElementType>
-auto make_device_scalar(ElementType const& v, rmm::cuda_stream_view stream)
-{
-  detail::scalar_extent extents;
-  using policy_t = typename device_scalar<ElementType>::container_policy_type;
-  policy_t policy{stream};
-  auto scalar = device_scalar<ElementType>{extents, policy};
-  scalar(0)   = v;
-  return scalar;
-}
-
-/**
- * @brief Create a device scalar from v.
- *
- * @tparam ElementType the data type of the scalar element
- * @param[in] handle raft handle for managing expensive cuda resources
- * @param[in] v scalar to wrap on device
- * @return raft::device_scalar
- */
-template <typename ElementType>
-auto make_device_scalar(raft::handle_t const& handle, ElementType const& v)
-{
-  return make_device_scalar<ElementType>(v, handle.get_stream());
-}
-
-/**
- * @brief Create a 1-dim host mdarray.
- * @tparam ElementType the data type of the vector elements
- * @param[in] n number of elements in vector
- * @return raft::host_vector
- */
-template <typename ElementType>
-auto make_host_vector(size_t n)
-{
-  detail::vector_extent extents{n};
-  using policy_t = typename host_vector<ElementType>::container_policy_type;
-  policy_t policy;
-  return host_vector<ElementType>{extents, policy};
-}
-
-/**
- * @brief Create a 1-dim device mdarray.
- * @tparam ElementType the data type of the vector elements
- * @param[in] n number of elements in vector
- * @param[in] stream the cuda stream for ordering events
- * @return raft::device_vector
- */
-template <typename ElementType>
-auto make_device_vector(size_t n, rmm::cuda_stream_view stream)
-{
-  detail::vector_extent extents{n};
-  using policy_t = typename device_vector<ElementType>::container_policy_type;
-  policy_t policy{stream};
-  return device_vector<ElementType>{extents, policy};
-}
-
-/**
- * @brief Create a 1-dim device mdarray.
- * @tparam ElementType the data type of the vector elements
- * @param[in] handle raft handle for managing expensive cuda resources
- * @param[in] n number of elements in vector
- * @return raft::device_vector
- */
-template <typename ElementType>
-auto make_device_vector(raft::handle_t const& handle, size_t n)
-{
-  return make_device_vector<ElementType>(n, handle.get_stream());
-}
-}  // namespace raft
-=======
 
 #pragma once
-#include <raft/core/mdarray.hpp>
->>>>>>> d0601afd
+#include <raft/core/mdarray.hpp>