--- conflicted
+++ resolved
@@ -13,877 +13,11 @@
  * See the License for the specific language governing permissions and
  * limitations under the License.
  */
-<<<<<<< HEAD
-#pragma once
-#include <experimental/mdspan>
-#include <raft/detail/mdarray.hpp>
-#include <raft/handle.hpp>
-#include <rmm/cuda_stream_view.hpp>
-
-namespace raft {
-
-/**
- * @\brief Dimensions extents for raft::host_mdspan or raft::device_mdspan
- */
-template <size_t... ExtentsPack>
-using extents = std::experimental::extents<ExtentsPack...>;
-
-/**
- * @\brief C-Contiguous layout for mdarray and mdspan. Implies row-major and contiguous memory.
- */
-using layout_c_contiguous = detail::stdex::layout_right;
-
-/**
- * @\brief F-Contiguous layout for mdarray and mdspan. Implies column-major and contiguous memory.
- */
-using layout_f_contiguous = detail::stdex::layout_left;
-
-/**
- * @\brief Template checks and helpers to determine if type T is an std::mdspan
- *         or a derived type
- */
-template <typename T>
-struct __is_mdspan : std::false_type {
-};
-
-template <typename... Args>
-struct __is_mdspan<detail::stdex::mdspan<Args...>> : std::true_type {
-};
-
-template <typename ElementType, typename Extents, typename LayoutPolicy, typename AccessorPolicy>
-void __takes_an_mdspan_ptr(
-  detail::stdex::mdspan<ElementType, Extents, LayoutPolicy, AccessorPolicy>*);
-
-template <typename T, typename = void>
-struct __is_derived_mdspan : std::false_type {
-};
-
-template <typename T>
-struct __is_derived_mdspan<T, std::void_t<decltype(__takes_an_mdspan_ptr(std::declval<T*>()))>>
-  : std::true_type {
-};
-
-template <typename T>
-using __is_mdspan_t = std::disjunction<__is_mdspan<std::remove_const_t<T>>,
-                                       __is_derived_mdspan<std::remove_const_t<T>>>;
-
-template <typename T>
-inline constexpr bool __is_mdspan_v = __is_mdspan_t<T>::value;
-
-/**
- * @brief stdex::mdspan with device tag to avoid accessing incorrect memory location.
- */
-template <typename ElementType,
-          typename Extents,
-          typename LayoutPolicy   = layout_c_contiguous,
-          typename AccessorPolicy = detail::stdex::default_accessor<ElementType>>
-using device_mdspan = detail::stdex::
-  mdspan<ElementType, Extents, LayoutPolicy, detail::device_accessor<AccessorPolicy>>;
-
-template <typename T, bool B>
-struct __is_device_mdspan : std::false_type {
-};
-
-template <typename T>
-struct __is_device_mdspan<T, true> : std::bool_constant<not T::accessor_type::is_host_type::value> {
-};
-
-/**
- * @\brief Boolean to determine if template type T is either raft::device_mdspan or a derived type
- */
-template <typename T>
-inline constexpr bool is_device_mdspan_v = __is_device_mdspan<T, __is_mdspan_v<T>>::value;
-
-/**
- * @brief stdex::mdspan with host tag to avoid accessing incorrect memory location.
- */
-template <typename ElementType,
-          typename Extents,
-          typename LayoutPolicy   = layout_c_contiguous,
-          typename AccessorPolicy = detail::stdex::default_accessor<ElementType>>
-using host_mdspan =
-  detail::stdex::mdspan<ElementType, Extents, LayoutPolicy, detail::host_accessor<AccessorPolicy>>;
-
-template <typename T, bool B>
-struct __is_host_mdspan : std::false_type {
-};
-
-template <typename T>
-struct __is_host_mdspan<T, true> : T::accessor_type::is_host_type {
-};
-
-/**
- * @\brief Boolean to determine if template type T is either raft::host_mdspan or a derived type
- */
-template <typename T>
-inline constexpr bool is_host_mdspan_v = __is_host_mdspan<T, __is_mdspan_v<T>>::value;
-
-/**
- * @\brief Boolean to determine if template type T is either raft::host_mdspan/raft::device_mdspan
- *         or their derived types
- *         This is structured such that it will short-circuit if the type is not std::mdspan
- *         or a derived type, and otherwise it will check whether it is a raft::device_mdspan
- *         or raft::host_mdspan assuming the type was found to be std::mdspan or a derived type
- */
-template <typename T>
-inline constexpr bool is_mdspan_v =
-  std::conjunction_v<__is_mdspan_t<T>,
-                     std::disjunction<__is_device_mdspan<T, true>, __is_host_mdspan<T, true>>>;
-
-/**
- * @brief Modified from the c++ mdarray proposal
- *
- *   https://isocpp.org/files/papers/D1684R0.html
- *
- * mdarray is a container type for mdspan with similar template arguments.  However there
- * are some inconsistencies in between them.  We have made some modificiations to fit our
- * needs, which are listed below.
- *
- * - Layout policy is different, the mdarray in raft uses `stdex::extent` directly just
- *   like `mdspan`, while the `mdarray` in the reference implementation uses varidic
- *   template.
- *
- * - Most of the constructors from the reference implementation is removed to make sure
- *   CUDA stream is honorred.
- *
- * - unique_size is not implemented, which is still working in progress in the proposal
- *
- * - For container policy, we adopt the alternative approach documented in the proposal
- *   [sec 2.4.3], which requires an additional make_accessor method for it to be used in
- *   mdspan.  The container policy reference implementation has multiple `access` methods
- *   that accommodate needs for both mdarray and mdspan.  This is more difficult for us
- *   since the policy might contain states that are unwanted inside a CUDA kernel.  Also,
- *   on host we return a proxy to the actual value as `device_ref` so different access
- *   methods will have different return type, which is less desirable.
- *
- * - For the above reasons, copying from other mdarray with different policy type is also
- *   removed.
- */
-template <typename ElementType, typename Extents, typename LayoutPolicy, typename ContainerPolicy>
-class mdarray {
-  static_assert(!std::is_const<ElementType>::value,
-                "Element type for container must not be const.");
-
- public:
-  using extents_type = Extents;
-  using layout_type  = LayoutPolicy;
-  using mapping_type = typename layout_type::template mapping<extents_type>;
-  using element_type = ElementType;
-
-  using value_type      = std::remove_cv_t<element_type>;
-  using index_type      = std::size_t;
-  using difference_type = std::ptrdiff_t;
-  // Naming: ref impl: container_policy_type, proposal: container_policy
-  using container_policy_type = ContainerPolicy;
-  using container_type        = typename container_policy_type::container_type;
-
-  using pointer         = typename container_policy_type::pointer;
-  using const_pointer   = typename container_policy_type::const_pointer;
-  using reference       = typename container_policy_type::reference;
-  using const_reference = typename container_policy_type::const_reference;
-
- private:
-  template <typename E,
-            typename ViewAccessorPolicy =
-              std::conditional_t<std::is_const_v<E>,
-                                 typename container_policy_type::const_accessor_policy,
-                                 typename container_policy_type::accessor_policy>>
-  using view_type_impl =
-    std::conditional_t<container_policy_type::is_host_type::value,
-                       host_mdspan<E, extents_type, layout_type, ViewAccessorPolicy>,
-                       device_mdspan<E, extents_type, layout_type, ViewAccessorPolicy>>;
-
- public:
-  /**
-   * \brief the mdspan type returned by view method.
-   */
-  using view_type       = view_type_impl<element_type>;
-  using const_view_type = view_type_impl<element_type const>;
-
-  constexpr mdarray() noexcept(std::is_nothrow_default_constructible_v<container_type>)
-    : cp_{rmm::cuda_stream_default}, c_{cp_.create(0)} {};
-  constexpr mdarray(mdarray const&) noexcept(std::is_nothrow_copy_constructible_v<container_type>) =
-    default;
-  constexpr mdarray(mdarray&&) noexcept(std::is_nothrow_move_constructible<container_type>::value) =
-    default;
-
-  constexpr auto operator                                               =(mdarray const&) noexcept(
-    std::is_nothrow_copy_assignable<container_type>::value) -> mdarray& = default;
-  constexpr auto operator                                               =(mdarray&&) noexcept(
-    std::is_nothrow_move_assignable<container_type>::value) -> mdarray& = default;
-
-  ~mdarray() noexcept(std::is_nothrow_destructible<container_type>::value) = default;
-
-#ifndef RAFT_MDARRAY_CTOR_CONSTEXPR
-#if !(__CUDACC_VER_MAJOR__ == 11 && __CUDACC_VER_MINOR__ <= 2)
-// 11.0:
-// Error: Internal Compiler Error (codegen): "there was an error in verifying the lgenfe output!"
-//
-// 11.2:
-// Call parameter type does not match function signature!
-// i8** null
-// i8*  %call14 = call i32 null(void (i8*)* null, i8* null, i8** null), !dbg !1060
-// <unnamed>: parse Invalid record (Producer: 'LLVM7.0.1' Reader: 'LLVM 7.0.1')
-#define RAFT_MDARRAY_CTOR_CONSTEXPR constexpr
-#else
-#define RAFT_MDARRAY_CTOR_CONSTEXPR
-#endif  // !(__CUDACC_VER_MAJOR__ == 11 && __CUDACC_VER_MINOR__ <= 2)
-#endif  // RAFT_MDARRAY_CTOR_CONSTEXPR
-
-  /**
-   * @brief The only constructor that can create storage, this is to make sure CUDA stream is being
-   * used.
-   */
-  RAFT_MDARRAY_CTOR_CONSTEXPR mdarray(mapping_type const& m, container_policy_type const& cp)
-    : cp_(cp), map_(m), c_(cp_.create(map_.required_span_size()))
-  {
-  }
-  RAFT_MDARRAY_CTOR_CONSTEXPR mdarray(mapping_type const& m, container_policy_type& cp)
-    : cp_(cp), map_(m), c_(cp_.create(map_.required_span_size()))
-  {
-  }
-
-#undef RAFT_MDARRAY_CTOR_CONSTEXPR
-
-  /**
-   * @brief Get a mdspan that can be passed down to CUDA kernels.
-   */
-  auto view() noexcept { return view_type(c_.data(), map_, cp_.make_accessor_policy()); }
-  /**
-   * @brief Get a mdspan that can be passed down to CUDA kernels.
-   */
-  auto view() const noexcept
-  {
-    return const_view_type(c_.data(), map_, cp_.make_accessor_policy());
-  }
-
-  /**
-   * @brief Get an implicitly constructed mdspan that can be passed down to CUDA kernels.
-   */
-  operator view_type() noexcept { return view(); }
-  /**
-   * @brief Get an implicitly constructed mdspan that can be passed down to CUDA kernels.
-   */
-  operator const_view_type() const noexcept
-  {
-    return view();
-  }
-
-  [[nodiscard]] constexpr auto size() const noexcept -> index_type { return this->view().size(); }
-
-  [[nodiscard]] auto data() noexcept -> pointer { return c_.data(); }
-  [[nodiscard]] constexpr auto data() const noexcept -> const_pointer { return c_.data(); }
-
-  /**
-   * @brief Indexing operator, use it sparingly since it triggers a device<->host copy.
-   */
-  template <typename... IndexType>
-  auto operator()(IndexType&&... indices)
-    -> std::enable_if_t<sizeof...(IndexType) == extents_type::rank() &&
-                          (std::is_convertible_v<IndexType, index_type> && ...) &&
-                          std::is_constructible_v<extents_type, IndexType...> &&
-                          std::is_constructible_v<mapping_type, extents_type>,
-                        /* device policy is not default constructible due to requirement for CUDA
-                           stream. */
-                        /* std::is_default_constructible_v<container_policy_type> */
-                        reference>
-  {
-    return cp_.access(c_, map_(std::forward<IndexType>(indices)...));
-  }
-
-  /**
-   * @brief Indexing operator, use it sparingly since it triggers a device<->host copy.
-   */
-  template <typename... IndexType>
-  auto operator()(IndexType&&... indices) const
-    -> std::enable_if_t<sizeof...(IndexType) == extents_type::rank() &&
-                          (std::is_convertible_v<IndexType, index_type> && ...) &&
-                          std::is_constructible_v<extents_type, IndexType...> &&
-                          std::is_constructible<mapping_type, extents_type>::value,
-                        /* device policy is not default constructible due to requirement for CUDA
-                           stream. */
-                        /* std::is_default_constructible_v<container_policy_type> */
-                        const_reference>
-  {
-    return cp_.access(c_, map_(std::forward<IndexType>(indices)...));
-  }
-
-  // basic_mdarray observers of the domain multidimensional index space (also in basic_mdspan)
-  [[nodiscard]] MDSPAN_INLINE_FUNCTION static constexpr auto rank() noexcept -> index_type
-  {
-    return extents_type::rank();
-  }
-  [[nodiscard]] MDSPAN_INLINE_FUNCTION static constexpr auto rank_dynamic() noexcept -> index_type
-  {
-    return extents_type::rank_dynamic();
-  }
-  [[nodiscard]] MDSPAN_INLINE_FUNCTION static constexpr auto static_extent(size_t r) noexcept
-    -> index_type
-  {
-    return extents_type::static_extent(r);
-  }
-  [[nodiscard]] MDSPAN_INLINE_FUNCTION constexpr auto extents() const noexcept -> extents_type
-  {
-    return map_.extents();
-  }
-  /**
-   * @brief the extent of rank r
-   */
-  [[nodiscard]] MDSPAN_INLINE_FUNCTION constexpr auto extent(size_t r) const noexcept -> index_type
-  {
-    return map_.extents().extent(r);
-  }
-  // mapping
-  [[nodiscard]] MDSPAN_INLINE_FUNCTION constexpr auto mapping() const noexcept -> mapping_type
-  {
-    return map_;
-  }
-  [[nodiscard]] MDSPAN_INLINE_FUNCTION constexpr auto is_unique() const noexcept -> bool
-  {
-    return map_.is_unique();
-  }
-  [[nodiscard]] MDSPAN_INLINE_FUNCTION constexpr auto is_contiguous() const noexcept -> bool
-  {
-    return map_.is_contiguous();
-  }
-  [[nodiscard]] MDSPAN_INLINE_FUNCTION constexpr auto is_strided() const noexcept -> bool
-  {
-    return map_.is_strided();
-  }
-  [[nodiscard]] MDSPAN_INLINE_FUNCTION constexpr auto stride(size_t r) const -> index_type
-  {
-    return map_.stride(r);
-  }
-
-  [[nodiscard]] MDSPAN_INLINE_FUNCTION static constexpr auto is_always_unique() noexcept -> bool
-  {
-    return mapping_type::is_always_unique();
-  }
-  [[nodiscard]] MDSPAN_INLINE_FUNCTION static constexpr auto is_always_contiguous() noexcept -> bool
-  {
-    return mapping_type::is_always_contiguous();
-  }
-  [[nodiscard]] MDSPAN_INLINE_FUNCTION static constexpr auto is_always_strided() noexcept -> bool
-  {
-    return mapping_type::is_always_strided();
-  }
-
- private:
-  template <typename, typename, typename, typename>
-  friend class mdarray;
-
- private:
-  container_policy_type cp_;
-  mapping_type map_;
-  container_type c_;
-};
-
-template <typename T>
-struct __is_mdarray : std::false_type {
-};
-
-template <typename... Args>
-struct __is_mdarray<mdarray<Args...>> : std::true_type {
-};
-
-/**
- * @\brief Boolean to determine if template type T is raft::mdarray
- */
-template <typename T>
-inline constexpr bool is_mdarray_v = __is_mdarray<std::remove_const_t<T>>::value;
-
-/**
- * @brief mdarray with host container policy
- * @tparam ElementType the data type of the elements
- * @tparam Extents defines the shape
- * @tparam LayoutPolicy policy for indexing strides and layout ordering
- * @tparam ContainerPolicy storage and accessor policy
- */
-template <typename ElementType,
-          typename Extents,
-          typename LayoutPolicy    = layout_c_contiguous,
-          typename ContainerPolicy = detail::host_vector_policy<ElementType>>
-using host_mdarray =
-  mdarray<ElementType, Extents, LayoutPolicy, detail::host_accessor<ContainerPolicy>>;
-
-/**
- * @brief mdarray with device container policy
- * @tparam ElementType the data type of the elements
- * @tparam Extents defines the shape
- * @tparam LayoutPolicy policy for indexing strides and layout ordering
- * @tparam ContainerPolicy storage and accessor policy
- */
-template <typename ElementType,
-          typename Extents,
-          typename LayoutPolicy    = layout_c_contiguous,
-          typename ContainerPolicy = detail::device_uvector_policy<ElementType>>
-using device_mdarray =
-  mdarray<ElementType, Extents, LayoutPolicy, detail::device_accessor<ContainerPolicy>>;
-
-/**
- * @brief Shorthand for 0-dim host mdarray (scalar).
- * @tparam ElementType the data type of the scalar element
- */
-template <typename ElementType>
-using host_scalar = host_mdarray<ElementType, detail::scalar_extent>;
-
-/**
- * @brief Shorthand for 0-dim host mdarray (scalar).
- * @tparam ElementType the data type of the scalar element
- */
-template <typename ElementType>
-using device_scalar = device_mdarray<ElementType, detail::scalar_extent>;
-
-/**
- * @brief Shorthand for 1-dim host mdarray.
- * @tparam ElementType the data type of the vector elements
- */
-template <typename ElementType, typename LayoutPolicy = layout_c_contiguous>
-using host_vector = host_mdarray<ElementType, detail::vector_extent, LayoutPolicy>;
-
-/**
- * @brief Shorthand for 1-dim device mdarray.
- * @tparam ElementType the data type of the vector elements
- */
-template <typename ElementType, typename LayoutPolicy = layout_c_contiguous>
-using device_vector = device_mdarray<ElementType, detail::vector_extent, LayoutPolicy>;
-
-/**
- * @brief Shorthand for c-contiguous host matrix.
- * @tparam ElementType the data type of the matrix elements
- * @tparam LayoutPolicy policy for strides and layout ordering
- */
-template <typename ElementType, typename LayoutPolicy = layout_c_contiguous>
-using host_matrix = host_mdarray<ElementType, detail::matrix_extent, LayoutPolicy>;
-
-/**
- * @brief Shorthand for c-contiguous device matrix.
- * @tparam ElementType the data type of the matrix elements
- * @tparam LayoutPolicy policy for strides and layout ordering
- */
-template <typename ElementType, typename LayoutPolicy = layout_c_contiguous>
-using device_matrix = device_mdarray<ElementType, detail::matrix_extent, LayoutPolicy>;
-
-/**
- * @brief Shorthand for 0-dim host mdspan (scalar).
- * @tparam ElementType the data type of the scalar element
- */
-template <typename ElementType>
-using host_scalar_view = host_mdspan<ElementType, detail::scalar_extent>;
-
-/**
- * @brief Shorthand for 0-dim host mdspan (scalar).
- * @tparam ElementType the data type of the scalar element
- */
-template <typename ElementType>
-using device_scalar_view = device_mdspan<ElementType, detail::scalar_extent>;
-
-/**
- * @brief Shorthand for 1-dim host mdspan.
- * @tparam ElementType the data type of the vector elements
- */
-template <typename ElementType, typename LayoutType = layout_c_contiguous>
-using host_vector_view = host_mdspan<ElementType, detail::vector_extent, LayoutType>;
-
-/**
- * @brief Shorthand for 1-dim device mdspan.
- * @tparam ElementType the data type of the vector elements
- */
-template <typename ElementType, typename LayoutType = layout_c_contiguous>
-using device_vector_view = device_mdspan<ElementType, detail::vector_extent, LayoutType>;
-
-/**
- * @brief Shorthand for c-contiguous host matrix view.
- * @tparam ElementType the data type of the matrix elements
- * @tparam LayoutPolicy policy for strides and layout ordering
- *
- */
-template <typename ElementType, typename LayoutPolicy = layout_c_contiguous>
-using host_matrix_view = host_mdspan<ElementType, detail::matrix_extent, LayoutPolicy>;
-
-/**
- * @brief Shorthand for c-contiguous device matrix view.
- * @tparam ElementType the data type of the matrix elements
- * @tparam LayoutPolicy policy for strides and layout ordering
- *
- */
-template <typename ElementType, typename LayoutPolicy = layout_c_contiguous>
-using device_matrix_view = device_mdspan<ElementType, detail::matrix_extent, LayoutPolicy>;
-
-/**
- * @brief Create a 0-dim (scalar) mdspan instance for host value.
- *
- * @tparam ElementType the data type of the matrix elements
- * @param[in] ptr on device to wrap
- */
-template <typename ElementType>
-auto make_host_scalar_view(ElementType* ptr)
-{
-  detail::scalar_extent extents;
-  return host_scalar_view<ElementType>{ptr, extents};
-}
-
-/**
- * @brief Create a 0-dim (scalar) mdspan instance for device value.
- *
- * @tparam ElementType the data type of the matrix elements
- * @param[in] ptr on device to wrap
- */
-template <typename ElementType>
-auto make_device_scalar_view(ElementType* ptr)
-{
-  detail::scalar_extent extents;
-  return device_scalar_view<ElementType>{ptr, extents};
-}
-
-/**
- * @brief Create a 2-dim c-contiguous mdspan instance for host pointer. It's
- *        expected that the given layout policy match the layout of the underlying
- *        pointer.
- * @tparam ElementType the data type of the matrix elements
- * @tparam LayoutPolicy policy for strides and layout ordering
- * @param[in] ptr on host to wrap
- * @param[in] n_rows number of rows in pointer
- * @param[in] n_cols number of columns in pointer
- */
-template <typename ElementType, typename LayoutPolicy = layout_c_contiguous>
-auto make_host_matrix_view(ElementType* ptr, size_t n_rows, size_t n_cols)
-{
-  detail::matrix_extent extents{n_rows, n_cols};
-  return host_matrix_view<ElementType, LayoutPolicy>{ptr, extents};
-}
-/**
- * @brief Create a 2-dim c-contiguous mdspan instance for device pointer. It's
- *        expected that the given layout policy match the layout of the underlying
- *        pointer.
- * @tparam ElementType the data type of the matrix elements
- * @tparam LayoutPolicy policy for strides and layout ordering
- * @param[in] ptr on device to wrap
- * @param[in] n_rows number of rows in pointer
- * @param[in] n_cols number of columns in pointer
- */
-template <typename ElementType, typename LayoutPolicy = layout_c_contiguous>
-auto make_device_matrix_view(ElementType* ptr, size_t n_rows, size_t n_cols)
-{
-  detail::matrix_extent extents{n_rows, n_cols};
-  return device_matrix_view<ElementType, LayoutPolicy>{ptr, extents};
-}
-=======
->>>>>>> d0601afd
 
 /**
  * This file is deprecated and will be removed in release 22.06.
  * Please use include/core/mdarray.hpp instead.
  */
-<<<<<<< HEAD
-template <typename ElementType, typename LayoutPolicy = layout_c_contiguous>
-auto make_host_vector_view(ElementType* ptr, size_t n)
-{
-  detail::vector_extent extents{n};
-  return host_vector_view<ElementType, LayoutPolicy>{ptr, extents};
-}
-
-/**
- * @brief Create a 1-dim mdspan instance for device pointer.
- * @tparam ElementType the data type of the vector elements
- * @param[in] ptr on device to wrap
- * @param[in] n number of elements in pointer
- * @return raft::device_vector_view
- */
-template <typename ElementType, typename LayoutPolicy = layout_c_contiguous>
-auto make_device_vector_view(ElementType* ptr, size_t n)
-{
-  detail::vector_extent extents{n};
-  return device_vector_view<ElementType, LayoutPolicy>{ptr, extents};
-}
-
-/**
- * @brief Create a 2-dim c-contiguous host mdarray.
- * @tparam ElementType the data type of the matrix elements
- * @tparam LayoutPolicy policy for strides and layout ordering
- * @param[in] n_rows number or rows in matrix
- * @param[in] n_cols number of columns in matrix
- * @return raft::host_matrix
- */
-template <typename ElementType, typename LayoutPolicy = layout_c_contiguous>
-auto make_host_matrix(size_t n_rows, size_t n_cols)
-{
-  detail::matrix_extent extents{n_rows, n_cols};
-  using policy_t = typename host_matrix<ElementType>::container_policy_type;
-  policy_t policy;
-  return host_matrix<ElementType, LayoutPolicy>{extents, policy};
-}
-
-/**
- * @brief Create a 2-dim c-contiguous device mdarray.
- * @tparam ElementType the data type of the matrix elements
- * @tparam LayoutPolicy policy for strides and layout ordering
- * @param[in] n_rows number or rows in matrix
- * @param[in] n_cols number of columns in matrix
- * @param[in] stream cuda stream for ordering events
- * @return raft::device_matrix
- */
-template <typename ElementType, typename LayoutPolicy = layout_c_contiguous>
-auto make_device_matrix(size_t n_rows, size_t n_cols, rmm::cuda_stream_view stream)
-{
-  detail::matrix_extent extents{n_rows, n_cols};
-  using policy_t = typename device_matrix<ElementType>::container_policy_type;
-  policy_t policy{stream};
-  return device_matrix<ElementType, LayoutPolicy>{extents, policy};
-}
-
-/**
- * @brief Create a 2-dim c-contiguous device mdarray.
- *
- * @tparam ElementType the data type of the matrix elements
- * @tparam LayoutPolicy policy for strides and layout ordering
- * @param[in] handle raft handle for managing expensive resources
- * @param[in] n_rows number or rows in matrix
- * @param[in] n_cols number of columns in matrix
- * @return raft::device_matrix
- */
-template <typename ElementType, typename LayoutPolicy = layout_c_contiguous>
-auto make_device_matrix(raft::handle_t const& handle, size_t n_rows, size_t n_cols)
-{
-  return make_device_matrix<ElementType, LayoutPolicy>(n_rows, n_cols, handle.get_stream());
-}
-
-/**
- * @brief Create a host scalar from v.
- *
- * @tparam ElementType the data type of the scalar element
- * @param[in] v scalar type to wrap
- * @return raft::host_scalar
- */
-template <typename ElementType>
-auto make_host_scalar(ElementType const& v)
-{
-  // FIXME(jiamingy): We can optimize this by using std::array as container policy, which
-  // requires some more compile time dispatching. This is enabled in the ref impl but
-  // hasn't been ported here yet.
-  detail::scalar_extent extents;
-  using policy_t = typename host_scalar<ElementType>::container_policy_type;
-  policy_t policy;
-  auto scalar = host_scalar<ElementType>{extents, policy};
-  scalar(0)   = v;
-  return scalar;
-}
-
-/**
- * @brief Create a device scalar from v.
- *
- * @tparam ElementType the data type of the scalar element
- * @param[in] v scalar type to wrap on device
- * @param[in] stream the cuda stream for ordering events
- * @return raft::device_scalar
- */
-template <typename ElementType>
-auto make_device_scalar(ElementType const& v, rmm::cuda_stream_view stream)
-{
-  detail::scalar_extent extents;
-  using policy_t = typename device_scalar<ElementType>::container_policy_type;
-  policy_t policy{stream};
-  auto scalar = device_scalar<ElementType>{extents, policy};
-  scalar(0)   = v;
-  return scalar;
-}
-
-/**
- * @brief Create a device scalar from v.
- *
- * @tparam ElementType the data type of the scalar element
- * @param[in] handle raft handle for managing expensive cuda resources
- * @param[in] v scalar to wrap on device
- * @return raft::device_scalar
- */
-template <typename ElementType>
-auto make_device_scalar(raft::handle_t const& handle, ElementType const& v)
-{
-  return make_device_scalar<ElementType>(v, handle.get_stream());
-}
-
-/**
- * @brief Create a 1-dim host mdarray.
- * @tparam ElementType the data type of the vector elements
- * @param[in] n number of elements in vector
- * @return raft::host_vector
- */
-template <typename ElementType, typename LayoutPolicy = layout_c_contiguous>
-auto make_host_vector(size_t n)
-{
-  detail::vector_extent extents{n};
-  using policy_t = typename host_vector<ElementType>::container_policy_type;
-  policy_t policy;
-  return host_vector<ElementType, LayoutPolicy>{extents, policy};
-}
-
-/**
- * @brief Create a 1-dim device mdarray.
- * @tparam ElementType the data type of the vector elements
- * @param[in] n number of elements in vector
- * @param[in] stream the cuda stream for ordering events
- * @return raft::device_vector
- */
-template <typename ElementType, typename LayoutPolicy = layout_c_contiguous>
-auto make_device_vector(size_t n, rmm::cuda_stream_view stream)
-{
-  detail::vector_extent extents{n};
-  using policy_t = typename device_vector<ElementType>::container_policy_type;
-  policy_t policy{stream};
-  return device_vector<ElementType, LayoutPolicy>{extents, policy};
-}
-
-/**
- * @brief Create a 1-dim device mdarray.
- * @tparam ElementType the data type of the vector elements
- * @param[in] handle raft handle for managing expensive cuda resources
- * @param[in] n number of elements in vector
- * @return raft::device_vector
- */
-template <typename ElementType, typename LayoutPolicy = layout_c_contiguous>
-auto make_device_vector(raft::handle_t const& handle, size_t n)
-{
-  return make_device_vector<ElementType, LayoutPolicy>(n, handle.get_stream());
-}
-
-/**
- * @brief Flatten raft::host_mdspan into a 1-dim array view
- *
- * @tparam host_mdspan_type Expected type raft::host_mdspan
- * @param h_mds raft::host_mdspan object
- * @return raft::host_mdspan
- */
-template <typename host_mdspan_type,
-          std::enable_if_t<is_host_mdspan_v<host_mdspan_type>>* = nullptr>
-auto flatten(host_mdspan_type h_mds)
-{
-  RAFT_EXPECTS(h_mds.is_contiguous(), "Input must be contiguous.");
-
-  return make_host_vector_view<typename host_mdspan_type::element_type,
-                               typename host_mdspan_type::layout_type>(h_mds.data(), h_mds.size());
-}
-
-template <typename device_mdspan_type,
-          std::enable_if_t<is_device_mdspan_v<device_mdspan_type>>* = nullptr>
-auto flatten(device_mdspan_type d_mds)
-{
-  RAFT_EXPECTS(d_mds.is_contiguous(), "Input must be contiguous.");
-  return make_device_vector_view<typename device_mdspan_type::element_type,
-                                 typename device_mdspan_type::layout_type>(d_mds.data(),
-                                                                           d_mds.size());
-}
-
-/**
- * @brief Flatten raft::mdarray into a 1-dim array view
- *
- * @tparam mdarray_type Expected type raft::mdarray
- * @param mda raft::mdarray object
- * @return Either raft::host_mdspan or raft::device_mdspan depending on the underlying
- *         ContainerPolicy
- */
-template <typename mdarray_type, std::enable_if_t<is_mdarray_v<mdarray_type>>* = nullptr>
-auto flatten(const mdarray_type& mda)
-{
-  return flatten(mda.view());
-}
-
-template <typename ElementType, typename LayoutType>
-constexpr auto flatten(host_vector_view<ElementType, LayoutType> h_vv)
-{
-  return h_vv;
-}
-
-template <typename ElementType, typename LayoutType>
-auto flatten(const host_vector<ElementType, LayoutType>& h_v)
-{
-  return flatten(h_v.view());
-}
-
-template <typename ElementType>
-constexpr auto flatten(host_scalar_view<ElementType> h_sv)
-{
-  return h_sv;
-}
-
-template <typename ElementType>
-auto flatten(const host_scalar<ElementType>& h_s)
-{
-  return flatten(h_s.view());
-}
-
-template <typename ElementType, typename LayoutType>
-constexpr auto flatten(device_vector_view<ElementType, LayoutType> d_vv)
-{
-  return d_vv;
-}
-
-template <typename ElementType, typename LayoutType>
-auto flatten(const device_vector<ElementType, LayoutType>& d_v)
-{
-  return flatten(d_v.view());
-}
-
-template <typename ElementType>
-constexpr auto flatten(device_scalar_view<ElementType> d_sv)
-{
-  return d_sv;
-}
-
-template <typename ElementType>
-auto flatten(const device_scalar<ElementType>& d_s)
-{
-  return flatten(d_s.view());
-}
-
-/**
- * @brief Reshape raft::host_mdspan or raft::device_mdspan
- *
- * @tparam mdspan_type Expected type raft::host_mdspan or raft::device_mdspan
- * @tparam Extents raft::extents for dimensions
- * @param mds raft::host_mdspan or raft::device_mdspan object
- * @param new_shape Desired new shape of the input
- * @return raft::host_mdspan or raft::device_mdspan, depending on AccessorPolicy
- */
-template <typename mdspan_type,
-          size_t... Extents,
-          std::enable_if_t<is_mdspan_v<mdspan_type>>* = nullptr>
-auto reshape(mdspan_type mds, extents<Extents...> new_shape)
-{
-  RAFT_EXPECTS(mds.is_contiguous(), "Input must be contiguous.");
-
-  size_t new_size = 1;
-  for (size_t i = 0; i < new_shape.rank(); ++i) {
-    new_size *= new_shape.extent(i);
-  }
-  RAFT_EXPECTS(new_size == mds.size(), "Cannot reshape array with size mismatch");
-
-  return detail::stdex::mdspan<typename mdspan_type::element_type,
-                               decltype(new_shape),
-                               typename mdspan_type::layout_type,
-                               typename mdspan_type::accessor_type>(mds.data(), new_shape);
-}
-
-/**
- * @brief Reshape raft::mdarray
- *
- * @tparam mdarray_type Expected type raft::mdarray
- * @tparam Extents raft::extents for dimensions
- * @param mda raft::mdarray object
- * @param new_shape Desired new shape of the input
- * @return raft::host_mdspan or raft::device_mdspan, depending on the underlying
- *         ContainerPolicy
- */
-template <typename mdarray_type,
-          size_t... Extents,
-          std::enable_if_t<is_mdarray_v<mdarray_type>>* = nullptr>
-auto reshape(const mdarray_type& mda, extents<Extents...> new_shape)
-{
-  return reshape(mda.view(), new_shape);
-}
-
-}  // namespace raft
-=======
 
 #pragma once
-#include <raft/core/mdarray.hpp>
->>>>>>> d0601afd
+#include <raft/core/mdarray.hpp>