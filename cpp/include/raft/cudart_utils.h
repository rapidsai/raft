--- conflicted
+++ resolved
@@ -404,7 +404,6 @@
   return a;
 }
 
-<<<<<<< HEAD
 template <typename T>
 constexpr T lower_bound()
 {
@@ -422,8 +421,5 @@
 }
 
 }  // namespace raft
-=======
-}  // namespace raft
-
-#endif
->>>>>>> 3997a8fb
+
+#endif