/*
 * Copyright (c) 2020-2021, NVIDIA CORPORATION.
 *
 * Licensed under the Apache License, Version 2.0 (the "License");
 * you may not use this file except in compliance with the License.
 * You may obtain a copy of the License at
 *
 *     http://www.apache.org/licenses/LICENSE-2.0
 *
 * Unless required by applicable law or agreed to in writing, software
 * distributed under the License is distributed on an "AS IS" BASIS,
 * WITHOUT WARRANTIES OR CONDITIONS OF ANY KIND, either express or implied.
 * See the License for the specific language governing permissions and
 * limitations under the License.
 */

#pragma once

#include "detail/knn_brute_force_faiss.cuh"
#include "detail/selection_faiss.cuh"

#include <raft/mr/device/buffer.hpp>

namespace raft {
namespace spatial {
namespace knn {

using deviceAllocator = raft::mr::device::allocator;

/**
 * Performs a k-select across row partitioned index/distance
 * matrices formatted like the following:
 * row1: k0, k1, k2
 * row2: k0, k1, k2
 * row3: k0, k1, k2
 * row1: k0, k1, k2
 * row2: k0, k1, k2
 * row3: k0, k1, k2
 *
 * etc...
 *
 * @tparam value_idx
 * @tparam value_t
 * @param inK
 * @param inV
 * @param outK
 * @param outV
 * @param n_samples
 * @param n_parts
 * @param k
 * @param stream
 * @param translations
 */
template <typename value_idx = int64_t, typename value_t = float>
inline void knn_merge_parts(value_t* inK,
                            value_idx* inV,
                            value_t* outK,
                            value_idx* outV,
                            size_t n_samples,
                            int n_parts,
                            int k,
                            cudaStream_t stream,
                            value_idx* translations)
{
  detail::knn_merge_parts(inK, inV, outK, outV, n_samples, n_parts, k, stream, translations);
}

/**
 * Performs a k-select across column-partitioned index/distance
 * matrices formatted like the following:
 * row1: k0, k1, k2, k0, k1, k2
 * row2: k0, k1, k2, k0, k1, k2
 * row3: k0, k1, k2, k0, k1, k2
 *
 * etc...
 *
 * @tparam value_idx
 * @tparam value_t
 * @param inK
 * @param inV
 * @param n_rows
 * @param n_cols
 * @param outK
 * @param outV
 * @param select_min
 * @param k
 * @param stream
 */
template <typename value_idx = int, typename value_t = float>
inline void select_k(value_t* inK,
                     value_idx* inV,
                     size_t n_rows,
                     size_t n_cols,
                     value_t* outK,
                     value_idx* outV,
                     bool select_min,
                     int k,
                     cudaStream_t stream)
{
  detail::select_k(inK, inV, n_rows, n_cols, outK, outV, select_min, k, stream);
}

/**
 * @brief Flat C++ API function to perform a brute force knn on
 * a series of input arrays and combine the results into a single
 * output array for indexes and distances.
 *
 * @param[in] handle the cuml handle to use
 * @param[in] input vector of pointers to the input arrays
 * @param[in] sizes vector of sizes of input arrays
 * @param[in] D the dimensionality of the arrays
 * @param[in] search_items array of items to search of dimensionality D
 * @param[in] n number of rows in search_items
 * @param[out] res_I the resulting index array of size n * k
 * @param[out] res_D the resulting distance array of size n * k
 * @param[in] k the number of nearest neighbors to return
 * @param[in] rowMajorIndex are the index arrays in row-major order?
 * @param[in] rowMajorQuery are the query arrays in row-major order?
 * @param[in] metric distance metric to use. Euclidean (L2) is used by
 * 			   default
 * @param[in] metric_arg the value of `p` for Minkowski (l-p) distances. This
 * 					 is ignored if the metric_type is not Minkowski.
 * @param[in] translations starting offsets for partitions. should be the same size
 *            as input vector.
 */
inline void brute_force_knn(raft::handle_t const& handle,
                            std::vector<float*>& input,
                            std::vector<int>& sizes,
                            int D,
                            float* search_items,
                            int n,
                            int64_t* res_I,
                            float* res_D,
                            int k,
                            bool rowMajorIndex                 = true,
                            bool rowMajorQuery                 = true,
                            std::vector<int64_t>* translations = nullptr,
                            distance::DistanceType metric = distance::DistanceType::L2Unexpanded,
                            float metric_arg              = 2.0f)
{
  ASSERT(input.size() == sizes.size(), "input and sizes vectors must be the same size");

<<<<<<< HEAD
  detail::brute_force_knn_impl(handle, input, sizes, D, search_items, n, res_I,
                               res_D, k, rowMajorIndex, rowMajorQuery,
                               translations, metric, metric_arg);
=======
  std::vector<cudaStream_t> int_streams = handle.get_internal_streams();

  detail::brute_force_knn_impl(input,
                               sizes,
                               D,
                               search_items,
                               n,
                               res_I,
                               res_D,
                               k,
                               handle.get_stream(),
                               int_streams.data(),
                               handle.get_num_internal_streams(),
                               rowMajorIndex,
                               rowMajorQuery,
                               translations,
                               metric,
                               metric_arg);
>>>>>>> 69c5c715
}
}  // namespace knn
}  // namespace spatial
}  // namespace raft<|MERGE_RESOLUTION|>--- conflicted
+++ resolved
@@ -140,14 +140,8 @@
 {
   ASSERT(input.size() == sizes.size(), "input and sizes vectors must be the same size");
 
-<<<<<<< HEAD
-  detail::brute_force_knn_impl(handle, input, sizes, D, search_items, n, res_I,
-                               res_D, k, rowMajorIndex, rowMajorQuery,
-                               translations, metric, metric_arg);
-=======
-  std::vector<cudaStream_t> int_streams = handle.get_internal_streams();
-
-  detail::brute_force_knn_impl(input,
+  detail::brute_force_knn_impl(handle,
+                               input,
                                sizes,
                                D,
                                search_items,
@@ -155,15 +149,11 @@
                                res_I,
                                res_D,
                                k,
-                               handle.get_stream(),
-                               int_streams.data(),
-                               handle.get_num_internal_streams(),
                                rowMajorIndex,
                                rowMajorQuery,
                                translations,
                                metric,
                                metric_arg);
->>>>>>> 69c5c715
 }
 }  // namespace knn
 }  // namespace spatial
