/*
 * Copyright (c) 2020-2021, NVIDIA CORPORATION.
 *
 * Licensed under the Apache License, Version 2.0 (the "License");
 * you may not use this file except in compliance with the License.
 * You may obtain a copy of the License at
 *
 *     http://www.apache.org/licenses/LICENSE-2.0
 *
 * Unless required by applicable law or agreed to in writing, software
 * distributed under the License is distributed on an "AS IS" BASIS,
 * WITHOUT WARRANTIES OR CONDITIONS OF ANY KIND, either express or implied.
 * See the License for the specific language governing permissions and
 * limitations under the License.
 */

#pragma once

#include "detail/knn_brute_force_faiss.cuh"
#include "detail/selection_faiss.cuh"

#include <raft/mr/device/buffer.hpp>

namespace raft {
namespace spatial {
namespace knn {

using deviceAllocator = raft::mr::device::allocator;

/**
 * Performs a k-select across row partitioned index/distance
 * matrices formatted like the following:
 * row1: k0, k1, k2
 * row2: k0, k1, k2
 * row3: k0, k1, k2
 * row1: k0, k1, k2
 * row2: k0, k1, k2
 * row3: k0, k1, k2
 *
 * etc...
 *
 * @tparam value_idx
 * @tparam value_t
 * @param inK
 * @param inV
 * @param outK
 * @param outV
 * @param n_samples
 * @param n_parts
 * @param k
 * @param stream
 * @param translations
 */
template <typename value_idx = int64_t, typename value_t = float>
inline void knn_merge_parts(value_t* inK,
                            value_idx* inV,
                            value_t* outK,
                            value_idx* outV,
                            size_t n_samples,
                            int n_parts,
                            int k,
                            cudaStream_t stream,
                            value_idx* translations)
{
  detail::knn_merge_parts(inK, inV, outK, outV, n_samples, n_parts, k, stream, translations);
}

/**
 * Performs a k-select across column-partitioned index/distance
 * matrices formatted like the following:
 * row1: k0, k1, k2, k0, k1, k2
 * row2: k0, k1, k2, k0, k1, k2
 * row3: k0, k1, k2, k0, k1, k2
 *
 * etc...
 *
 * @tparam value_idx
 * @tparam value_t
 * @param inK
 * @param inV
 * @param n_rows
 * @param n_cols
 * @param outK
 * @param outV
 * @param select_min
 * @param k
 * @param stream
 */
template <typename value_idx = int, typename value_t = float>
inline void select_k(value_t* inK,
                     value_idx* inV,
                     size_t n_rows,
                     size_t n_cols,
                     value_t* outK,
                     value_idx* outV,
                     bool select_min,
                     int k,
                     cudaStream_t stream)
{
  detail::select_k(inK, inV, n_rows, n_cols, outK, outV, select_min, k, stream);
}

/**
 * @brief Flat C++ API function to perform a brute force knn on
 * a series of input arrays and combine the results into a single
 * output array for indexes and distances.
 *
 * @param[in] handle the cuml handle to use
 * @param[in] input vector of pointers to the input arrays
 * @param[in] sizes vector of sizes of input arrays
 * @param[in] D the dimensionality of the arrays
 * @param[in] search_items array of items to search of dimensionality D
 * @param[in] n number of rows in search_items
 * @param[out] res_I the resulting index array of size n * k
 * @param[out] res_D the resulting distance array of size n * k
 * @param[in] k the number of nearest neighbors to return
 * @param[in] rowMajorIndex are the index arrays in row-major order?
 * @param[in] rowMajorQuery are the query arrays in row-major order?
 * @param[in] metric distance metric to use. Euclidean (L2) is used by
 * 			   default
 * @param[in] metric_arg the value of `p` for Minkowski (l-p) distances. This
 * 					 is ignored if the metric_type is not Minkowski.
 * @param[in] translations starting offsets for partitions. should be the same size
 *            as input vector.
 */
template <typename value_idx = std::int64_t, typename value_t = float, typename value_int = int>
void brute_force_knn(raft::handle_t const& handle,
                     std::vector<value_t*>& input,
                     std::vector<value_int>& sizes,
                     value_int D,
                     value_t* search_items,
                     value_int n,
                     value_idx* res_I,
                     value_t* res_D,
                     value_int k,
                     bool rowMajorIndex                   = true,
                     bool rowMajorQuery                   = true,
                     std::vector<value_idx>* translations = nullptr,
<<<<<<< HEAD
                     distance::DistanceType metric        = distance::DistanceType::L2Expanded,
=======
                     distance::DistanceType metric        = distance::DistanceType::L2Unexpanded,
>>>>>>> 575fbd69
                     float metric_arg                     = 2.0f)
{
  ASSERT(input.size() == sizes.size(), "input and sizes vectors must be the same size");

  detail::brute_force_knn_impl(handle,
                               input,
                               sizes,
                               D,
                               search_items,
                               n,
                               res_I,
                               res_D,
                               k,
                               rowMajorIndex,
                               rowMajorQuery,
                               translations,
                               metric,
                               metric_arg);
}
}  // namespace knn
}  // namespace spatial
}  // namespace raft<|MERGE_RESOLUTION|>--- conflicted
+++ resolved
@@ -136,11 +136,7 @@
                      bool rowMajorIndex                   = true,
                      bool rowMajorQuery                   = true,
                      std::vector<value_idx>* translations = nullptr,
-<<<<<<< HEAD
-                     distance::DistanceType metric        = distance::DistanceType::L2Expanded,
-=======
                      distance::DistanceType metric        = distance::DistanceType::L2Unexpanded,
->>>>>>> 575fbd69
                      float metric_arg                     = 2.0f)
 {
   ASSERT(input.size() == sizes.size(), "input and sizes vectors must be the same size");
