/*
 * Copyright (c) 2020-2021, NVIDIA CORPORATION.
 *
 * Licensed under the Apache License, Version 2.0 (the "License");
 * you may not use this file except in compliance with the License.
 * You may obtain a copy of the License at
 *
 *     http://www.apache.org/licenses/LICENSE-2.0
 *
 * Unless required by applicable law or agreed to in writing, software
 * distributed under the License is distributed on an "AS IS" BASIS,
 * WITHOUT WARRANTIES OR CONDITIONS OF ANY KIND, either express or implied.
 * See the License for the specific language governing permissions and
 * limitations under the License.
 */

#pragma once

#include "detail/knn_brute_force_faiss.cuh"
#include "detail/selection_faiss.cuh"

#include <raft/mr/device/buffer.hpp>

namespace raft {
namespace spatial {
namespace knn {

using deviceAllocator = raft::mr::device::allocator;

/**
 * Performs a k-select across row partitioned index/distance
 * matrices formatted like the following:
 * row1: k0, k1, k2
 * row2: k0, k1, k2
 * row3: k0, k1, k2
 * row1: k0, k1, k2
 * row2: k0, k1, k2
 * row3: k0, k1, k2
 *
 * etc...
 *
 * @tparam value_idx
 * @tparam value_t
 * @param inK
 * @param inV
 * @param outK
 * @param outV
 * @param n_samples
 * @param n_parts
 * @param k
 * @param stream
 * @param translations
 */
template <typename value_idx = int64_t, typename value_t = float>
inline void knn_merge_parts(value_t *inK, value_idx *inV, value_t *outK,
                            value_idx *outV, size_t n_samples, int n_parts,
                            int k, cudaStream_t stream,
                            value_idx *translations) {
  detail::knn_merge_parts(inK, inV, outK, outV, n_samples, n_parts, k, stream,
                          translations);
}

/**
 * Performs a k-select across column-partitioned index/distance
 * matrices formatted like the following:
 * row1: k0, k1, k2, k0, k1, k2
 * row2: k0, k1, k2, k0, k1, k2
 * row3: k0, k1, k2, k0, k1, k2
 *
 * etc...
 *
 * @tparam value_idx
 * @tparam value_t
 * @param inK
 * @param inV
 * @param n_rows
 * @param n_cols
 * @param outK
 * @param outV
 * @param select_min
 * @param k
 * @param stream
 */
template <typename value_idx = int, typename value_t = float>
inline void select_k(value_t *inK, value_idx *inV, size_t n_rows, size_t n_cols,
                     value_t *outK, value_idx *outV, bool select_min, int k,
                     cudaStream_t stream) {
  detail::select_k(inK, inV, n_rows, n_cols, outK, outV, select_min, k, stream);
}

/**
 * @brief Flat C++ API function to perform a brute force knn on
 * a series of input arrays and combine the results into a single
 * output array for indexes and distances.
 *
 * @param[in] handle the cuml handle to use
 * @param[in] input vector of pointers to the input arrays
 * @param[in] sizes vector of sizes of input arrays
 * @param[in] D the dimensionality of the arrays
 * @param[in] search_items array of items to search of dimensionality D
 * @param[in] n number of rows in search_items
 * @param[out] res_I the resulting index array of size n * k
 * @param[out] res_D the resulting distance array of size n * k
 * @param[in] k the number of nearest neighbors to return
 * @param[in] rowMajorIndex are the index arrays in row-major order?
 * @param[in] rowMajorQuery are the query arrays in row-major order?
 * @param[in] metric distance metric to use. Euclidean (L2) is used by
 * 			   default
 * @param[in] metric_arg the value of `p` for Minkowski (l-p) distances. This
 * 					 is ignored if the metric_type is not Minkowski.
 * @param[in] translations starting offsets for partitions. should be the same size
 *            as input vector.
 */
<<<<<<< HEAD
template <typename value_idx = std::int64_t, typename value_t = float,
          typename value_int = int>
void brute_force_knn(
  raft::handle_t const &handle, std::vector<value_t *> &input,
  std::vector<value_int> &sizes, value_int D, value_t *search_items,
  value_int n, value_idx *res_I, value_t *res_D, value_int k,
  bool rowMajorIndex = true, bool rowMajorQuery = true,
  std::vector<value_idx> *translations = nullptr,
  distance::DistanceType metric = distance::DistanceType::L2Unexpanded,
=======
inline void brute_force_knn(
  raft::handle_t const &handle, std::vector<float *> &input,
  std::vector<int> &sizes, int D, float *search_items, int n, int64_t *res_I,
  float *res_D, int k, bool rowMajorIndex = true, bool rowMajorQuery = true,
  std::vector<int64_t> *translations = nullptr,
  distance::DistanceType metric = distance::DistanceType::L2Expanded,
>>>>>>> 6166a47a
  float metric_arg = 2.0f) {
  ASSERT(input.size() == sizes.size(),
         "input and sizes vectors must be the same size");

  std::vector<cudaStream_t> int_streams = handle.get_internal_streams();

  detail::brute_force_knn_impl(input, sizes, D, search_items, n, res_I, res_D,
                               k, handle.get_stream(), int_streams.data(),
                               handle.get_num_internal_streams(), rowMajorIndex,
                               rowMajorQuery, translations, metric, metric_arg);
}
}  // namespace knn
}  // namespace spatial
}  // namespace raft<|MERGE_RESOLUTION|>--- conflicted
+++ resolved
@@ -111,7 +111,6 @@
  * @param[in] translations starting offsets for partitions. should be the same size
  *            as input vector.
  */
-<<<<<<< HEAD
 template <typename value_idx = std::int64_t, typename value_t = float,
           typename value_int = int>
 void brute_force_knn(
@@ -120,15 +119,7 @@
   value_int n, value_idx *res_I, value_t *res_D, value_int k,
   bool rowMajorIndex = true, bool rowMajorQuery = true,
   std::vector<value_idx> *translations = nullptr,
-  distance::DistanceType metric = distance::DistanceType::L2Unexpanded,
-=======
-inline void brute_force_knn(
-  raft::handle_t const &handle, std::vector<float *> &input,
-  std::vector<int> &sizes, int D, float *search_items, int n, int64_t *res_I,
-  float *res_D, int k, bool rowMajorIndex = true, bool rowMajorQuery = true,
-  std::vector<int64_t> *translations = nullptr,
   distance::DistanceType metric = distance::DistanceType::L2Expanded,
->>>>>>> 6166a47a
   float metric_arg = 2.0f) {
   ASSERT(input.size() == sizes.size(),
          "input and sizes vectors must be the same size");
