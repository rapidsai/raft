--- conflicted
+++ resolved
@@ -25,7 +25,6 @@
 namespace spatial {
 namespace knn {
 
-<<<<<<< HEAD
 using deviceAllocator = raft::mr::device::allocator;
 
 /**
@@ -52,8 +51,6 @@
  * @param stream
  * @param translations
  */
-=======
->>>>>>> 820e14d6
 template <typename value_idx = int64_t, typename value_t = float>
 inline void knn_merge_parts(value_t *inK, value_idx *inV, value_t *outK,
                             value_idx *outV, size_t n_samples, int n_parts,
