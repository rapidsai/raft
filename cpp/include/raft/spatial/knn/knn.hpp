--- conflicted
+++ resolved
@@ -13,17 +13,11 @@
  * See the License for the specific language governing permissions and
  * limitations under the License.
  */
-<<<<<<< HEAD
-=======
-/**
- * This file is deprecated and will be removed in release 22.06.
- * Please use the cuh version instead.
- */
-
-#ifndef __KNN_H
-#define __KNN_H
->>>>>>> 3997a8fb
 
 #pragma once
 
+#pragma message(__FILE__                                               \
+                " is deprecated and will be removed in release 22.06." \
+                " Please use the cuh version instead.")
+
 #include "knn.cuh"