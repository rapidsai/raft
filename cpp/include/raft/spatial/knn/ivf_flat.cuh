--- conflicted
+++ resolved
@@ -94,40 +94,22 @@
  * @tparam int_t precision / type of integral arguments
  * @tparam matrix_idx_t matrix indexing type
  *
-<<<<<<< HEAD
- * @param handle
- * @param params configure the index building
-=======
  * @param[in] handle
  * @param[in] params configure the index building
->>>>>>> dec2f813
  * @param[in] dataset a device pointer to a row-major matrix [n_rows, dim]
  *
  * @return the constructed ivf-flat index
  */
-<<<<<<< HEAD
-template <typename value_t,
-          typename idx_t        = uint32_t,
-          typename int_t        = std::uint32_t,
-          typename matrix_idx_t = std::uint32_t>
-auto build_index(const handle_t& handle,
-                 raft::device_matrix_view<const value_t, matrix_idx_t, row_major> dataset,
-=======
 template <typename value_t, typename idx_t>
 auto build_index(const handle_t& handle,
                  raft::device_matrix_view<const value_t, idx_t, row_major> dataset,
->>>>>>> dec2f813
                  const index_params& params) -> index<value_t, idx_t>
 {
   return raft::spatial::knn::ivf_flat::detail::build(handle,
                                                      params,
                                                      dataset.data_handle(),
                                                      static_cast<idx_t>(dataset.extent(0)),
-<<<<<<< HEAD
-                                                     static_cast<int_t>(dataset.extent(1)));
-=======
                                                      static_cast<idx_t>(dataset.extent(1)));
->>>>>>> dec2f813
 }
 
 /**
@@ -197,13 +179,8 @@
  * @tparam int_t precision / type of integral arguments
  * @tparam matrix_idx_t matrix indexing type
  *
-<<<<<<< HEAD
- * @param handle
- * @param orig_index original index
-=======
  * @param[in] handle
  * @param[in] orig_index original index
->>>>>>> dec2f813
  * @param[in] new_vectors a device pointer to a row-major matrix [n_rows, index.dim()]
  * @param[in] new_indices a device pointer to a vector of indices [n_rows].
  *    If the original index is empty (`orig_index.size() == 0`), you can pass `nullptr`
@@ -211,24 +188,12 @@
  *
  * @return the constructed extended ivf-flat index
  */
-<<<<<<< HEAD
-template <typename value_t,
-          typename idx_t,
-          typename int_t        = std::uint32_t,
-          typename matrix_idx_t = std::uint32_t>
-auto extend(const handle_t& handle,
-            const index<value_t, idx_t>& orig_index,
-            raft::device_matrix_view<const value_t, matrix_idx_t, row_major> new_vectors,
-            std::optional<raft::device_vector_view<const idx_t, matrix_idx_t>> new_indices =
-              std::nullopt) -> index<value_t, idx_t>
-=======
 template <typename value_t, typename idx_t>
 auto extend(const handle_t& handle,
             const index<value_t, idx_t>& orig_index,
             raft::device_matrix_view<const value_t, idx_t, row_major> new_vectors,
             std::optional<raft::device_vector_view<const idx_t, idx_t>> new_indices = std::nullopt)
   -> index<value_t, idx_t>
->>>>>>> dec2f813
 {
   return raft::spatial::knn::ivf_flat::detail::extend<value_t, idx_t>(
     handle,
@@ -270,34 +235,18 @@
  * @tparam int_t precision / type of integral arguments
  * @tparam matrix_idx_t matrix indexing type
  *
-<<<<<<< HEAD
- * @param handle
-=======
- * @param[in] handle
->>>>>>> dec2f813
+ * @param[in] handle
  * @param[inout] index
  * @param[in] new_vectors a device pointer to a row-major matrix [n_rows, index.dim()]
  * @param[in] new_indices a device pointer to a vector of indices [n_rows].
  *    If the original index is empty (`orig_index.size() == 0`), you can pass `std::nullopt`
  *    here to imply a continuous range `[0...n_rows)`.
  */
-<<<<<<< HEAD
-template <typename value_t,
-          typename idx_t,
-          typename int_t        = std::uint32_t,
-          typename matrix_idx_t = std::uint32_t>
-void extend(
-  const handle_t& handle,
-  index<value_t, idx_t>* index,
-  raft::device_matrix_view<const value_t, matrix_idx_t, row_major> new_vectors,
-  std::optional<raft::device_vector_view<const idx_t, matrix_idx_t>> new_indices = std::nullopt)
-=======
 template <typename value_t, typename idx_t>
 void extend(const handle_t& handle,
             index<value_t, idx_t>* index,
             raft::device_matrix_view<const value_t, idx_t, row_major> new_vectors,
             std::optional<raft::device_vector_view<const idx_t, idx_t>> new_indices = std::nullopt)
->>>>>>> dec2f813
 {
   *index = extend(handle,
                   *index,
@@ -395,31 +344,12 @@
  * @tparam int_t precision / type of integral arguments
  * @tparam matrix_idx_t matrix indexing type
  *
-<<<<<<< HEAD
- * @param handle
- * @param index ivf-flat constructed index
-=======
  * @param[in] handle
  * @param[in] index ivf-flat constructed index
->>>>>>> dec2f813
  * @param[in] queries a device pointer to a row-major matrix [n_queries, index->dim()]
  * @param[out] neighbors a device pointer to the indices of the neighbors in the source dataset
  * [n_queries, k]
  * @param[out] distances a device pointer to the distances to the selected neighbors [n_queries, k]
-<<<<<<< HEAD
- * @param params configure the search
- * @param k the number of neighbors to find for each query.
- */
-template <typename value_t,
-          typename idx_t,
-          typename int_t        = std::uint32_t,
-          typename matrix_idx_t = std::uint32_t>
-void search(const handle_t& handle,
-            const index<value_t, idx_t>& index,
-            raft::device_matrix_view<const value_t, matrix_idx_t, row_major> queries,
-            raft::device_matrix_view<idx_t, matrix_idx_t, row_major> neighbors,
-            raft::device_matrix_view<idx_t, matrix_idx_t, float> distances,
-=======
  * @param[in] params configure the search
  * @param[in] k the number of neighbors to find for each query.
  */
@@ -429,7 +359,6 @@
             raft::device_matrix_view<const value_t, idx_t, row_major> queries,
             raft::device_matrix_view<idx_t, idx_t, row_major> neighbors,
             raft::device_matrix_view<idx_t, idx_t, float> distances,
->>>>>>> dec2f813
             const search_params& params,
             int_t k)
 {
@@ -437,15 +366,9 @@
     queries.extent(0) == neighbors.extent(0) && queries.extent(0) == distances.extent(0),
     "Number of rows in output neighbors and distances matrices must equal the number of queries.");
 
-<<<<<<< HEAD
-  RAFT_EXPECTS(neighbors.extent(1) == distances.extent(1) &&
-                 neighbors.extent(1) == static_cast<matrix_idx_t>(k),
-               "Number of columns in output neighbors and distances matrices must equal k");
-=======
   RAFT_EXPECTS(
     neighbors.extent(1) == distances.extent(1) && neighbors.extent(1) == static_cast<idx_t>(k),
     "Number of columns in output neighbors and distances matrices must equal k");
->>>>>>> dec2f813
 
   RAFT_EXPECTS(queries.extent(1) == index.dim(),
                "Number of query dimensions should equal number of dimensions in the index.");
