--- conflicted
+++ resolved
@@ -48,11 +48,7 @@
                           value_int n_,
                           raft::distance::DistanceType metric_)
     : handle(handle_),
-<<<<<<< HEAD
-      X(std::move(raft::make_device_matrix_view<const value_t, matrix_idx>(X_, m_, n_))),
-=======
       X(raft::make_device_matrix_view<const value_t, matrix_idx>(X_, m_, n_)),
->>>>>>> dec2f813
       m(m_),
       n(n_),
       metric(metric_),
