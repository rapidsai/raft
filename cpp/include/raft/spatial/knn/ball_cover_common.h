--- conflicted
+++ resolved
@@ -62,7 +62,6 @@
   {
   }
 
-<<<<<<< HEAD
   value_idx *get_R_indptr() { return R_indptr.data(); }
   value_idx *get_R_1nn_cols() { return R_1nn_cols.data(); }
   value_t *get_R_1nn_dists() { return R_1nn_dists.data(); }
@@ -71,14 +70,6 @@
   const value_t *get_X() { return X; }
   value_int get_n_landmarks() { return n_landmarks; }
   raft::distance::DistanceType get_metric() { return metric; }
-=======
-  value_idx* get_R_indptr() { return R_indptr.data(); }
-  value_idx* get_R_1nn_cols() { return R_1nn_cols.data(); }
-  value_t* get_R_1nn_dists() { return R_1nn_dists.data(); }
-  value_t* get_R_radius() { return R_radius.data(); }
-  value_t* get_R() { return R.data(); }
-  const value_t* get_X() { return X; }
->>>>>>> f17b2000
 
   bool is_index_trained() const { return index_trained; };
 
