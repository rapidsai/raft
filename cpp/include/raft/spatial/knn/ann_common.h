--- conflicted
+++ resolved
@@ -20,10 +20,7 @@
 
 #pragma once
 
-<<<<<<< HEAD
-=======
 #include "detail/processing.hpp"
->>>>>>> 20b6ee57
 #include "ivf_flat_types.hpp"
 
 #include <raft/distance/distance_type.hpp>
@@ -34,9 +31,6 @@
 namespace raft {
 namespace spatial {
 namespace knn {
-
-template <typename math_t>
-class MetricProcessor;
 
 struct knnIndex {
   raft::distance::DistanceType metric;
