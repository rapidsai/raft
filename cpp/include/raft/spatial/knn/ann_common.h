/*
 * Copyright (c) 2020-2021, NVIDIA CORPORATION.
 *
 * Licensed under the Apache License, Version 2.0 (the "License");
 * you may not use this file except in compliance with the License.
 * You may obtain a copy of the License at
 *
 *     http://www.apache.org/licenses/LICENSE-2.0
 *
 * Unless required by applicable law or agreed to in writing, software
 * distributed under the License is distributed on an "AS IS" BASIS,
 * WITHOUT WARRANTIES OR CONDITIONS OF ANY KIND, either express or implied.
 * See the License for the specific language governing permissions and
 * limitations under the License.
 */

#pragma once

#include <raft/linalg/distance_type.h>

#include <faiss/gpu/GpuIndex.h>
#include <raft/spatial/knn/faiss_mr.hpp>

namespace raft {
namespace spatial {
namespace knn {

struct knnIndex {
  faiss::gpu::GpuIndex* index;
  raft::distance::DistanceType metric;
  float metricArg;

<<<<<<< HEAD
  raft::spatial::knn::RmmGpuResources *gpu_res;
=======
  faiss::gpu::StandardGpuResources* gpu_res;
>>>>>>> ca4f36a8
  int device;
  ~knnIndex()
  {
    delete index;
    delete gpu_res;
  }
};

enum QuantizerType : unsigned int {
  QT_8bit,
  QT_4bit,
  QT_8bit_uniform,
  QT_4bit_uniform,
  QT_fp16,
  QT_8bit_direct,
  QT_6bit
};

struct knnIndexParam {
  virtual ~knnIndexParam() {}
};

struct IVFParam : knnIndexParam {
  int nlist;
  int nprobe;
};

struct IVFFlatParam : IVFParam {
};

struct IVFPQParam : IVFParam {
  int M;
  int n_bits;
  bool usePrecomputedTables;
};

struct IVFSQParam : IVFParam {
  QuantizerType qtype;
  bool encodeResidual;
};

};  // namespace knn
};  // namespace spatial
};  // namespace raft<|MERGE_RESOLUTION|>--- conflicted
+++ resolved
@@ -30,11 +30,7 @@
   raft::distance::DistanceType metric;
   float metricArg;
 
-<<<<<<< HEAD
-  raft::spatial::knn::RmmGpuResources *gpu_res;
-=======
-  faiss::gpu::StandardGpuResources* gpu_res;
->>>>>>> ca4f36a8
+  raft::spatial::knn::RmmGpuResources* gpu_res;
   int device;
   ~knnIndex()
   {
