/*
 * Copyright (c) 2021, NVIDIA CORPORATION.
 *
 * Licensed under the Apache License, Version 2.0 (the "License");
 * you may not use this file except in compliance with the License.
 * You may obtain a copy of the License at
 *
 *     http://www.apache.org/licenses/LICENSE-2.0
 *
 * Unless required by applicable law or agreed to in writing, software
 * distributed under the License is distributed on an "AS IS" BASIS,
 * WITHOUT WARRANTIES OR CONDITIONS OF ANY KIND, either express or implied.
 * See the License for the specific language governing permissions and
 * limitations under the License.
 */

#pragma once

#include <cstdint>

#include "ball_cover_common.h"
#include "detail/ball_cover.cuh"
#include "detail/ball_cover/common.cuh"
#include <raft/linalg/distance_type.h>
#include <thrust/transform.h>

namespace raft {
namespace spatial {
namespace knn {

template <typename value_idx = std::int64_t, typename value_t, typename value_int = std::uint32_t>
void rbc_build_index(const raft::handle_t& handle,
                     BallCoverIndex<value_idx, value_t, value_int>& index)
{
  if (index.metric == raft::distance::DistanceType::Haversine) {
<<<<<<< HEAD
    detail::rbc_build_index<value_idx, value_t, value_int>(
      handle, index, detail::HaversineFunc<value_t, value_int>());
=======
    detail::rbc_build_index(handle, index, detail::HaversineFunc<value_t, value_int>());
>>>>>>> 575fbd69
  } else if (index.metric == raft::distance::DistanceType::L2SqrtExpanded ||
             index.metric == raft::distance::DistanceType::L2SqrtUnexpanded) {
    detail::rbc_build_index(handle, index, detail::EuclideanFunc<value_t, value_int>());
  } else {
    RAFT_FAIL("Metric not support");
  }

  index.set_index_trained();
}

/**
 * Performs a faster exact knn in metric spaces using the triangle
 * inequality with a number of landmark points to reduce the
 * number of distance computations from O(n^2) to O(sqrt(n)). This
 * performs an all neighbors knn, which can reuse memory when
 * the index and query are the same array. This function will
 * build the index and assumes rbc_build_index() has not already
 * been called.
 * @tparam value_idx knn index type
 * @tparam value_t knn distance type
 * @tparam value_int type for integers, such as number of rows/cols
 * @param handle raft handle for resource management
 * @param index ball cover index which has not yet been built
 * @param k number of nearest neighbors to find
 * @param perform_post_filtering if this is false, only the closest k landmarks
 *                               are considered (which will return approximate
 *                               results).
 * @param[out] inds output knn indices
 * @param[out] dists output knn distances
 * @param weight a weight for overlap between the closest landmark and
 *               the radius of other landmarks when pruning distances.
 *               Setting this value below 1 can effectively turn off
 *               computing distances against many other balls, enabling
 *               approximate nearest neighbors. Recall can be adjusted
 *               based on how many relevant balls are ignored. Note that
 *               many datasets can still have great recall even by only
 *               looking in the closest landmark.
 */
template <typename value_idx = std::int64_t, typename value_t, typename value_int = std::uint32_t>
void rbc_all_knn_query(const raft::handle_t& handle,
                       BallCoverIndex<value_idx, value_t, value_int>& index,
                       value_int k,
                       value_idx* inds,
                       value_t* dists,
                       bool perform_post_filtering = true,
                       float weight                = 1.0)
{
  if (index.metric == raft::distance::DistanceType::Haversine) {
    detail::rbc_all_knn_query(handle,
                              index,
                              k,
                              inds,
                              dists,
                              detail::HaversineFunc<value_t, value_int>(),
                              perform_post_filtering,
                              weight);
  } else if (index.metric == raft::distance::DistanceType::L2SqrtExpanded ||
             index.metric == raft::distance::DistanceType::L2SqrtUnexpanded) {
    detail::rbc_all_knn_query(handle,
                              index,
                              k,
                              inds,
                              dists,
                              detail::EuclideanFunc<value_t, value_int>(),
                              perform_post_filtering,
                              weight);
  } else {
    RAFT_FAIL("Metric not supported");
  }

  index.set_index_trained();
}

/**
 * Performs a faster exact knn in metric spaces using the triangle
 * inequality with a number of landmark points to reduce the
 * number of distance computations from O(n^2) to O(sqrt(n)). This
 * function does not build the index and assumes rbc_build_index() has
 * already been called. Use this function when the index and
 * query arrays are different, otherwise use rbc_all_knn_query().
 * @tparam value_idx index type
 * @tparam value_t distances type
 * @tparam value_int integer type for size info
 * @param handle raft handle for resource management
 * @param index ball cover index which has not yet been built
 * @param k number of nearest neighbors to find
 * @param query the
 * @param perform_post_filtering if this is false, only the closest k landmarks
 *                               are considered (which will return approximate
 *                               results).
 * @param[out] inds output knn indices
 * @param[out] dists output knn distances
 * @param weight a weight for overlap between the closest landmark and
 *               the radius of other landmarks when pruning distances.
 *               Setting this value below 1 can effectively turn off
 *               computing distances against many other balls, enabling
 *               approximate nearest neighbors. Recall can be adjusted
 *               based on how many relevant balls are ignored. Note that
 *               many datasets can still have great recall even by only
 *               looking in the closest landmark.
 * @param[in] n_query_pts number of query points
 */
template <typename value_idx = std::int64_t, typename value_t, typename value_int = std::uint32_t>
void rbc_knn_query(const raft::handle_t& handle,
                   BallCoverIndex<value_idx, value_t, value_int>& index,
                   value_int k,
                   const value_t* query,
                   value_int n_query_pts,
                   value_idx* inds,
                   value_t* dists,
                   bool perform_post_filtering = true,
                   float weight                = 1.0)
{
  if (index.metric == raft::distance::DistanceType::Haversine) {
    detail::rbc_knn_query(handle,
                          index,
                          k,
                          query,
                          n_query_pts,
                          inds,
                          dists,
                          detail::HaversineFunc<value_t, value_int>(),
                          perform_post_filtering,
                          weight);
  } else if (index.metric == raft::distance::DistanceType::L2SqrtExpanded ||
             index.metric == raft::distance::DistanceType::L2SqrtUnexpanded) {
    detail::rbc_knn_query(handle,
                          index,
                          k,
                          query,
                          n_query_pts,
                          inds,
                          dists,
                          detail::EuclideanFunc<value_t, value_int>(),
                          perform_post_filtering,
                          weight);
  } else {
    RAFT_FAIL("Metric not supported");
  }
}

// TODO: implement functions for:
//  4. rbc_eps_neigh() - given a populated index, perform query against different query array
//  5. rbc_all_eps_neigh() - populate a BallCoverIndex and query against training data

}  // namespace knn
}  // namespace spatial
}  // namespace raft<|MERGE_RESOLUTION|>--- conflicted
+++ resolved
@@ -33,12 +33,8 @@
                      BallCoverIndex<value_idx, value_t, value_int>& index)
 {
   if (index.metric == raft::distance::DistanceType::Haversine) {
-<<<<<<< HEAD
     detail::rbc_build_index<value_idx, value_t, value_int>(
       handle, index, detail::HaversineFunc<value_t, value_int>());
-=======
-    detail::rbc_build_index(handle, index, detail::HaversineFunc<value_t, value_int>());
->>>>>>> 575fbd69
   } else if (index.metric == raft::distance::DistanceType::L2SqrtExpanded ||
              index.metric == raft::distance::DistanceType::L2SqrtUnexpanded) {
     detail::rbc_build_index(handle, index, detail::EuclideanFunc<value_t, value_int>());
