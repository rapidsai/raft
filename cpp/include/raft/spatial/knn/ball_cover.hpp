--- conflicted
+++ resolved
@@ -28,20 +28,12 @@
 namespace spatial {
 namespace knn {
 
-<<<<<<< HEAD
 template <typename value_idx = std::int64_t, typename value_t,
           typename value_int = std::uint32_t>
 void rbc_build_index(const raft::handle_t &handle,
                      BallCoverIndex<value_idx, value_t, value_int> &index) {
   ASSERT(index.n < 16,
          "Random ball cover currently only works in dimensions < 16");
-=======
-template <typename value_idx = std::int64_t, typename value_t, typename value_int = std::uint32_t>
-void rbc_build_index(const raft::handle_t& handle,
-                     BallCoverIndex<value_idx, value_t, value_int>& index)
-{
-  ASSERT(index.n == 2, "Random ball cover currently only works in 2-dimensions");
->>>>>>> b29ec653
   if (index.metric == raft::distance::DistanceType::Haversine) {
     detail::rbc_build_index(handle, index, detail::HaversineFunc());
   } else if (index.metric == raft::distance::DistanceType::L2SqrtExpanded ||
@@ -82,7 +74,6 @@
  *               many datasets can still have great recall even by only
  *               looking in the closest landmark.
  */
-<<<<<<< HEAD
 template <typename value_idx = std::int64_t, typename value_t,
           typename value_int = std::uint32_t>
 void rbc_all_knn_query(const raft::handle_t &handle,
@@ -91,18 +82,6 @@
                        bool perform_post_filtering = true, float weight = 1.0) {
   ASSERT(index.n < 16,
          "Random ball cover currently only works dimensions < 16");
-=======
-template <typename value_idx = std::int64_t, typename value_t, typename value_int = std::uint32_t>
-void rbc_all_knn_query(const raft::handle_t& handle,
-                       BallCoverIndex<value_idx, value_t, value_int>& index,
-                       value_int k,
-                       value_idx* inds,
-                       value_t* dists,
-                       bool perform_post_filtering = true,
-                       float weight                = 1.0)
-{
-  ASSERT(index.n == 2, "Random ball cover currently only works in 2-dimensions");
->>>>>>> b29ec653
   if (index.metric == raft::distance::DistanceType::Haversine) {
     detail::rbc_all_knn_query(
       handle, index, k, inds, dists, detail::HaversineFunc(), perform_post_filtering, weight);
@@ -146,7 +125,6 @@
  *               looking in the closest landmark.
  * @param[in] n_query_pts number of query points
  */
-<<<<<<< HEAD
 template <typename value_idx = std::int64_t, typename value_t,
           typename value_int = std::uint32_t>
 void rbc_knn_query(const raft::handle_t &handle,
@@ -156,20 +134,6 @@
                    bool perform_post_filtering = true, float weight = 1.0) {
   ASSERT(index.n < 16,
          "Random ball cover currently only works dimensions < 16");
-=======
-template <typename value_idx = std::int64_t, typename value_t, typename value_int = std::uint32_t>
-void rbc_knn_query(const raft::handle_t& handle,
-                   BallCoverIndex<value_idx, value_t, value_int>& index,
-                   value_int k,
-                   const value_t* query,
-                   value_int n_query_pts,
-                   value_idx* inds,
-                   value_t* dists,
-                   bool perform_post_filtering = true,
-                   float weight                = 1.0)
-{
-  ASSERT(index.n == 2, "Random ball cover currently only works in 2-dimensions");
->>>>>>> b29ec653
   if (index.metric == raft::distance::DistanceType::Haversine) {
     detail::rbc_knn_query(handle,
                           index,
