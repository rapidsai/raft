--- conflicted
+++ resolved
@@ -36,20 +36,10 @@
  * @tparam value_t knn value type
  * @tparam int_t integral type for knn params
  * @tparam matrix_idx_t matrix indexing type
-<<<<<<< HEAD
- * @param handle library resource management handle
- * @param index an empty (and not previous built) instance of BallCoverIndex
- */
-template <typename idx_t = std::int64_t,
-          typename value_t,
-          typename int_t        = std::uint32_t,
-          typename matrix_idx_t = std::uint32_t>
-=======
  * @param[in] handle library resource management handle
  * @param[inout] index an empty (and not previous built) instance of BallCoverIndex
  */
 template <typename idx_t, typename value_t, typename int_t, typename matrix_idx_t>
->>>>>>> dec2f813
 void rbc_build_index(const raft::handle_t& handle,
                      BallCoverIndex<idx_t, value_t, int_t, matrix_idx_t>& index)
 {
@@ -77,17 +67,10 @@
  * @tparam idx_t knn index type
  * @tparam value_t knn distance type
  * @tparam int_t type for integers, such as number of rows/cols
-<<<<<<< HEAD
- * @param handle raft handle for resource management
- * @param index ball cover index which has not yet been built
- * @param k number of nearest neighbors to find
- * @param perform_post_filtering if this is false, only the closest k landmarks
-=======
  * @param[in] handle raft handle for resource management
  * @param[inout] index ball cover index which has not yet been built
  * @param[in] k number of nearest neighbors to find
  * @param[in] perform_post_filtering if this is false, only the closest k landmarks
->>>>>>> dec2f813
  *                               are considered (which will return approximate
  *                               results).
  * @param[out] inds output knn indices
@@ -101,14 +84,7 @@
  *               many datasets can still have great recall even by only
  *               looking in the closest landmark.
  */
-<<<<<<< HEAD
-template <typename idx_t = std::int64_t,
-          typename value_t,
-          typename int_t        = std::uint32_t,
-          typename matrix_idx_t = std::uint32_t>
-=======
 template <typename idx_t, typename value_t, typename int_t, typename matrix_idx_t>
->>>>>>> dec2f813
 void rbc_all_knn_query(const raft::handle_t& handle,
                        BallCoverIndex<idx_t, value_t, int_t, matrix_idx_t>& index,
                        int_t k,
@@ -173,34 +149,19 @@
  *               many datasets can still have great recall even by only
  *               looking in the closest landmark.
  */
-<<<<<<< HEAD
-template <typename idx_t = std::int64_t,
-          typename value_t,
-          typename int_t        = std::uint32_t,
-          typename matrix_idx_t = std::uint32_t>
-=======
 template <typename idx_t, typename value_t, typename int_t, typename matrix_idx_t>
->>>>>>> dec2f813
 void rbc_all_knn_query(const raft::handle_t& handle,
                        BallCoverIndex<idx_t, value_t, int_t, matrix_idx_t>& index,
                        raft::device_matrix_view<idx_t, matrix_idx_t, row_major> inds,
                        raft::device_matrix_view<value_t, matrix_idx_t, row_major> dists,
-<<<<<<< HEAD
-                       int_t k                     = 5,
-=======
                        int_t k,
->>>>>>> dec2f813
                        bool perform_post_filtering = true,
                        float weight                = 1.0)
 {
   RAFT_EXPECTS(index.n <= 3, "only 2d and 3d vectors are supported in current implementation");
   RAFT_EXPECTS(k <= index.m,
                "k must be less than or equal to the number of data points in the index");
-<<<<<<< HEAD
-  RAFT_EXPECTS(inds.extent(1) == dists.extent(1) && dists.extent(1) == static_cast<idx_t>(k),
-=======
   RAFT_EXPECTS(inds.extent(1) == dists.extent(1) && dists.extent(1) == static_cast<matrix_idx_t>(k),
->>>>>>> dec2f813
                "Number of columns in output indices and distances matrices must be equal to k");
 
   RAFT_EXPECTS(inds.extent(0) == dists.extent(0) && dists.extent(0) == index.get_X().extent(0),
@@ -221,19 +182,11 @@
  * @tparam idx_t index type
  * @tparam value_t distances type
  * @tparam int_t integer type for size info
-<<<<<<< HEAD
- * @param handle raft handle for resource management
- * @param index ball cover index which has not yet been built
- * @param k number of nearest neighbors to find
- * @param query the
- * @param perform_post_filtering if this is false, only the closest k landmarks
-=======
  * @param[in] handle raft handle for resource management
  * @param[inout] index ball cover index which has not yet been built
  * @param[in] k number of nearest neighbors to find
  * @param[in] query the
  * @param[in] perform_post_filtering if this is false, only the closest k landmarks
->>>>>>> dec2f813
  *                               are considered (which will return approximate
  *                               results).
  * @param[out] inds output knn indices
@@ -248,11 +201,7 @@
  *               looking in the closest landmark.
  * @param[in] n_query_pts number of query points
  */
-<<<<<<< HEAD
-template <typename idx_t = std::int64_t, typename value_t, typename int_t = std::uint32_t>
-=======
 template <typename idx_t, typename value_t, typename int_t>
->>>>>>> dec2f813
 void rbc_knn_query(const raft::handle_t& handle,
                    BallCoverIndex<idx_t, value_t, int_t>& index,
                    int_t k,
@@ -321,24 +270,13 @@
  *               many datasets can still have great recall even by only
  *               looking in the closest landmark.
  */
-<<<<<<< HEAD
-template <typename idx_t = std::int64_t,
-          typename value_t,
-          typename int_t        = std::uint32_t,
-          typename matrix_idx_t = std::uint32_t>
-=======
 template <typename idx_t, typename value_t, typename int_t, typename matrix_idx_t>
->>>>>>> dec2f813
 void rbc_knn_query(const raft::handle_t& handle,
                    BallCoverIndex<idx_t, value_t, int_t, matrix_idx_t>& index,
                    raft::device_matrix_view<const value_t, matrix_idx_t, row_major> query,
                    raft::device_matrix_view<idx_t, matrix_idx_t, row_major> inds,
                    raft::device_matrix_view<value_t, matrix_idx_t, row_major> dists,
-<<<<<<< HEAD
-                   int_t k                     = 5,
-=======
                    int_t k,
->>>>>>> dec2f813
                    bool perform_post_filtering = true,
                    float weight                = 1.0)
 {
