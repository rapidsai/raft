--- conflicted
+++ resolved
@@ -54,33 +54,17 @@
 
   void preprocess(math_t* data)
   {
-<<<<<<< HEAD
-    raft::linalg::rowNorm(colsums_.data(),
-                          data,
-                          n_cols_,
-                          n_rows_,
-                          raft::linalg::NormType::L2Norm,
-                          row_major_,
-                          stream_,
-                          raft::sqrt_op{});
     if (row_major_) {
+      raft::linalg::rowNorm<raft::linalg::L2Norm, true>(
+        colsums_.data(), data, n_cols_, n_rows_, stream_, raft::sqrt_op{});
       raft::linalg::matrixVectorOp<true, false>(
         data, data, colsums_.data(), n_cols_, n_rows_, raft::div_op{}, stream_);
     } else {
+      raft::linalg::rowNorm<raft::linalg::L2Norm, false>(
+        colsums_.data(), data, n_cols_, n_rows_, stream_, raft::sqrt_op{});
       raft::linalg::matrixVectorOp<false, false>(
         data, data, colsums_.data(), n_cols_, n_rows_, raft::div_op{}, stream_);
     }
-=======
-    if (row_major_) {
-      raft::linalg::rowNorm<raft::linalg::L2Norm, true>(
-        colsums_.data(), data, n_cols_, n_rows_, stream_, raft::sqrt_op{});
-    } else {
-      raft::linalg::rowNorm<raft::linalg::L2Norm, false>(
-        colsums_.data(), data, n_cols_, n_rows_, stream_, raft::sqrt_op{});
-    }
-    raft::linalg::matrixVectorOp(
-      data, data, colsums_.data(), n_cols_, n_rows_, row_major_, false, raft::div_op{}, stream_);
->>>>>>> 23c94205
   }
 
   void revert(math_t* data)
