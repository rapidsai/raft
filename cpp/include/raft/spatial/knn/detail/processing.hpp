/*
 * Copyright (c) 2020-2022, NVIDIA CORPORATION.
 *
 * Licensed under the Apache License, Version 2.0 (the "License");
 * you may not use this file except in compliance with the License.
 * You may obtain a copy of the License at
 *
 *     http://www.apache.org/licenses/LICENSE-2.0
 *
 * Unless required by applicable law or agreed to in writing, software
 * distributed under the License is distributed on an "AS IS" BASIS,
 * WITHOUT WARRANTIES OR CONDITIONS OF ANY KIND, either express or implied.
 * See the License for the specific language governing permissions and
 * limitations under the License.
 */
#pragma once

namespace raft {
namespace spatial {
namespace knn {

/**
 * @brief A virtual class defining pre- and post-processing
 * for metrics. This class will temporarily modify its given
 * state in `preprocess()` and undo those modifications in
 * `postprocess()`
 */

template <typename math_t>
class MetricProcessor {
 public:
  virtual void preprocess(math_t* data) {}

  virtual void revert(math_t* data) {}

  virtual void postprocess(math_t* data) {}

<<<<<<< HEAD
=======
  virtual void set_num_queries(int k) {}

>>>>>>> 20b6ee57
  virtual ~MetricProcessor() = default;
};

}  // namespace knn
}  // namespace spatial
}  // namespace raft<|MERGE_RESOLUTION|>--- conflicted
+++ resolved
@@ -35,11 +35,8 @@
 
   virtual void postprocess(math_t* data) {}
 
-<<<<<<< HEAD
-=======
   virtual void set_num_queries(int k) {}
 
->>>>>>> 20b6ee57
   virtual ~MetricProcessor() = default;
 };
 
