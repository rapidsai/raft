/*
 * Copyright (c) 2022, NVIDIA CORPORATION.
 *
 * Licensed under the Apache License, Version 2.0 (the "License");
 * you may not use this file except in compliance with the License.
 * You may obtain a copy of the License at
 *
 *     http://www.apache.org/licenses/LICENSE-2.0
 *
 * Unless required by applicable law or agreed to in writing, software
 * distributed under the License is distributed on an "AS IS" BASIS,
 * WITHOUT WARRANTIES OR CONDITIONS OF ANY KIND, either express or implied.
 * See the License for the specific language governing permissions and
 * limitations under the License.
 */

#pragma once

#include "ann_utils.cuh"

#include <thrust/gather.h>
#include <thrust/transform.h>

#include <raft/cluster/detail/kmeans_common.cuh>
#include <raft/common/nvtx.hpp>
#include <raft/core/cudart_utils.hpp>
#include <raft/core/logger.hpp>
#include <raft/distance/distance.cuh>
#include <raft/distance/distance_types.hpp>
#include <raft/distance/fused_l2_nn.cuh>
#include <raft/linalg/add.cuh>
#include <raft/linalg/gemm.cuh>
#include <raft/linalg/matrix_vector_op.cuh>
#include <raft/linalg/norm.cuh>
#include <raft/linalg/unary_op.cuh>
#include <raft/matrix/matrix.cuh>
#include <raft/util/cuda_utils.cuh>

#include <rmm/cuda_stream_view.hpp>
#include <rmm/device_scalar.hpp>
#include <rmm/device_vector.hpp>
#include <rmm/mr/device/device_memory_resource.hpp>
#include <rmm/mr/device/managed_memory_resource.hpp>
#include <rmm/mr/device/per_device_resource.hpp>

namespace raft::spatial::knn::detail::kmeans {

constexpr static inline const float kAdjustCentersWeight = 7.0f;

/**
 * @brief Predict labels for the dataset; floats only.
 *
 * NB: no minibatch splitting is done here, it may require large amount of temporary memory (n_rows
 * * n_cluster * sizeof(float)).
 *
 * @tparam IdxT   index type
 * @tparam LabelT label type
 *
 * @param handle
 * @param[in] centers a pointer to the row-major matrix of cluster centers [n_clusters, dim]
 * @param n_clusters number of clusters/centers
 * @param dim dimensionality of the data
 * @param[in] dataset a pointer to the data [n_rows, dim]
 * @param[in] dataset_norm pointer to the precomputed norm (for L2 metrics only) [n_rows]
 * @param n_rows number samples in the `dataset`
 * @param[out] labels output predictions [n_rows]
 * @param metric
 * @param stream
 * @param mr (optional) memory resource to use for temporary allocations
 */
template <typename IdxT, typename LabelT>
inline void predict_float_core(const handle_t& handle,
                               const float* centers,
                               uint32_t n_clusters,
                               uint32_t dim,
                               const float* dataset,
                               const float* dataset_norm,
                               IdxT n_rows,
                               LabelT* labels,
                               raft::distance::DistanceType metric,
                               rmm::cuda_stream_view stream,
                               rmm::mr::device_memory_resource* mr)
{
  switch (metric) {
    case raft::distance::DistanceType::L2Expanded:
    case raft::distance::DistanceType::L2SqrtExpanded: {
      auto workspace = raft::make_device_mdarray<char, IdxT>(
        handle, mr, make_extents<IdxT>((sizeof(int)) * n_rows));

      auto minClusterAndDistance = raft::make_device_mdarray<raft::KeyValuePair<IdxT, float>, IdxT>(
        handle, mr, make_extents<IdxT>(n_rows));
      raft::KeyValuePair<IdxT, float> initial_value(0, std::numeric_limits<float>::max());
      thrust::fill(handle.get_thrust_policy(),
                   minClusterAndDistance.data_handle(),
                   minClusterAndDistance.data_handle() + minClusterAndDistance.size(),
                   initial_value);

      auto centroidsNorm =
        raft::make_device_mdarray<float, uint32_t>(handle, mr, make_extents<uint32_t>(n_clusters));
      raft::linalg::rowNorm<float, IdxT>(
        centroidsNorm.data_handle(), centers, dim, n_clusters, raft::linalg::L2Norm, true, stream);

      raft::distance::fusedL2NNMinReduce<float, raft::KeyValuePair<IdxT, float>, IdxT>(
        minClusterAndDistance.data_handle(),
        dataset,
        centers,
        dataset_norm,
        centroidsNorm.data_handle(),
        n_rows,
        n_clusters,
        dim,
        (void*)workspace.data_handle(),
        (metric == raft::distance::DistanceType::L2Expanded) ? false : true,
        false,
        stream);

      // todo(lsugy): use KVP + iterator in caller.
      // Copy keys to output labels
      thrust::transform(handle.get_thrust_policy(),
                        minClusterAndDistance.data_handle(),
                        minClusterAndDistance.data_handle() + n_rows,
                        labels,
                        [=] __device__(raft::KeyValuePair<IdxT, float> kvp) {
                          return static_cast<LabelT>(kvp.key);
                        });
      break;
    }
    case raft::distance::DistanceType::InnerProduct: {
      // TODO: pass buffer
      rmm::device_uvector<float> distances(n_rows * n_clusters, stream, mr);

      float alpha = -1.0;
      float beta  = 0.0;

      linalg::gemm(handle,
                   true,
                   false,
                   n_clusters,
                   n_rows,
                   dim,
                   &alpha,
                   centers,
                   dim,
                   dataset,
                   dim,
                   &beta,
                   distances.data(),
                   n_clusters,
                   stream);
      utils::argmin_along_rows(
        n_rows, static_cast<IdxT>(n_clusters), distances.data(), labels, stream);
      break;
    }
    default: {
      RAFT_FAIL("The chosen distance metric is not supported (%d)", int(metric));
    }
  }
}

/**
 * @brief Suggest a minibatch size for kmeans prediction.
 *
 * This function is used as a heuristic to split the work over a large dataset
 * to reduce the size of temporary memory allocations.
 *
 * @param n_clusters number of clusters in kmeans clustering
 * @param n_rows dataset size
 * @return a suggested minibatch size
 */
template <typename IdxT>
constexpr inline auto calc_minibatch_size(uint32_t n_clusters,
                                          IdxT n_rows,
                                          uint32_t dim,
                                          raft::distance::DistanceType metric,
                                          bool is_float) -> IdxT
{
  n_clusters = std::max<uint32_t>(1, n_clusters);

  // Estimate memory needs per row (i.e element of the batch).
  IdxT mem_per_row = 0;
  /* fusedL2NN only needs one integer per row for a mutex.
   * Other metrics require storing a distance matrix. */
  if (metric != raft::distance::DistanceType::L2Expanded &&
      metric != raft::distance::DistanceType::L2SqrtExpanded) {
    mem_per_row += sizeof(float) * n_clusters;
  } else {
    mem_per_row += sizeof(int);
  }
  // If we need to convert to float, space required for the converted batch.
  if (!is_float) { mem_per_row += sizeof(float) * dim; }

  // Heuristic: calculate the minibatch size in order to use at most 1GB of memory.
  IdxT minibatch_size = (1 << 30) / mem_per_row;
  minibatch_size      = 64 * ceildiv(minibatch_size, (IdxT)64);
  minibatch_size      = std::min<IdxT>(minibatch_size, n_rows);
  return minibatch_size;
}

/**
 * @brief Given the data and labels, calculate cluster centers and sizes in one sweep.
 *
 * Let `S_i = {x_k | x_k \in dataset & labels[k] == i}` be the vectors in the dataset with label i.
 *
 * On exit,
 *   `centers_i = (\sum_{x \in S_i} x + w_i * center_i) / (|S_i| + w_i)`,
 *     where  `w_i = reset_counters ?  0 : cluster_size[i]`.
 *
 * In other words, the updated cluster centers are a weighted average of the existing cluster
 * center, and the coordinates of the points labeled with i. _This allows calling this function
 * multiple times with different datasets with the same effect as if calling this function once
 * on the combined dataset_.
 *
 * NB: all pointers must be accessible on the device.
 *
 * @tparam T      element type
 * @tparam IdxT   index type
 * @tparam LabelT label type
 *
 * @param[inout] centers pointer to the output [n_clusters, dim]
 * @param[inout] cluster_sizes number of rows in each cluster [n_clusters]
 * @param n_clusters number of clusters/centers
 * @param dim dimensionality of the data
 * @param[in] dataset a pointer to the data [n_rows, dim]
 * @param n_rows number samples in the `dataset`
 * @param[in] labels output predictions [n_rows]
 * @param reset_counters whether to clear the output arrays before calculating.
 *    When set to `false`, this function may be used to update existing centers and sizes using
 *    the weighted average principle.
 * @param stream
<<<<<<< HEAD
 * @param mr (optional) memory resource to use for temporary allocations
=======
 * @param mr (optional) memory resource to use for temporary allocations on the device
>>>>>>> 0de9ece9
 */
template <typename T, typename IdxT, typename LabelT>
void calc_centers_and_sizes(const handle_t& handle,
                            float* centers,
                            uint32_t* cluster_sizes,
                            uint32_t n_clusters,
                            uint32_t dim,
                            const T* dataset,
                            IdxT n_rows,
                            const LabelT* labels,
                            bool reset_counters,
                            rmm::cuda_stream_view stream,
                            rmm::mr::device_memory_resource* mr = nullptr)
{
  if (mr == nullptr) { mr = rmm::mr::get_current_device_resource(); }

  if (!reset_counters) {
<<<<<<< HEAD
    raft::linalg::matrixVectorOp(
      centers,
=======
    utils::map_along_rows(
      n_clusters,
      dim,
>>>>>>> 0de9ece9
      centers,
      cluster_sizes,
      (int64_t)dim,
      (int64_t)n_clusters,
      true,
      false,
      [=] __device__(float c, uint32_t s) -> float { return c * s; },
      stream);
  }

  rmm::device_uvector<char> workspace(0, stream, mr);
<<<<<<< HEAD
=======
  rmm::device_uvector<float> cluster_sizes_f(n_clusters, stream, mr);
  float* sizes_f = cluster_sizes_f.data();
>>>>>>> 0de9ece9

  // If we reset the counters, we can compute directly the new sizes in cluster_sizes.
  // If we don't reset, we compute in a temporary buffer and add in a separate step.
  rmm::device_uvector<uint32_t> temp_cluster_sizes(0, stream, mr);
  uint32_t* temp_sizes = cluster_sizes;
  if (!reset_counters) {
    temp_cluster_sizes.resize(n_clusters, stream);
    temp_sizes = temp_cluster_sizes.data();
  }

  utils::mapping<float> mapping_op;
  cub::TransformInputIterator<float, utils::mapping<float>, const T*> mapping_itr(dataset,
                                                                                  mapping_op);

  // todo(lsugy): use iterator from KV output of fusedL2NN
  raft::linalg::reduce_rows_by_key(mapping_itr,
<<<<<<< HEAD
                                   (int64_t)dim,
                                   labels,
                                   nullptr,
                                   (int64_t)n_rows,
                                   (int64_t)dim,
                                   (int64_t)n_clusters,
=======
                                   static_cast<int64_t>(dim),
                                   labels,
                                   nullptr,
                                   static_cast<int64_t>(n_rows),
                                   static_cast<int64_t>(dim),
                                   static_cast<int64_t>(n_clusters),
>>>>>>> 0de9ece9
                                   centers,
                                   stream,
                                   reset_counters);

  // Compute weight of each cluster
<<<<<<< HEAD
  raft::cluster::detail::countLabels(
    handle, labels, temp_sizes, (int64_t)n_rows, (int64_t)n_clusters, workspace);

  // Add previous sizes if necessary and cast to float
  // todo(lsugy): replace with add wrapped in if
=======
  raft::cluster::detail::countLabels(handle,
                                     labels,
                                     temp_sizes,
                                     static_cast<int64_t>(n_rows),
                                     static_cast<int64_t>(n_clusters),
                                     workspace);

  // Add previous sizes if necessary and cast to float
>>>>>>> 0de9ece9
  auto counting = thrust::make_counting_iterator<int>(0);
  thrust::for_each(
    handle.get_thrust_policy(), counting, counting + n_clusters, [=] __device__(int idx) {
      uint32_t temp_size = temp_sizes[idx];
      if (!reset_counters) {
        temp_size += cluster_sizes[idx];
        cluster_sizes[idx] = temp_size;
      }
<<<<<<< HEAD
=======
      sizes_f[idx] = static_cast<float>(temp_size);
>>>>>>> 0de9ece9
    });

  raft::linalg::matrixVectorOp(
    centers,
    centers,
<<<<<<< HEAD
    cluster_sizes,
    (int64_t)dim,
    (int64_t)n_clusters,
    true,
    false,
    [=] __device__(float mat, uint32_t vec) {
      if (vec == 0u)
=======
    sizes_f,
    static_cast<int64_t>(dim),
    static_cast<int64_t>(n_clusters),
    true,
    false,
    [=] __device__(float mat, float vec) {
      if (vec == 0.0f)
>>>>>>> 0de9ece9
        return 0.0f;
      else
        return mat / vec;
    },
    stream);
}

/** Computes the L2 norm of the dataset, converting to float if necessary */
template <typename T, typename IdxT>
void compute_norm(float* dataset_norm,
                  const T* dataset,
                  IdxT dim,
                  IdxT n_rows,
                  rmm::cuda_stream_view stream,
                  rmm::mr::device_memory_resource* mr = nullptr)
{
  common::nvtx::range<common::nvtx::domain::raft> fun_scope("kmeans::compute_norm");
  if (mr == nullptr) { mr = rmm::mr::get_current_device_resource(); }
  rmm::device_uvector<float> dataset_float(0, stream, mr);

  const float* dataset_ptr = nullptr;

  if (std::is_same_v<float, T>) {
    dataset_ptr = reinterpret_cast<const float*>(dataset);
  } else {
    dataset_float.resize(n_rows * dim, stream);

    linalg::unaryOp(dataset_float.data(), dataset, n_rows * dim, utils::mapping<float>{}, stream);

    dataset_ptr = (const float*)dataset_float.data();
  }

  raft::linalg::rowNorm<float, IdxT>(
    dataset_norm, dataset_ptr, dim, n_rows, raft::linalg::L2Norm, true, stream);
}

/**
 * @brief Predict labels for the dataset.
 *
 * @tparam T      element type
 * @tparam IdxT   index type
 * @tparam LabelT label type
 *
 * @param handle
 * @param[in] centers a pointer to the row-major matrix of cluster centers [n_clusters, dim]
 * @param n_clusters number of clusters/centers
 * @param dim dimensionality of the data
 * @param[in] dataset a pointer to the data [n_rows, dim]
 * @param[in] dataset_norm pointer to the precomputed norm (for L2 metrics only) [n_rows]
 * @param n_rows number samples in the `dataset`
 * @param[out] labels output predictions [n_rows]
 * @param metric
 * @param stream
 * @param mr (optional) memory resource to use for temporary allocations
 */
template <typename T, typename IdxT, typename LabelT>
void predict(const handle_t& handle,
             const float* centers,
             uint32_t n_clusters,
             uint32_t dim,
             const T* dataset,
             IdxT n_rows,
             LabelT* labels,
             raft::distance::DistanceType metric,
             rmm::cuda_stream_view stream,
             rmm::mr::device_memory_resource* mr = nullptr,
             const float* dataset_norm           = nullptr)
{
  common::nvtx::range<common::nvtx::domain::raft> fun_scope(
    "kmeans::predict(%zu, %u)", static_cast<size_t>(n_rows), n_clusters);
  if (mr == nullptr) { mr = rmm::mr::get_current_device_resource(); }
  IdxT max_minibatch_size =
    calc_minibatch_size(n_clusters, n_rows, dim, metric, std::is_same_v<T, float>);
  rmm::device_uvector<float> cur_dataset(
    std::is_same_v<T, float> ? 0 : max_minibatch_size * dim, stream, mr);
  bool need_compute_norm =
    dataset_norm == nullptr && (metric == raft::distance::DistanceType::L2Expanded ||
                                metric == raft::distance::DistanceType::L2SqrtExpanded);
  rmm::device_uvector<float> cur_dataset_norm(
    need_compute_norm ? max_minibatch_size : 0, stream, mr);
  const float* dataset_norm_ptr = nullptr;
  auto cur_dataset_ptr          = cur_dataset.data();
  for (IdxT offset = 0; offset < n_rows; offset += max_minibatch_size) {
    IdxT minibatch_size = std::min<IdxT>(max_minibatch_size, n_rows - offset);

    if constexpr (std::is_same_v<T, float>) {
      cur_dataset_ptr = const_cast<float*>(dataset + offset * dim);
    } else {
      linalg::unaryOp(cur_dataset_ptr,
                      dataset + offset * dim,
                      (IdxT)(minibatch_size * dim),
                      utils::mapping<float>{},
                      stream);
    }

    // Compute the norm now if it hasn't been pre-computed.
    if (need_compute_norm) {
      compute_norm<float, IdxT>(
        cur_dataset_norm.data(), cur_dataset_ptr, (IdxT)dim, (IdxT)minibatch_size, stream, mr);
      dataset_norm_ptr = cur_dataset_norm.data();
    } else if (dataset_norm != nullptr) {
      dataset_norm_ptr = dataset_norm + offset;
    }

    predict_float_core<IdxT, LabelT>(handle,
                                     centers,
                                     n_clusters,
                                     dim,
                                     cur_dataset_ptr,
                                     dataset_norm_ptr,
                                     minibatch_size,
                                     labels + offset,
                                     metric,
                                     stream,
                                     mr);
  }
}

template <typename T, uint32_t BlockDimY, typename IdxT, typename LabelT>
__global__ void __launch_bounds__((WarpSize * BlockDimY))
  adjust_centers_kernel(float* centers,  // [n_clusters, dim]
                        uint32_t n_clusters,
                        uint32_t dim,
                        const T* dataset,  // [n_rows, dim]
                        IdxT n_rows,
                        const LabelT* labels,           // [n_rows]
                        const uint32_t* cluster_sizes,  // [n_clusters]
                        float threshold,
                        uint32_t average,
                        uint32_t seed,
                        uint32_t* count)
{
  uint32_t l = threadIdx.y + BlockDimY * blockIdx.y;
  if (l >= n_clusters) return;
  auto csize = cluster_sizes[l];
  // skip big clusters
  if (csize > static_cast<uint32_t>(average * threshold)) return;

  // choose a "random" i that belongs to a rather large cluster
  IdxT i;
  uint32_t j = laneId();
  if (j == 0) {
    do {
      auto old = static_cast<IdxT>(atomicAdd(count, 1));
      i        = (seed * (old + 1)) % n_rows;
    } while (cluster_sizes[labels[i]] < average);
  }
  i = raft::shfl(i, 0);

  // Adjust the center of the selected smaller cluster to gravitate towards
  // a sample from the selected larger cluster.
  const IdxT li = static_cast<IdxT>(labels[i]);
  // Weight of the current center for the weighted average.
  // We dump it for anomalously small clusters, but keep constant overwise.
  const float wc = csize > kAdjustCentersWeight ? kAdjustCentersWeight : float(csize);
  // Weight for the datapoint used to shift the center.
  const float wd = 1.0;
  for (; j < dim; j += WarpSize) {
    float val = 0;
    val += wc * centers[j + dim * li];
    val += wd * utils::mapping<float>{}(dataset[j + static_cast<IdxT>(dim) * i]);
    val /= wc + wd;
    centers[j + dim * l] = val;
  }
}

/**
 * @brief Adjust centers for clusters that have small number of entries.
 *
 * For each cluster, where the cluster size is not bigger than a threshold, the center is moved
 * towards a data point that belongs to a large cluster.
 *
 * NB: if this function returns `true`, you should update the labels.
 *
 * NB: all pointers are used either on the host side or on the device side together.
 *
 * @tparam T element type
 *
 * @param[inout] centers cluster centers [n_clusters, dim]
 * @param n_clusters number of rows in `centers`
 * @param dim number of columns in `centers` and `dataset`
 * @param[in] dataset a host pointer to the row-major data matrix [n_rows, dim]
 * @param n_rows number of rows in `dataset`
 * @param[in] labels a host pointer to the cluster indices [n_rows]
 * @param[in] cluster_sizes number of rows in each cluster [n_clusters]
 * @param threshold defines a criterion for adjusting a cluster
 *                   (cluster_sizes <= average_size * threshold)
 *                   0 <= threshold < 1
 * @param device_memory  memory resource to use for temporary allocations
 * @param stream
 *
 * @return whether any of the centers has been updated (and thus, `labels` need to be recalculated).
 */
template <typename T, typename IdxT, typename LabelT>
auto adjust_centers(float* centers,
                    uint32_t n_clusters,
                    uint32_t dim,
                    const T* dataset,
                    IdxT n_rows,
                    const LabelT* labels,
                    const uint32_t* cluster_sizes,
                    float threshold,
                    rmm::cuda_stream_view stream,
                    rmm::mr::device_memory_resource* device_memory) -> bool
{
  common::nvtx::range<common::nvtx::domain::raft> fun_scope(
    "kmeans::adjust_centers(%zu, %u)", static_cast<size_t>(n_rows), n_clusters);
  if (n_clusters == 0) { return false; }
  constexpr static std::array kPrimes{29,   71,   113,  173,  229,  281,  349,  409,  463,  541,
                                      601,  659,  733,  809,  863,  941,  1013, 1069, 1151, 1223,
                                      1291, 1373, 1451, 1511, 1583, 1657, 1733, 1811, 1889, 1987,
                                      2053, 2129, 2213, 2287, 2357, 2423, 2531, 2617, 2687, 2741};
  static IdxT i        = 0;
  static IdxT i_primes = 0;

  bool adjusted    = false;
  uint32_t average = static_cast<uint32_t>(n_rows / static_cast<IdxT>(n_clusters));
  uint32_t ofst;
  do {
    i_primes = (i_primes + 1) % kPrimes.size();
    ofst     = kPrimes[i_primes];
  } while (n_rows % ofst == 0);

  switch (utils::check_pointer_residency(centers, dataset, labels, cluster_sizes)) {
    case utils::pointer_residency::host_and_device:
    case utils::pointer_residency::device_only: {
      constexpr uint32_t kBlockDimY = 4;
      const dim3 block_dim(WarpSize, kBlockDimY, 1);
      const dim3 grid_dim(1, raft::ceildiv(n_clusters, kBlockDimY), 1);
      rmm::device_scalar<uint32_t> update_count(0, stream, device_memory);
      adjust_centers_kernel<T, kBlockDimY><<<grid_dim, block_dim, 0, stream>>>(centers,
                                                                               n_clusters,
                                                                               dim,
                                                                               dataset,
                                                                               n_rows,
                                                                               labels,
                                                                               cluster_sizes,
                                                                               threshold,
                                                                               average,
                                                                               ofst,
                                                                               update_count.data());
      adjusted = update_count.value(stream) > 0;  // NB: rmm scalar performs the sync
    } break;
    case utils::pointer_residency::host_only: {
      stream.synchronize();
      for (uint32_t l = 0; l < n_clusters; l++) {
        auto csize = cluster_sizes[l];
        // skip big clusters
        if (csize > static_cast<uint32_t>(average * threshold)) continue;
        // choose a "random" i that belongs to a rather large cluster
        do {
          i = (i + ofst) % n_rows;
        } while (cluster_sizes[labels[i]] < average);
        // Adjust the center of the selected smaller cluster to gravitate towards
        // a sample from the selected larger cluster.
        const IdxT li = static_cast<IdxT>(labels[i]);
        // Weight of the current center for the weighted average.
        // We dump it for anomalously small clusters, but keep constant overwise.
        const float wc = std::min<float>(csize, kAdjustCentersWeight);
        // Weight for the datapoint used to shift the center.
        const float wd = 1.0;
        for (uint32_t j = 0; j < dim; j++) {
          float val = 0;
          val += wc * centers[j + dim * li];
          val += wd * utils::mapping<float>{}(dataset[j + static_cast<IdxT>(dim) * i]);
          val /= wc + wd;
          centers[j + dim * l] = val;
        }
        adjusted = true;
      }
      stream.synchronize();
    } break;
    default: RAFT_FAIL("All pointers must reside on the same side, host or device.");
  }
  return adjusted;
}

/**
 * @brief Expectation-maximization-balancing combined in an iterative process.
 *
 * Note, the `cluster_centers` is assumed to be already initialized here.
 * Thus, this function can be used for fine-tuning existing clusters;
 * to train from scratch, use `build_clusters` function below.
 *
 * @tparam T      element type
 * @tparam IdxT   index type
 * @tparam LabelT label type
 *
 * @param handle
 * @param n_iters the requested number of iteration
 * @param dim the dimensionality of the dataset
 * @param[in] dataset a pointer to a managed row-major array [n_rows, dim]
 * @param[in] dataset_norm pointer to the precomputed norm (for L2 metrics only) [n_rows]
 * @param n_rows the number of rows in the dataset
 * @param n_cluster the requested number of clusters
 * @param[inout] cluster_centers a pointer to a managed row-major array [n_clusters, dim]
 * @param[out] cluster_labels a pointer to a managed row-major array [n_rows]
 * @param[out] cluster_sizes a pointer to a managed row-major array [n_clusters]
 * @param metric the distance type (there is a tweak in place for the similarity-based metrics)
 * @param balancing_pullback
 *   if the cluster centers are rebalanced on this number of iterations,
 *   one extra iteration is performed (this could happen several times) (default should be `2`).
 *   In other words, the first and then every `ballancing_pullback`-th rebalancing operation adds
 *   one more iteration to the main cycle.
 * @param balancing_threshold
 *   the rebalancing takes place if any cluster is smaller than `avg_size * balancing_threshold`
 *   on a given iteration (default should be `~ 0.25`).
 * @param stream
 * @param device_memory
 *   a memory resource for device allocations (makes sense to provide a memory pool here)
 */
template <typename T, typename IdxT, typename LabelT>
void balancing_em_iters(const handle_t& handle,
                        uint32_t n_iters,
                        uint32_t dim,
                        const T* dataset,
                        const float* dataset_norm,
                        IdxT n_rows,
                        uint32_t n_clusters,
                        float* cluster_centers,
                        LabelT* cluster_labels,
                        uint32_t* cluster_sizes,
                        raft::distance::DistanceType metric,
                        uint32_t balancing_pullback,
                        float balancing_threshold,
                        rmm::cuda_stream_view stream,
                        rmm::mr::device_memory_resource* device_memory)
{
  uint32_t balancing_counter = balancing_pullback;
  for (uint32_t iter = 0; iter < n_iters; iter++) {
    // Balancing step - move the centers around to equalize cluster sizes
    // (but not on the first iteration)
    if (iter > 0 && kmeans::adjust_centers(cluster_centers,
                                           n_clusters,
                                           dim,
                                           dataset,
                                           n_rows,
                                           cluster_labels,
                                           cluster_sizes,
                                           balancing_threshold,
                                           stream,
                                           device_memory)) {
      if (balancing_counter++ >= balancing_pullback) {
        balancing_counter -= balancing_pullback;
        n_iters++;
      }
    }
    switch (metric) {
      // For some metrics, cluster calculation and adjustment tends to favor zero center vectors.
      // To avoid converging to zero, we normalize the center vectors on every iteration.
      case raft::distance::DistanceType::InnerProduct:
      case raft::distance::DistanceType::CosineExpanded:
      case raft::distance::DistanceType::CorrelationExpanded:
        utils::normalize_rows<uint32_t>(n_clusters, dim, cluster_centers, stream);
      default: break;
    }
    // E: Expectation step - predict labels
    predict<T, IdxT, LabelT>(handle,
                             cluster_centers,
                             n_clusters,
                             dim,
                             dataset,
                             n_rows,
                             cluster_labels,
                             metric,
                             stream,
                             device_memory,
                             dataset_norm);
    // M: Maximization step - calculate optimal cluster centers
    calc_centers_and_sizes(handle,
                           cluster_centers,
                           cluster_sizes,
                           n_clusters,
                           dim,
                           dataset,
                           n_rows,
                           cluster_labels,
                           true,
                           stream,
                           device_memory);
  }
}

/** Randomly initialize cluster centers and then call `balancing_em_iters`. */
template <typename T, typename IdxT, typename LabelT>
void build_clusters(const handle_t& handle,
                    uint32_t n_iters,
                    uint32_t dim,
                    const T* dataset,
                    IdxT n_rows,
                    uint32_t n_clusters,
                    float* cluster_centers,
                    LabelT* cluster_labels,
                    uint32_t* cluster_sizes,
                    raft::distance::DistanceType metric,
                    rmm::cuda_stream_view stream,
                    rmm::mr::device_memory_resource* device_memory,
                    const float* dataset_norm = nullptr)
{
  RAFT_EXPECTS(static_cast<uint64_t>(n_rows) * static_cast<uint64_t>(dim) <=
                 static_cast<uint64_t>(std::numeric_limits<IdxT>::max()),
               "the chosen index type cannot represent all indices for the given dataset");

  // "randomly initialize labels"
  auto f = [n_clusters] __device__(LabelT * out, IdxT i) {
    *out = LabelT(i % static_cast<IdxT>(n_clusters));
  };
  linalg::writeOnlyUnaryOp<LabelT, decltype(f), IdxT>(cluster_labels, n_rows, f, stream);

  // update centers to match the initialized labels.
  calc_centers_and_sizes(handle,
                         cluster_centers,
                         cluster_sizes,
                         n_clusters,
                         dim,
                         dataset,
                         n_rows,
                         cluster_labels,
                         true,
                         stream,
                         device_memory);

  // run EM
  balancing_em_iters<T, IdxT, LabelT>(handle,
                                      n_iters,
                                      dim,
                                      dataset,
                                      dataset_norm,
                                      n_rows,
                                      n_clusters,
                                      cluster_centers,
                                      cluster_labels,
                                      cluster_sizes,
                                      metric,
                                      2,
                                      0.25f,
                                      stream,
                                      device_memory);
}

/** Calculate how many fine clusters should belong to each mesocluster. */
template <typename IdxT>
inline auto arrange_fine_clusters(uint32_t n_clusters,
                                  uint32_t n_mesoclusters,
                                  IdxT n_rows,
                                  const uint32_t* mesocluster_sizes)
{
  std::vector<uint32_t> fine_clusters_nums(n_mesoclusters);
  std::vector<uint32_t> fine_clusters_csum(n_mesoclusters + 1);
  fine_clusters_csum[0] = 0;

  uint32_t n_lists_rem       = n_clusters;
  uint32_t n_nonempty_ms_rem = 0;
  for (uint32_t i = 0; i < n_mesoclusters; i++) {
    n_nonempty_ms_rem += mesocluster_sizes[i] > 0 ? 1 : 0;
  }
  IdxT n_rows_rem                 = n_rows;
  IdxT mesocluster_size_sum       = 0;
  uint32_t mesocluster_size_max   = 0;
  uint32_t fine_clusters_nums_max = 0;
  for (uint32_t i = 0; i < n_mesoclusters; i++) {
    if (i < n_mesoclusters - 1) {
      // Although the algorithm is meant to produce balanced clusters, when something
      // goes wrong, we may get empty clusters (e.g. during development/debugging).
      // The code below ensures a proportional arrangement of fine cluster numbers
      // per mesocluster, even if some clusters are empty.
      if (mesocluster_sizes[i] == 0) {
        fine_clusters_nums[i] = 0;
      } else {
        n_nonempty_ms_rem--;
        auto s = uint32_t((double)n_lists_rem * mesocluster_sizes[i] / n_rows_rem + .5);
        s      = std::min<uint32_t>(s, n_lists_rem - n_nonempty_ms_rem);
        fine_clusters_nums[i] = std::max<uint32_t>(s, 1);
      }
    } else {
      fine_clusters_nums[i] = n_lists_rem;
    }
    n_lists_rem -= fine_clusters_nums[i];
    n_rows_rem -= mesocluster_sizes[i];
    mesocluster_size_max = max(mesocluster_size_max, mesocluster_sizes[i]);
    mesocluster_size_sum += mesocluster_sizes[i];
    fine_clusters_nums_max    = max(fine_clusters_nums_max, fine_clusters_nums[i]);
    fine_clusters_csum[i + 1] = fine_clusters_csum[i] + fine_clusters_nums[i];
  }

  RAFT_EXPECTS(mesocluster_size_sum == n_rows,
               "mesocluster sizes do not add up (%zu) to the total trainset size (%zu)",
               static_cast<size_t>(mesocluster_size_sum),
               static_cast<size_t>(n_rows));
  RAFT_EXPECTS(fine_clusters_csum[n_mesoclusters] == n_clusters,
               "fine cluster numbers do not add up (%u) to the total number of clusters (%u)",
               fine_clusters_csum[n_mesoclusters],
               n_clusters);

  return std::make_tuple(mesocluster_size_max,
                         fine_clusters_nums_max,
                         std::move(fine_clusters_nums),
                         std::move(fine_clusters_csum));
}

/**
 *  Given the (coarse) mesoclusters and the distribution of fine clusters within them,
 *  build the fine clusters.
 *
 *  Processing one mesocluster at a time:
 *   1. Copy mesocluster data into a separate buffer
 *   2. Predict fine cluster
 *   3. Refince the fine cluster centers
 *
 *  As a result, the fine clusters are what is returned by `build_hierarchical`;
 *  this function returns the total number of fine clusters, which can be checked to be
 *  the same as the requested number of clusters.
 */
template <typename T, typename IdxT, typename LabelT>
auto build_fine_clusters(const handle_t& handle,
                         uint32_t n_iters,
                         uint32_t dim,
                         const T* dataset_mptr,
                         const float* dataset_norm_mptr,
                         const LabelT* labels_mptr,
                         IdxT n_rows,
                         const uint32_t* fine_clusters_nums,
                         const uint32_t* fine_clusters_csum,
                         const uint32_t* mesocluster_sizes,
                         uint32_t n_mesoclusters,
                         uint32_t mesocluster_size_max,
                         uint32_t fine_clusters_nums_max,
                         float* cluster_centers,
                         raft::distance::DistanceType metric,
                         rmm::mr::device_memory_resource* managed_memory,
                         rmm::mr::device_memory_resource* device_memory,
                         rmm::cuda_stream_view stream) -> uint32_t
{
  rmm::device_uvector<IdxT> mc_trainset_ids_buf(mesocluster_size_max, stream, managed_memory);
  rmm::device_uvector<float> mc_trainset_buf(mesocluster_size_max * dim, stream, device_memory);
  rmm::device_uvector<float> mc_trainset_norm_buf(mesocluster_size_max, stream, device_memory);
  auto mc_trainset_ids  = mc_trainset_ids_buf.data();
  auto mc_trainset      = mc_trainset_buf.data();
  auto mc_trainset_norm = mc_trainset_norm_buf.data();

  // label (cluster ID) of each vector
  rmm::device_uvector<LabelT> mc_trainset_labels(mesocluster_size_max, stream, device_memory);

  rmm::device_uvector<float> mc_trainset_ccenters(
    fine_clusters_nums_max * dim, stream, device_memory);
  // number of vectors in each cluster
  rmm::device_uvector<uint32_t> mc_trainset_csizes_tmp(
    fine_clusters_nums_max, stream, device_memory);

  // Training clusters in each meso-cluster
  uint32_t n_clusters_done = 0;
  for (uint32_t i = 0; i < n_mesoclusters; i++) {
    uint32_t k = 0;
    for (IdxT j = 0; j < n_rows; j++) {
      if (labels_mptr[j] == (LabelT)i) { mc_trainset_ids[k++] = j; }
    }
    if (k != mesocluster_sizes[i])
      RAFT_LOG_WARN("Incorrect mesocluster size at %d. %d vs %d", i, k, mesocluster_sizes[i]);
    if (k == 0) {
      RAFT_LOG_DEBUG("Empty cluster %d", i);
      RAFT_EXPECTS(fine_clusters_nums[i] == 0,
                   "Number of fine clusters must be zero for the empty mesocluster (got %d)",
                   fine_clusters_nums[i]);
      continue;
    } else {
      RAFT_EXPECTS(fine_clusters_nums[i] > 0,
                   "Number of fine clusters must be non-zero for a non-empty mesocluster");
    }

    utils::copy_selected((IdxT)mesocluster_sizes[i],
                         (IdxT)dim,
                         dataset_mptr,
                         mc_trainset_ids,
                         (IdxT)dim,
                         mc_trainset,
                         (IdxT)dim,
                         stream);
    if (metric == raft::distance::DistanceType::L2Expanded ||
        metric == raft::distance::DistanceType::L2SqrtExpanded) {
      thrust::gather(handle.get_thrust_policy(),
                     mc_trainset_ids,
                     mc_trainset_ids + mesocluster_sizes[i],
                     dataset_norm_mptr,
                     mc_trainset_norm);
    }

    build_clusters<float, IdxT, LabelT>(handle,
                                        n_iters,
                                        dim,
                                        mc_trainset,
                                        mesocluster_sizes[i],
                                        fine_clusters_nums[i],
                                        mc_trainset_ccenters.data(),
                                        mc_trainset_labels.data(),
                                        mc_trainset_csizes_tmp.data(),
                                        metric,
                                        stream,
                                        device_memory,
                                        mc_trainset_norm);

    raft::copy(cluster_centers + (dim * fine_clusters_csum[i]),
               mc_trainset_ccenters.data(),
               fine_clusters_nums[i] * dim,
               stream);
    handle.sync_stream(stream);
    n_clusters_done += fine_clusters_nums[i];
  }
  return n_clusters_done;
}

/**
 * @brief Hierarchical balanced k-means
 *
 * @tparam T      element type
 * @tparam IdxT   index type
 * @tparam LabelT label type
 *
 * @param handle
 * @param n_iters number of training iterations
 * @param dim number of columns in `centers` and `dataset`
 * @param[in] dataset a device pointer to the source dataset [n_rows, dim]
 * @param n_rows number of rows in the input
 * @param[out] cluster_centers a device pointer to the found cluster centers [n_cluster, dim]
 * @param n_cluster
 * @param metric the distance type
 * @param stream
 */
template <typename T, typename IdxT>
void build_hierarchical(const handle_t& handle,
                        uint32_t n_iters,
                        uint32_t dim,
                        const T* dataset,
                        IdxT n_rows,
                        float* cluster_centers,
                        uint32_t n_clusters,
                        raft::distance::DistanceType metric,
                        rmm::cuda_stream_view stream)
{
  using LabelT = uint32_t;

  RAFT_EXPECTS(static_cast<uint64_t>(n_rows) * static_cast<uint64_t>(dim) <=
                 static_cast<uint64_t>(std::numeric_limits<IdxT>::max()),
               "the chosen index type cannot represent all indices for the given dataset");

  common::nvtx::range<common::nvtx::domain::raft> fun_scope(
    "kmeans::build_hierarchical(%zu, %u)", static_cast<size_t>(n_rows), n_clusters);

  uint32_t n_mesoclusters = std::min<uint32_t>(n_clusters, std::sqrt(n_clusters) + 0.5);
  RAFT_LOG_DEBUG("kmeans::build_hierarchical: n_mesoclusters: %u", n_mesoclusters);

  rmm::mr::managed_memory_resource managed_memory;
  rmm::mr::device_memory_resource* device_memory = nullptr;
  IdxT max_minibatch_size =
    calc_minibatch_size(n_clusters, n_rows, dim, metric, std::is_same_v<T, float>);
  auto pool_guard = raft::get_pool_memory_resource(device_memory, max_minibatch_size * dim * 4);
  if (pool_guard) {
    RAFT_LOG_DEBUG(
      "kmeans::build_hierarchical: using pool memory resource with initial size %zu bytes",
      pool_guard->pool_size());
  }

  // Precompute the L2 norm of the dataset if relevant.
  const float* dataset_norm = nullptr;
  rmm::device_uvector<float> dataset_norm_buf(0, stream, device_memory);
  if (metric == raft::distance::DistanceType::L2Expanded ||
      metric == raft::distance::DistanceType::L2SqrtExpanded) {
    dataset_norm_buf.resize(n_rows, stream);
    for (IdxT offset = 0; offset < n_rows; offset += max_minibatch_size) {
      IdxT minibatch_size = std::min<IdxT>(max_minibatch_size, n_rows - offset);
      compute_norm<T, IdxT>(dataset_norm_buf.data() + offset,
                            dataset + dim * offset,
                            (IdxT)dim,
                            (IdxT)minibatch_size,
                            stream,
                            device_memory);
    }
    dataset_norm = (const float*)dataset_norm_buf.data();
  }

  // build coarse clusters (mesoclusters)
  rmm::device_uvector<LabelT> mesocluster_labels_buf(n_rows, stream, &managed_memory);
  rmm::device_uvector<uint32_t> mesocluster_sizes_buf(n_mesoclusters, stream, &managed_memory);
  {
    rmm::device_uvector<float> mesocluster_centers_buf(n_mesoclusters * dim, stream, device_memory);
    build_clusters<T, IdxT, LabelT>(handle,
                                    n_iters,
                                    dim,
                                    dataset,
                                    n_rows,
                                    n_mesoclusters,
                                    mesocluster_centers_buf.data(),
                                    mesocluster_labels_buf.data(),
                                    mesocluster_sizes_buf.data(),
                                    metric,
                                    stream,
                                    device_memory,
                                    dataset_norm);
  }

  auto mesocluster_sizes  = mesocluster_sizes_buf.data();
  auto mesocluster_labels = mesocluster_labels_buf.data();

  handle.sync_stream(stream);

  // build fine clusters
  auto [mesocluster_size_max, fine_clusters_nums_max, fine_clusters_nums, fine_clusters_csum] =
    arrange_fine_clusters(n_clusters, n_mesoclusters, n_rows, mesocluster_sizes);

  if (mesocluster_size_max * n_mesoclusters > 2 * n_rows) {
    RAFT_LOG_WARN("build_hierarchical: built unbalanced mesoclusters");
    RAFT_LOG_TRACE_VEC(mesocluster_sizes, n_mesoclusters);
    RAFT_LOG_TRACE_VEC(fine_clusters_nums.data(), n_mesoclusters);
  }

  auto n_clusters_done = build_fine_clusters<T, IdxT, LabelT>(handle,
                                                              n_iters,
                                                              dim,
                                                              dataset,
                                                              dataset_norm,
                                                              mesocluster_labels,
                                                              n_rows,
                                                              fine_clusters_nums.data(),
                                                              fine_clusters_csum.data(),
                                                              mesocluster_sizes,
                                                              n_mesoclusters,
                                                              mesocluster_size_max,
                                                              fine_clusters_nums_max,
                                                              cluster_centers,
                                                              metric,
                                                              &managed_memory,
                                                              device_memory,
                                                              stream);
  RAFT_EXPECTS(n_clusters_done == n_clusters, "Didn't process all clusters.");

  rmm::device_uvector<uint32_t> cluster_sizes(n_clusters, stream, device_memory);
  rmm::device_uvector<LabelT> labels(n_rows, stream, device_memory);

  // Fine-tuning kmeans for all clusters
  //
  // (*) Since the likely cluster centroids have been calculated
  // hierarchically already, the number of iteration for fine-tuning
  // kmeans for whole clusters should be reduced. However, there
  // is a possibility that the clusters could be unbalanced here,
  // in which case the actual number of iterations would be increased.
  //
  balancing_em_iters<T, IdxT, LabelT>(handle,
                                      std::max<uint32_t>(n_iters / 10, 2),
                                      dim,
                                      dataset,
                                      dataset_norm,
                                      n_rows,
                                      n_clusters,
                                      cluster_centers,
                                      labels.data(),
                                      cluster_sizes.data(),
                                      metric,
                                      5,
                                      0.2f,
                                      stream,
                                      device_memory);
}

}  // namespace raft::spatial::knn::detail::kmeans<|MERGE_RESOLUTION|>--- conflicted
+++ resolved
@@ -227,11 +227,7 @@
  *    When set to `false`, this function may be used to update existing centers and sizes using
  *    the weighted average principle.
  * @param stream
-<<<<<<< HEAD
- * @param mr (optional) memory resource to use for temporary allocations
-=======
  * @param mr (optional) memory resource to use for temporary allocations on the device
->>>>>>> 0de9ece9
  */
 template <typename T, typename IdxT, typename LabelT>
 void calc_centers_and_sizes(const handle_t& handle,
@@ -249,14 +245,8 @@
   if (mr == nullptr) { mr = rmm::mr::get_current_device_resource(); }
 
   if (!reset_counters) {
-<<<<<<< HEAD
     raft::linalg::matrixVectorOp(
       centers,
-=======
-    utils::map_along_rows(
-      n_clusters,
-      dim,
->>>>>>> 0de9ece9
       centers,
       cluster_sizes,
       (int64_t)dim,
@@ -268,11 +258,6 @@
   }
 
   rmm::device_uvector<char> workspace(0, stream, mr);
-<<<<<<< HEAD
-=======
-  rmm::device_uvector<float> cluster_sizes_f(n_clusters, stream, mr);
-  float* sizes_f = cluster_sizes_f.data();
->>>>>>> 0de9ece9
 
   // If we reset the counters, we can compute directly the new sizes in cluster_sizes.
   // If we don't reset, we compute in a temporary buffer and add in a separate step.
@@ -289,33 +274,17 @@
 
   // todo(lsugy): use iterator from KV output of fusedL2NN
   raft::linalg::reduce_rows_by_key(mapping_itr,
-<<<<<<< HEAD
-                                   (int64_t)dim,
-                                   labels,
-                                   nullptr,
-                                   (int64_t)n_rows,
-                                   (int64_t)dim,
-                                   (int64_t)n_clusters,
-=======
                                    static_cast<int64_t>(dim),
                                    labels,
                                    nullptr,
                                    static_cast<int64_t>(n_rows),
                                    static_cast<int64_t>(dim),
                                    static_cast<int64_t>(n_clusters),
->>>>>>> 0de9ece9
                                    centers,
                                    stream,
                                    reset_counters);
 
   // Compute weight of each cluster
-<<<<<<< HEAD
-  raft::cluster::detail::countLabels(
-    handle, labels, temp_sizes, (int64_t)n_rows, (int64_t)n_clusters, workspace);
-
-  // Add previous sizes if necessary and cast to float
-  // todo(lsugy): replace with add wrapped in if
-=======
   raft::cluster::detail::countLabels(handle,
                                      labels,
                                      temp_sizes,
@@ -324,7 +293,7 @@
                                      workspace);
 
   // Add previous sizes if necessary and cast to float
->>>>>>> 0de9ece9
+  // todo(lsugy): add wrapped in if
   auto counting = thrust::make_counting_iterator<int>(0);
   thrust::for_each(
     handle.get_thrust_policy(), counting, counting + n_clusters, [=] __device__(int idx) {
@@ -333,32 +302,18 @@
         temp_size += cluster_sizes[idx];
         cluster_sizes[idx] = temp_size;
       }
-<<<<<<< HEAD
-=======
-      sizes_f[idx] = static_cast<float>(temp_size);
->>>>>>> 0de9ece9
     });
 
   raft::linalg::matrixVectorOp(
     centers,
     centers,
-<<<<<<< HEAD
     cluster_sizes,
-    (int64_t)dim,
-    (int64_t)n_clusters,
+    static_cast<int64_t>dim,
+    static_cast<int64_t>n_clusters,
     true,
     false,
     [=] __device__(float mat, uint32_t vec) {
       if (vec == 0u)
-=======
-    sizes_f,
-    static_cast<int64_t>(dim),
-    static_cast<int64_t>(n_clusters),
-    true,
-    false,
-    [=] __device__(float mat, float vec) {
-      if (vec == 0.0f)
->>>>>>> 0de9ece9
         return 0.0f;
       else
         return mat / vec;
