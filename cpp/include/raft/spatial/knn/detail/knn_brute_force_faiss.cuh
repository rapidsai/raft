--- conflicted
+++ resolved
@@ -296,16 +296,9 @@
     // TODO: Enable this once we figure out why it's causing pytest failures in cuml.
     if (k <= 64 && rowMajorQuery == rowMajorIndex && rowMajorQuery == true &&
         (metric == raft::distance::DistanceType::L2Unexpanded ||
-<<<<<<< HEAD
          metric == raft::distance::DistanceType::L2SqrtUnexpanded ||
          metric == raft::distance::DistanceType::L2Expanded ||
          metric == raft::distance::DistanceType::L2SqrtExpanded)) {
-=======
-         metric == raft::distance::DistanceType::L2SqrtUnexpanded  //||
-         //             metric == raft::distance::DistanceType::L2Expanded ||
-         //             metric == raft::distance::DistanceType::L2SqrtExpanded)
-         )) {
->>>>>>> 80507eef
       fusedL2Knn(D,
                  out_i_ptr,
                  out_d_ptr,
