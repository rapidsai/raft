--- conflicted
+++ resolved
@@ -217,25 +217,8 @@
  * @param[in] metricArg metric argument to use. Corresponds to the p arg for lp norm
  */
 template <typename IntType = int, typename IdxType = std::int64_t>
-<<<<<<< HEAD
-void brute_force_knn_impl(const raft::handle_t &handle,
-                          std::vector<float *> &input,
-                          std::vector<IntType> &sizes, IntType D,
-                          float *search_items, IntType n, IdxType *res_I,
-                          float *res_D, IntType k, bool rowMajorIndex = true,
-                          bool rowMajorQuery = true,
-                          std::vector<IdxType> *translations = nullptr,
-                          raft::distance::DistanceType metric =
-                            raft::distance::DistanceType::L2Expanded,
-                          float metricArg = 0) {
-  auto userStream = handle.get_stream();
-
-  ASSERT(input.size() == sizes.size(),
-         "input and sizes vectors should be the same size");
-
-  std::vector<IdxType> *id_ranges;
-=======
 void brute_force_knn_impl(
+  const raft::handle_t& handle,
   std::vector<float*>& input,
   std::vector<IntType>& sizes,
   IntType D,
@@ -244,19 +227,17 @@
   IdxType* res_I,
   float* res_D,
   IntType k,
-  cudaStream_t userStream,
-  cudaStream_t* internalStreams       = nullptr,
-  int n_int_streams                   = 0,
   bool rowMajorIndex                  = true,
   bool rowMajorQuery                  = true,
   std::vector<IdxType>* translations  = nullptr,
   raft::distance::DistanceType metric = raft::distance::DistanceType::L2Expanded,
   float metricArg                     = 0)
 {
+  auto userStream = handle.get_stream();
+
   ASSERT(input.size() == sizes.size(), "input and sizes vectors should be the same size");
 
   std::vector<IdxType>* id_ranges;
->>>>>>> 69c5c715
   if (translations == nullptr) {
     // If we don't have explicit translations
     // for offsets of the indices, build them
@@ -308,17 +289,10 @@
   handle.wait_stream_pool_on_stream();
 
   for (size_t i = 0; i < input.size(); i++) {
-<<<<<<< HEAD
-    float *out_d_ptr = out_D + (i * k * n);
-    IdxType *out_i_ptr = out_I + (i * k * n);
-
-    auto stream = handle.get_next_usable_stream();
-
-=======
     float* out_d_ptr   = out_D + (i * k * n);
     IdxType* out_i_ptr = out_I + (i * k * n);
 
-    cudaStream_t stream = raft::select_stream(userStream, internalStreams, n_int_streams, i);
+    auto stream = handle.get_next_usable_stream(i);
 
     //    // TODO: Enable this once we figure out why it's causing pytest failures in cuml.
     //    if (k <= 64 && rowMajorQuery == rowMajorIndex && rowMajorQuery == true &&
@@ -340,7 +314,6 @@
     //                 stream,
     //                 metric);
     //    } else {
->>>>>>> 69c5c715
     switch (metric) {
       case raft::distance::DistanceType::Haversine:
 
