/*
 * Copyright (c) 2020-2021, NVIDIA CORPORATION.
 *
 * Licensed under the Apache License, Version 2.0 (the "License");
 * you may not use this file except in compliance with the License.
 * You may obtain a copy of the License at
 *
 *     http://www.apache.org/licenses/LICENSE-2.0
 *
 * Unless required by applicable law or agreed to in writing, software
 * distributed under the License is distributed on an "AS IS" BASIS,
 * WITHOUT WARRANTIES OR CONDITIONS OF ANY KIND, either express or implied.
 * See the License for the specific language governing permissions and
 * limitations under the License.
 */

#pragma once

#include <raft/cuda_utils.cuh>
#include <raft/cudart_utils.h>
#include <rmm/cuda_stream_pool.hpp>

#include <rmm/device_uvector.hpp>

#include <faiss/gpu/GpuDistance.h>
#include <faiss/gpu/GpuResources.h>
#include <faiss/gpu/utils/Limits.cuh>
#include <faiss/gpu/utils/Select.cuh>
#include <faiss/utils/Heap.h>

#include <cstdint>
#include <iostream>
#include <raft/handle.hpp>
#include <raft/linalg/distance_type.h>
#include <raft/spatial/knn/faiss_mr.hpp>
#include <set>
#include <thrust/iterator/transform_iterator.h>

#include "fused_l2_knn.cuh"
#include "haversine_distance.cuh"
#include "processing.hpp"

#include "common_faiss.h"

namespace raft {
namespace spatial {
namespace knn {
namespace detail {

template <typename value_idx = std::int64_t,
          typename value_t   = float,
          int warp_q,
          int thread_q,
          int tpb>
__global__ void knn_merge_parts_kernel(value_t* inK,
                                       value_idx* inV,
                                       value_t* outK,
                                       value_idx* outV,
                                       size_t n_samples,
                                       int n_parts,
                                       value_t initK,
                                       value_idx initV,
                                       int k,
                                       value_idx* translations)
{
  constexpr int kNumWarps = tpb / faiss::gpu::kWarpSize;

  __shared__ value_t smemK[kNumWarps * warp_q];
  __shared__ value_idx smemV[kNumWarps * warp_q];

  /**
   * Uses shared memory
   */
  faiss::gpu::
    BlockSelect<value_t, value_idx, false, faiss::gpu::Comparator<value_t>, warp_q, thread_q, tpb>
      heap(initK, initV, smemK, smemV, k);

  // Grid is exactly sized to rows available
  int row     = blockIdx.x;
  int total_k = k * n_parts;

  int i = threadIdx.x;

  // Get starting pointers for cols in current thread
  int part       = i / k;
  size_t row_idx = (row * k) + (part * n_samples * k);

  int col = i % k;

  value_t* inKStart   = inK + (row_idx + col);
  value_idx* inVStart = inV + (row_idx + col);

  int limit             = faiss::gpu::utils::roundDown(total_k, faiss::gpu::kWarpSize);
  value_idx translation = 0;

  for (; i < limit; i += tpb) {
    translation = translations[part];
    heap.add(*inKStart, (*inVStart) + translation);

    part    = (i + tpb) / k;
    row_idx = (row * k) + (part * n_samples * k);

    col = (i + tpb) % k;

    inKStart = inK + (row_idx + col);
    inVStart = inV + (row_idx + col);
  }

  // Handle last remainder fraction of a warp of elements
  if (i < total_k) {
    translation = translations[part];
    heap.addThreadQ(*inKStart, (*inVStart) + translation);
  }

  heap.reduce();

  for (int i = threadIdx.x; i < k; i += tpb) {
    outK[row * k + i] = smemK[i];
    outV[row * k + i] = smemV[i];
  }
}

template <typename value_idx = std::int64_t, typename value_t = float, int warp_q, int thread_q>
inline void knn_merge_parts_impl(value_t* inK,
                                 value_idx* inV,
                                 value_t* outK,
                                 value_idx* outV,
                                 size_t n_samples,
                                 int n_parts,
                                 int k,
                                 cudaStream_t stream,
                                 value_idx* translations)
{
  auto grid = dim3(n_samples);

  constexpr int n_threads = (warp_q <= 1024) ? 128 : 64;
  auto block              = dim3(n_threads);

  auto kInit = faiss::gpu::Limits<value_t>::getMax();
  auto vInit = -1;
  knn_merge_parts_kernel<value_idx, value_t, warp_q, thread_q, n_threads>
    <<<grid, block, 0, stream>>>(
      inK, inV, outK, outV, n_samples, n_parts, kInit, vInit, k, translations);
  RAFT_CUDA_TRY(cudaPeekAtLastError());
}

/**
 * @brief Merge knn distances and index matrix, which have been partitioned
 * by row, into a single matrix with only the k-nearest neighbors.
 *
 * @param inK partitioned knn distance matrix
 * @param inV partitioned knn index matrix
 * @param outK merged knn distance matrix
 * @param outV merged knn index matrix
 * @param n_samples number of samples per partition
 * @param n_parts number of partitions
 * @param k number of neighbors per partition (also number of merged neighbors)
 * @param stream CUDA stream to use
 * @param translations mapping of index offsets for each partition
 */
template <typename value_idx = std::int64_t, typename value_t = float>
inline void knn_merge_parts(value_t* inK,
                            value_idx* inV,
                            value_t* outK,
                            value_idx* outV,
                            size_t n_samples,
                            int n_parts,
                            int k,
                            cudaStream_t stream,
                            value_idx* translations)
{
  if (k == 1)
    knn_merge_parts_impl<value_idx, value_t, 1, 1>(
      inK, inV, outK, outV, n_samples, n_parts, k, stream, translations);
  else if (k <= 32)
    knn_merge_parts_impl<value_idx, value_t, 32, 2>(
      inK, inV, outK, outV, n_samples, n_parts, k, stream, translations);
  else if (k <= 64)
    knn_merge_parts_impl<value_idx, value_t, 64, 3>(
      inK, inV, outK, outV, n_samples, n_parts, k, stream, translations);
  else if (k <= 128)
    knn_merge_parts_impl<value_idx, value_t, 128, 3>(
      inK, inV, outK, outV, n_samples, n_parts, k, stream, translations);
  else if (k <= 256)
    knn_merge_parts_impl<value_idx, value_t, 256, 4>(
      inK, inV, outK, outV, n_samples, n_parts, k, stream, translations);
  else if (k <= 512)
    knn_merge_parts_impl<value_idx, value_t, 512, 8>(
      inK, inV, outK, outV, n_samples, n_parts, k, stream, translations);
  else if (k <= 1024)
    knn_merge_parts_impl<value_idx, value_t, 1024, 8>(
      inK, inV, outK, outV, n_samples, n_parts, k, stream, translations);
}

/**
 * Search the kNN for the k-nearest neighbors of a set of query vectors
 * @param[in] input vector of device device memory array pointers to search
 * @param[in] sizes vector of memory sizes for each device array pointer in input
 * @param[in] D number of cols in input and search_items
 * @param[in] search_items set of vectors to query for neighbors
 * @param[in] n        number of items in search_items
 * @param[out] res_I    pointer to device memory for returning k nearest indices
 * @param[out] res_D    pointer to device memory for returning k nearest distances
 * @param[in] k        number of neighbors to query
 * @param[in] userStream the main cuda stream to use
 * @param[in] internalStreams optional when n_params > 0, the index partitions can be
 *        queried in parallel using these streams. Note that n_int_streams also
 *        has to be > 0 for these to be used and their cardinality does not need
 *        to correspond to n_parts.
 * @param[in] n_int_streams size of internalStreams. When this is <= 0, only the
 *        user stream will be used.
 * @param[in] rowMajorIndex are the index arrays in row-major layout?
 * @param[in] rowMajorQuery are the query array in row-major layout?
 * @param[in] translations translation ids for indices when index rows represent
 *        non-contiguous partitions
 * @param[in] metric corresponds to the raft::distance::DistanceType enum (default is L2Expanded)
 * @param[in] metricArg metric argument to use. Corresponds to the p arg for lp norm
 */
template <typename IntType = int, typename IdxType = std::int64_t, typename value_t = float>
void brute_force_knn_impl(
<<<<<<< HEAD
=======
  const raft::handle_t& handle,
>>>>>>> 575fbd69
  std::vector<value_t*>& input,
  std::vector<IntType>& sizes,
  IntType D,
  value_t* search_items,
  IntType n,
  IdxType* res_I,
  value_t* res_D,
  IntType k,
  bool rowMajorIndex                  = true,
  bool rowMajorQuery                  = true,
  std::vector<IdxType>* translations  = nullptr,
  raft::distance::DistanceType metric = raft::distance::DistanceType::L2Expanded,
  float metricArg                     = 0)
{
  auto userStream = handle.get_stream();

  ASSERT(input.size() == sizes.size(), "input and sizes vectors should be the same size");

  std::vector<IdxType>* id_ranges;
  if (translations == nullptr) {
    // If we don't have explicit translations
    // for offsets of the indices, build them
    // from the local partitions
    id_ranges       = new std::vector<IdxType>();
    IdxType total_n = 0;
    for (size_t i = 0; i < input.size(); i++) {
      id_ranges->push_back(total_n);
      total_n += sizes[i];
    }
  } else {
    // otherwise, use the given translations
    id_ranges = translations;
  }

  // perform preprocessing
  std::unique_ptr<MetricProcessor<value_t>> query_metric_processor =
    create_processor<value_t>(metric, n, D, k, rowMajorQuery, userStream);
  query_metric_processor->preprocess(search_items);

  std::vector<std::unique_ptr<MetricProcessor<value_t>>> metric_processors(input.size());
  for (size_t i = 0; i < input.size(); i++) {
    metric_processors[i] =
      create_processor<value_t>(metric, sizes[i], D, k, rowMajorQuery, userStream);
    metric_processors[i]->preprocess(input[i]);
  }

  int device;
  RAFT_CUDA_TRY(cudaGetDevice(&device));

  rmm::device_uvector<std::int64_t> trans(id_ranges->size(), userStream);
  raft::update_device(trans.data(), id_ranges->data(), id_ranges->size(), userStream);

  rmm::device_uvector<value_t> all_D(0, userStream);
  rmm::device_uvector<std::int64_t> all_I(0, userStream);

  value_t* out_D = res_D;
  IdxType* out_I = res_I;

  if (input.size() > 1) {
    all_D.resize(input.size() * k * n, userStream);
    all_I.resize(input.size() * k * n, userStream);

    out_D = all_D.data();
    out_I = all_I.data();
  }

  // Make other streams from pool wait on main stream
  handle.wait_stream_pool_on_stream();

  for (size_t i = 0; i < input.size(); i++) {
    value_t* out_d_ptr = out_D + (i * k * n);
    IdxType* out_i_ptr = out_I + (i * k * n);

    auto stream = handle.get_next_usable_stream(i);

    if (k <= 64 && rowMajorQuery == rowMajorIndex && rowMajorQuery == true &&
        (metric == raft::distance::DistanceType::L2Unexpanded ||
         metric == raft::distance::DistanceType::L2SqrtUnexpanded ||
         metric == raft::distance::DistanceType::L2Expanded ||
         metric == raft::distance::DistanceType::L2SqrtExpanded)) {
      fusedL2Knn(D,
                 out_i_ptr,
                 out_d_ptr,
                 input[i],
                 search_items,
                 sizes[i],
                 n,
                 k,
                 rowMajorIndex,
                 rowMajorQuery,
                 stream,
                 metric);
    } else {
      switch (metric) {
        case raft::distance::DistanceType::Haversine:

          ASSERT(D == 2,
                 "Haversine distance requires 2 dimensions "
                 "(latitude / longitude).");

          haversine_knn(out_i_ptr, out_d_ptr, input[i], search_items, sizes[i], n, k, stream);
          break;
        default:
          faiss::MetricType m = build_faiss_metric(metric);

          raft::spatial::knn::RmmGpuResources gpu_res;

          gpu_res.noTempMemory();
          gpu_res.setDefaultStream(device, stream);

          faiss::gpu::GpuDistanceParams args;
          args.metric          = m;
          args.metricArg       = metricArg;
          args.k               = k;
          args.dims            = D;
          args.vectors         = input[i];
          args.vectorsRowMajor = rowMajorIndex;
          args.numVectors      = sizes[i];
          args.queries         = search_items;
          args.queriesRowMajor = rowMajorQuery;
          args.numQueries      = n;
          args.outDistances    = out_d_ptr;
          args.outIndices      = out_i_ptr;

          /**
           * @todo: Until FAISS supports pluggable allocation strategies,
           * we will not reap the benefits of the pool allocator for
           * avoiding device-wide synchronizations from cudaMalloc/cudaFree
           */
          bfKnn(&gpu_res, args);
      }
    }

    RAFT_CUDA_TRY(cudaPeekAtLastError());
  }

  // Sync internal streams if used. We don't need to
  // sync the user stream because we'll already have
  // fully serial execution.
  handle.sync_stream_pool();

  if (input.size() > 1 || translations != nullptr) {
    // This is necessary for proper index translations. If there are
    // no translations or partitions to combine, it can be skipped.
    knn_merge_parts(out_D, out_I, res_D, res_I, n, input.size(), k, userStream, trans.data());
  }

  // Perform necessary post-processing
  if (metric == raft::distance::DistanceType::L2SqrtExpanded ||
      metric == raft::distance::DistanceType::L2SqrtUnexpanded ||
      metric == raft::distance::DistanceType::LpUnexpanded) {
    /**
     * post-processing
     */
    float p = 0.5;  // standard l2
    if (metric == raft::distance::DistanceType::LpUnexpanded) p = 1.0 / metricArg;
<<<<<<< HEAD
    raft::linalg::unaryOp<value_t>(
      res_D, res_D, n * k, [p] __device__(value_t input) { return powf(input, p); }, userStream);
=======
    raft::linalg::unaryOp<float>(
      res_D,
      res_D,
      n * k,
      [p] __device__(float input) { return powf(fabsf(input), p); },
      userStream);
>>>>>>> 575fbd69
  }

  query_metric_processor->revert(search_items);
  query_metric_processor->postprocess(out_D);
  for (size_t i = 0; i < input.size(); i++) {
    metric_processors[i]->revert(input[i]);
  }

  if (translations == nullptr) delete id_ranges;
};

}  // namespace detail
}  // namespace knn
}  // namespace spatial
}  // namespace raft<|MERGE_RESOLUTION|>--- conflicted
+++ resolved
@@ -218,10 +218,7 @@
  */
 template <typename IntType = int, typename IdxType = std::int64_t, typename value_t = float>
 void brute_force_knn_impl(
-<<<<<<< HEAD
-=======
   const raft::handle_t& handle,
->>>>>>> 575fbd69
   std::vector<value_t*>& input,
   std::vector<IntType>& sizes,
   IntType D,
@@ -378,17 +375,8 @@
      */
     float p = 0.5;  // standard l2
     if (metric == raft::distance::DistanceType::LpUnexpanded) p = 1.0 / metricArg;
-<<<<<<< HEAD
     raft::linalg::unaryOp<value_t>(
       res_D, res_D, n * k, [p] __device__(value_t input) { return powf(input, p); }, userStream);
-=======
-    raft::linalg::unaryOp<float>(
-      res_D,
-      res_D,
-      n * k,
-      [p] __device__(float input) { return powf(fabsf(input), p); },
-      userStream);
->>>>>>> 575fbd69
   }
 
   query_metric_processor->revert(search_items);
