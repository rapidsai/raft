/*
 * Copyright (c) 2020-2021, NVIDIA CORPORATION.
 *
 * Licensed under the Apache License, Version 2.0 (the "License");
 * you may not use this file except in compliance with the License.
 * You may obtain a copy of the License at
 *
 *     http://www.apache.org/licenses/LICENSE-2.0
 *
 * Unless required by applicable law or agreed to in writing, software
 * distributed under the License is distributed on an "AS IS" BASIS,
 * WITHOUT WARRANTIES OR CONDITIONS OF ANY KIND, either express or implied.
 * See the License for the specific language governing permissions and
 * limitations under the License.
 */

#pragma once

#include <raft/cudart_utils.h>
#include <raft/cuda_utils.cuh>

#include <rmm/device_uvector.hpp>

#include <faiss/gpu/GpuDistance.h>
#include <faiss/gpu/GpuResources.h>
#include <faiss/utils/Heap.h>
#include <faiss/gpu/utils/Limits.cuh>
#include <faiss/gpu/utils/Select.cuh>

#include <raft/linalg/distance_type.h>
#include <thrust/iterator/transform_iterator.h>
#include <cstdint>
#include <iostream>
#include <raft/handle.hpp>
#include <raft/spatial/knn/faiss_mr.hpp>
#include <set>

#include "fused_l2_knn.cuh"
#include "haversine_distance.cuh"
#include "processing.hpp"

#include "common_faiss.h"

namespace raft {
namespace spatial {
namespace knn {
namespace detail {

template <typename value_idx = std::int64_t, typename value_t = float,
          int warp_q, int thread_q, int tpb>
__global__ void knn_merge_parts_kernel(value_t *inK, value_idx *inV,
                                       value_t *outK, value_idx *outV,
                                       size_t n_samples, int n_parts,
                                       value_t initK, value_idx initV, int k,
                                       value_idx *translations) {
  constexpr int kNumWarps = tpb / faiss::gpu::kWarpSize;

  __shared__ value_t smemK[kNumWarps * warp_q];
  __shared__ value_idx smemV[kNumWarps * warp_q];

  /**
   * Uses shared memory
   */
  faiss::gpu::BlockSelect<value_t, value_idx, false,
                          faiss::gpu::Comparator<value_t>, warp_q, thread_q,
                          tpb>
    heap(initK, initV, smemK, smemV, k);

  // Grid is exactly sized to rows available
  int row = blockIdx.x;
  int total_k = k * n_parts;

  int i = threadIdx.x;

  // Get starting pointers for cols in current thread
  int part = i / k;
  size_t row_idx = (row * k) + (part * n_samples * k);

  int col = i % k;

  value_t *inKStart = inK + (row_idx + col);
  value_idx *inVStart = inV + (row_idx + col);

  int limit = faiss::gpu::utils::roundDown(total_k, faiss::gpu::kWarpSize);
  value_idx translation = 0;

  for (; i < limit; i += tpb) {
    translation = translations[part];
    heap.add(*inKStart, (*inVStart) + translation);

    part = (i + tpb) / k;
    row_idx = (row * k) + (part * n_samples * k);

    col = (i + tpb) % k;

    inKStart = inK + (row_idx + col);
    inVStart = inV + (row_idx + col);
  }

  // Handle last remainder fraction of a warp of elements
  if (i < total_k) {
    translation = translations[part];
    heap.addThreadQ(*inKStart, (*inVStart) + translation);
  }

  heap.reduce();

  for (int i = threadIdx.x; i < k; i += tpb) {
    outK[row * k + i] = smemK[i];
    outV[row * k + i] = smemV[i];
  }
}

template <typename value_idx = std::int64_t, typename value_t = float,
          int warp_q, int thread_q>
inline void knn_merge_parts_impl(value_t *inK, value_idx *inV, value_t *outK,
                                 value_idx *outV, size_t n_samples, int n_parts,
                                 int k, cudaStream_t stream,
                                 value_idx *translations) {
  auto grid = dim3(n_samples);

  constexpr int n_threads = (warp_q <= 1024) ? 128 : 64;
  auto block = dim3(n_threads);

  auto kInit = faiss::gpu::Limits<value_t>::getMax();
  auto vInit = -1;
  knn_merge_parts_kernel<value_idx, value_t, warp_q, thread_q, n_threads>
    <<<grid, block, 0, stream>>>(inK, inV, outK, outV, n_samples, n_parts,
                                 kInit, vInit, k, translations);
  CUDA_CHECK(cudaPeekAtLastError());
}

/**
 * @brief Merge knn distances and index matrix, which have been partitioned
 * by row, into a single matrix with only the k-nearest neighbors.
 *
 * @param inK partitioned knn distance matrix
 * @param inV partitioned knn index matrix
 * @param outK merged knn distance matrix
 * @param outV merged knn index matrix
 * @param n_samples number of samples per partition
 * @param n_parts number of partitions
 * @param k number of neighbors per partition (also number of merged neighbors)
 * @param stream CUDA stream to use
 * @param translations mapping of index offsets for each partition
 */
template <typename value_idx = std::int64_t, typename value_t = float>
inline void knn_merge_parts(value_t *inK, value_idx *inV, value_t *outK,
                            value_idx *outV, size_t n_samples, int n_parts,
                            int k, cudaStream_t stream,
                            value_idx *translations) {
  if (k == 1)
    knn_merge_parts_impl<value_idx, value_t, 1, 1>(
      inK, inV, outK, outV, n_samples, n_parts, k, stream, translations);
  else if (k <= 32)
    knn_merge_parts_impl<value_idx, value_t, 32, 2>(
      inK, inV, outK, outV, n_samples, n_parts, k, stream, translations);
  else if (k <= 64)
    knn_merge_parts_impl<value_idx, value_t, 64, 3>(
      inK, inV, outK, outV, n_samples, n_parts, k, stream, translations);
  else if (k <= 128)
    knn_merge_parts_impl<value_idx, value_t, 128, 3>(
      inK, inV, outK, outV, n_samples, n_parts, k, stream, translations);
  else if (k <= 256)
    knn_merge_parts_impl<value_idx, value_t, 256, 4>(
      inK, inV, outK, outV, n_samples, n_parts, k, stream, translations);
  else if (k <= 512)
    knn_merge_parts_impl<value_idx, value_t, 512, 8>(
      inK, inV, outK, outV, n_samples, n_parts, k, stream, translations);
  else if (k <= 1024)
    knn_merge_parts_impl<value_idx, value_t, 1024, 8>(
      inK, inV, outK, outV, n_samples, n_parts, k, stream, translations);
}

/**
 * Search the kNN for the k-nearest neighbors of a set of query vectors
 * @param[in] input vector of device device memory array pointers to search
 * @param[in] sizes vector of memory sizes for each device array pointer in input
 * @param[in] D number of cols in input and search_items
 * @param[in] search_items set of vectors to query for neighbors
 * @param[in] n        number of items in search_items
 * @param[out] res_I    pointer to device memory for returning k nearest indices
 * @param[out] res_D    pointer to device memory for returning k nearest distances
 * @param[in] k        number of neighbors to query
 * @param[in] userStream the main cuda stream to use
 * @param[in] internalStreams optional when n_params > 0, the index partitions can be
 *        queried in parallel using these streams. Note that n_int_streams also
 *        has to be > 0 for these to be used and their cardinality does not need
 *        to correspond to n_parts.
 * @param[in] n_int_streams size of internalStreams. When this is <= 0, only the
 *        user stream will be used.
 * @param[in] rowMajorIndex are the index arrays in row-major layout?
 * @param[in] rowMajorQuery are the query array in row-major layout?
 * @param[in] translations translation ids for indices when index rows represent
 *        non-contiguous partitions
 * @param[in] metric corresponds to the raft::distance::DistanceType enum (default is L2Expanded)
 * @param[in] metricArg metric argument to use. Corresponds to the p arg for lp norm
 */
template <typename IntType = int, typename IdxType = std::int64_t>
void brute_force_knn_impl(std::vector<float *> &input,
                          std::vector<IntType> &sizes, IntType D,
                          float *search_items, IntType n, IdxType *res_I,
                          float *res_D, IntType k, cudaStream_t userStream,
                          cudaStream_t *internalStreams = nullptr,
                          int n_int_streams = 0, bool rowMajorIndex = true,
                          bool rowMajorQuery = true,
                          std::vector<IdxType> *translations = nullptr,
                          raft::distance::DistanceType metric =
                            raft::distance::DistanceType::L2Expanded,
                          float metricArg = 0) {
  ASSERT(input.size() == sizes.size(),
         "input and sizes vectors should be the same size");

  std::vector<IdxType> *id_ranges;
  if (translations == nullptr) {
    // If we don't have explicit translations
    // for offsets of the indices, build them
    // from the local partitions
    id_ranges = new std::vector<IdxType>();
    IdxType total_n = 0;
    for (size_t i = 0; i < input.size(); i++) {
      id_ranges->push_back(total_n);
      total_n += sizes[i];
    }
  } else {
    // otherwise, use the given translations
    id_ranges = translations;
  }

  // perform preprocessing
  std::unique_ptr<MetricProcessor<float>> query_metric_processor =
    create_processor<float>(metric, n, D, k, rowMajorQuery, userStream);
  query_metric_processor->preprocess(search_items);

  std::vector<std::unique_ptr<MetricProcessor<float>>> metric_processors(
    input.size());
  for (size_t i = 0; i < input.size(); i++) {
    metric_processors[i] = create_processor<float>(metric, sizes[i], D, k,
                                                   rowMajorQuery, userStream);
    metric_processors[i]->preprocess(input[i]);
  }

  int device;
  CUDA_CHECK(cudaGetDevice(&device));

  rmm::device_uvector<std::int64_t> trans(id_ranges->size(), userStream);
  raft::update_device(trans.data(), id_ranges->data(), id_ranges->size(),
                      userStream);

  rmm::device_uvector<float> all_D(0, userStream);
  rmm::device_uvector<std::int64_t> all_I(0, userStream);

  float *out_D = res_D;
  IdxType *out_I = res_I;

  if (input.size() > 1) {
    all_D.resize(input.size() * k * n, userStream);
    all_I.resize(input.size() * k * n, userStream);

    out_D = all_D.data();
    out_I = all_I.data();
  }

  // Sync user stream only if using other streams to parallelize query
  if (n_int_streams > 0) CUDA_CHECK(cudaStreamSynchronize(userStream));

  for (size_t i = 0; i < input.size(); i++) {
    float *out_d_ptr = out_D + (i * k * n);
    IdxType *out_i_ptr = out_I + (i * k * n);

    cudaStream_t stream =
      raft::select_stream(userStream, internalStreams, n_int_streams, i);

<<<<<<< HEAD
    switch (metric) {
      case raft::distance::DistanceType::Haversine:

        ASSERT(D == 2,
               "Haversine distance requires 2 dimensions "
               "(latitude / longitude).");

        haversine_knn(out_i_ptr, out_d_ptr, input[i], search_items, sizes[i], n,
                      k, stream);
        break;
      default:
        faiss::MetricType m = build_faiss_metric(metric);

        raft::spatial::knn::RmmGpuResources gpu_res;

        gpu_res.noTempMemory();
        gpu_res.setDefaultStream(device, stream);

        faiss::gpu::GpuDistanceParams args;
        args.metric = m;
        args.metricArg = metricArg;
        args.k = k;
        args.dims = D;
        args.vectors = input[i];
        args.vectorsRowMajor = rowMajorIndex;
        args.numVectors = sizes[i];
        args.queries = search_items;
        args.queriesRowMajor = rowMajorQuery;
        args.numQueries = n;
        args.outDistances = out_d_ptr;
        args.outIndices = out_i_ptr;

        /**
=======
    if (k <= 64 && rowMajorQuery == rowMajorIndex && rowMajorQuery == true &&
        (metric == raft::distance::DistanceType::L2Unexpanded ||
         metric == raft::distance::DistanceType::L2SqrtUnexpanded ||
         metric == raft::distance::DistanceType::L2Expanded ||
         metric == raft::distance::DistanceType::L2SqrtExpanded)) {
      fusedL2Knn(D, out_i_ptr, out_d_ptr, input[i], search_items, sizes[i], n,
                 k, rowMajorIndex, rowMajorQuery, stream, metric);
    } else {
      switch (metric) {
        case raft::distance::DistanceType::Haversine:

          ASSERT(D == 2,
                 "Haversine distance requires 2 dimensions "
                 "(latitude / longitude).");

          haversine_knn(out_i_ptr, out_d_ptr, input[i], search_items, sizes[i],
                        n, k, stream);
          break;
        default:
          faiss::MetricType m = build_faiss_metric(metric);

          faiss::gpu::StandardGpuResources gpu_res;

          gpu_res.noTempMemory();
          gpu_res.setDefaultStream(device, stream);

          faiss::gpu::GpuDistanceParams args;
          args.metric = m;
          args.metricArg = metricArg;
          args.k = k;
          args.dims = D;
          args.vectors = input[i];
          args.vectorsRowMajor = rowMajorIndex;
          args.numVectors = sizes[i];
          args.queries = search_items;
          args.queriesRowMajor = rowMajorQuery;
          args.numQueries = n;
          args.outDistances = out_d_ptr;
          args.outIndices = out_i_ptr;

          /**
>>>>>>> 6166a47a
           * @todo: Until FAISS supports pluggable allocation strategies,
           * we will not reap the benefits of the pool allocator for
           * avoiding device-wide synchronizations from cudaMalloc/cudaFree
           */
          bfKnn(&gpu_res, args);
      }
    }

    CUDA_CHECK(cudaPeekAtLastError());
  }

  // Sync internal streams if used. We don't need to
  // sync the user stream because we'll already have
  // fully serial execution.
  for (int i = 0; i < n_int_streams; i++) {
    CUDA_CHECK(cudaStreamSynchronize(internalStreams[i]));
  }

  if (input.size() > 1 || translations != nullptr) {
    // This is necessary for proper index translations. If there are
    // no translations or partitions to combine, it can be skipped.
    knn_merge_parts(out_D, out_I, res_D, res_I, n, input.size(), k, userStream,
                    trans.data());
  }

  // Perform necessary post-processing
  if (metric == raft::distance::DistanceType::L2SqrtExpanded ||
      metric == raft::distance::DistanceType::L2SqrtUnexpanded ||
      metric == raft::distance::DistanceType::LpUnexpanded) {
    /**
	* post-processing
	*/
    float p = 0.5;  // standard l2
    if (metric == raft::distance::DistanceType::LpUnexpanded)
      p = 1.0 / metricArg;
    raft::linalg::unaryOp<float>(
      res_D, res_D, n * k,
      [p] __device__(float input) { return powf(input, p); }, userStream);
  }

  query_metric_processor->revert(search_items);
  query_metric_processor->postprocess(out_D);
  for (size_t i = 0; i < input.size(); i++) {
    metric_processors[i]->revert(input[i]);
  }

  if (translations == nullptr) delete id_ranges;
};

}  // namespace detail
}  // namespace knn
}  // namespace spatial
}  // namespace raft<|MERGE_RESOLUTION|>--- conflicted
+++ resolved
@@ -271,41 +271,6 @@
     cudaStream_t stream =
       raft::select_stream(userStream, internalStreams, n_int_streams, i);
 
-<<<<<<< HEAD
-    switch (metric) {
-      case raft::distance::DistanceType::Haversine:
-
-        ASSERT(D == 2,
-               "Haversine distance requires 2 dimensions "
-               "(latitude / longitude).");
-
-        haversine_knn(out_i_ptr, out_d_ptr, input[i], search_items, sizes[i], n,
-                      k, stream);
-        break;
-      default:
-        faiss::MetricType m = build_faiss_metric(metric);
-
-        raft::spatial::knn::RmmGpuResources gpu_res;
-
-        gpu_res.noTempMemory();
-        gpu_res.setDefaultStream(device, stream);
-
-        faiss::gpu::GpuDistanceParams args;
-        args.metric = m;
-        args.metricArg = metricArg;
-        args.k = k;
-        args.dims = D;
-        args.vectors = input[i];
-        args.vectorsRowMajor = rowMajorIndex;
-        args.numVectors = sizes[i];
-        args.queries = search_items;
-        args.queriesRowMajor = rowMajorQuery;
-        args.numQueries = n;
-        args.outDistances = out_d_ptr;
-        args.outIndices = out_i_ptr;
-
-        /**
-=======
     if (k <= 64 && rowMajorQuery == rowMajorIndex && rowMajorQuery == true &&
         (metric == raft::distance::DistanceType::L2Unexpanded ||
          metric == raft::distance::DistanceType::L2SqrtUnexpanded ||
@@ -327,7 +292,7 @@
         default:
           faiss::MetricType m = build_faiss_metric(metric);
 
-          faiss::gpu::StandardGpuResources gpu_res;
+          raft::spatial::knn::RmmGpuResources gpu_res;
 
           gpu_res.noTempMemory();
           gpu_res.setDefaultStream(device, stream);
@@ -346,12 +311,6 @@
           args.outDistances = out_d_ptr;
           args.outIndices = out_i_ptr;
 
-          /**
->>>>>>> 6166a47a
-           * @todo: Until FAISS supports pluggable allocation strategies,
-           * we will not reap the benefits of the pool allocator for
-           * avoiding device-wide synchronizations from cudaMalloc/cudaFree
-           */
           bfKnn(&gpu_res, args);
       }
     }
