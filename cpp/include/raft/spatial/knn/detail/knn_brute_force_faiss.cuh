--- conflicted
+++ resolved
@@ -352,13 +352,8 @@
       }
     }
 
-<<<<<<< HEAD
-  RAFT_CUDA_TRY(cudaPeekAtLastError());
-  //  }
-=======
-    CUDA_CHECK(cudaPeekAtLastError());
-  }
->>>>>>> 8ddb61c6
+    RAFT_CUDA_TRY(cudaPeekAtLastError());
+  }
 
   // Sync internal streams if used. We don't need to
   // sync the user stream because we'll already have
