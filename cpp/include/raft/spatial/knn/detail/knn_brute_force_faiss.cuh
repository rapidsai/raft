--- conflicted
+++ resolved
@@ -377,17 +377,12 @@
      */
     float p = 0.5;  // standard l2
     if (metric == raft::distance::DistanceType::LpUnexpanded) p = 1.0 / metricArg;
-<<<<<<< HEAD
-    raft::linalg::unaryOp<value_t>(
-      res_D, res_D, n * k, [p] __device__(value_t input) { return powf(input, p); }, userStream);
-=======
     raft::linalg::unaryOp<float>(
       res_D,
       res_D,
       n * k,
       [p] __device__(float input) { return powf(fabsf(input), p); },
       userStream);
->>>>>>> fd54f29f
   }
 
   query_metric_processor->revert(search_items);
