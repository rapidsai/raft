/*
 * Copyright (c) 2020-2021, NVIDIA CORPORATION.
 *
 * Licensed under the Apache License, Version 2.0 (the "License");
 * you may not use this file except in compliance with the License.
 * You may obtain a copy of the License at
 *
 *     http://www.apache.org/licenses/LICENSE-2.0
 *
 * Unless required by applicable law or agreed to in writing, software
 * distributed under the License is distributed on an "AS IS" BASIS,
 * WITHOUT WARRANTIES OR CONDITIONS OF ANY KIND, either express or implied.
 * See the License for the specific language governing permissions and
 * limitations under the License.
 */

#pragma once

#include <raft/cudart_utils.h>
#include <raft/cuda_utils.cuh>
#include <rmm/cuda_stream_pool.hpp>

#include <rmm/device_uvector.hpp>

#include <faiss/gpu/GpuDistance.h>
#include <faiss/gpu/GpuResources.h>
#include <faiss/gpu/StandardGpuResources.h>
#include <faiss/utils/Heap.h>
#include <faiss/gpu/utils/Limits.cuh>
#include <faiss/gpu/utils/Select.cuh>

#include <raft/linalg/distance_type.h>
#include <thrust/iterator/transform_iterator.h>
#include <cstdint>
#include <iostream>
#include <raft/handle.hpp>
#include <set>

#include "fused_l2_knn.cuh"
#include "haversine_distance.cuh"
#include "processing.hpp"

#include "common_faiss.h"

namespace raft {
namespace spatial {
namespace knn {
namespace detail {

template <typename value_idx = std::int64_t,
          typename value_t   = float,
          int warp_q,
          int thread_q,
          int tpb>
__global__ void knn_merge_parts_kernel(value_t* inK,
                                       value_idx* inV,
                                       value_t* outK,
                                       value_idx* outV,
                                       size_t n_samples,
                                       int n_parts,
                                       value_t initK,
                                       value_idx initV,
                                       int k,
                                       value_idx* translations)
{
  constexpr int kNumWarps = tpb / faiss::gpu::kWarpSize;

  __shared__ value_t smemK[kNumWarps * warp_q];
  __shared__ value_idx smemV[kNumWarps * warp_q];

  /**
   * Uses shared memory
   */
  faiss::gpu::
    BlockSelect<value_t, value_idx, false, faiss::gpu::Comparator<value_t>, warp_q, thread_q, tpb>
      heap(initK, initV, smemK, smemV, k);

  // Grid is exactly sized to rows available
  int row     = blockIdx.x;
  int total_k = k * n_parts;

  int i = threadIdx.x;

  // Get starting pointers for cols in current thread
  int part       = i / k;
  size_t row_idx = (row * k) + (part * n_samples * k);

  int col = i % k;

  value_t* inKStart   = inK + (row_idx + col);
  value_idx* inVStart = inV + (row_idx + col);

  int limit             = faiss::gpu::utils::roundDown(total_k, faiss::gpu::kWarpSize);
  value_idx translation = 0;

  for (; i < limit; i += tpb) {
    translation = translations[part];
    heap.add(*inKStart, (*inVStart) + translation);

    part    = (i + tpb) / k;
    row_idx = (row * k) + (part * n_samples * k);

    col = (i + tpb) % k;

    inKStart = inK + (row_idx + col);
    inVStart = inV + (row_idx + col);
  }

  // Handle last remainder fraction of a warp of elements
  if (i < total_k) {
    translation = translations[part];
    heap.addThreadQ(*inKStart, (*inVStart) + translation);
  }

  heap.reduce();

  for (int i = threadIdx.x; i < k; i += tpb) {
    outK[row * k + i] = smemK[i];
    outV[row * k + i] = smemV[i];
  }
}

template <typename value_idx = std::int64_t, typename value_t = float, int warp_q, int thread_q>
inline void knn_merge_parts_impl(value_t* inK,
                                 value_idx* inV,
                                 value_t* outK,
                                 value_idx* outV,
                                 size_t n_samples,
                                 int n_parts,
                                 int k,
                                 cudaStream_t stream,
                                 value_idx* translations)
{
  auto grid = dim3(n_samples);

  constexpr int n_threads = (warp_q <= 1024) ? 128 : 64;
  auto block              = dim3(n_threads);

  auto kInit = faiss::gpu::Limits<value_t>::getMax();
  auto vInit = -1;
  knn_merge_parts_kernel<value_idx, value_t, warp_q, thread_q, n_threads>
    <<<grid, block, 0, stream>>>(
      inK, inV, outK, outV, n_samples, n_parts, kInit, vInit, k, translations);
  RAFT_CUDA_TRY(cudaPeekAtLastError());
}

/**
 * @brief Merge knn distances and index matrix, which have been partitioned
 * by row, into a single matrix with only the k-nearest neighbors.
 *
 * @param inK partitioned knn distance matrix
 * @param inV partitioned knn index matrix
 * @param outK merged knn distance matrix
 * @param outV merged knn index matrix
 * @param n_samples number of samples per partition
 * @param n_parts number of partitions
 * @param k number of neighbors per partition (also number of merged neighbors)
 * @param stream CUDA stream to use
 * @param translations mapping of index offsets for each partition
 */
template <typename value_idx = std::int64_t, typename value_t = float>
inline void knn_merge_parts(value_t* inK,
                            value_idx* inV,
                            value_t* outK,
                            value_idx* outV,
                            size_t n_samples,
                            int n_parts,
                            int k,
                            cudaStream_t stream,
                            value_idx* translations)
{
  if (k == 1)
    knn_merge_parts_impl<value_idx, value_t, 1, 1>(
      inK, inV, outK, outV, n_samples, n_parts, k, stream, translations);
  else if (k <= 32)
    knn_merge_parts_impl<value_idx, value_t, 32, 2>(
      inK, inV, outK, outV, n_samples, n_parts, k, stream, translations);
  else if (k <= 64)
    knn_merge_parts_impl<value_idx, value_t, 64, 3>(
      inK, inV, outK, outV, n_samples, n_parts, k, stream, translations);
  else if (k <= 128)
    knn_merge_parts_impl<value_idx, value_t, 128, 3>(
      inK, inV, outK, outV, n_samples, n_parts, k, stream, translations);
  else if (k <= 256)
    knn_merge_parts_impl<value_idx, value_t, 256, 4>(
      inK, inV, outK, outV, n_samples, n_parts, k, stream, translations);
  else if (k <= 512)
    knn_merge_parts_impl<value_idx, value_t, 512, 8>(
      inK, inV, outK, outV, n_samples, n_parts, k, stream, translations);
  else if (k <= 1024)
    knn_merge_parts_impl<value_idx, value_t, 1024, 8>(
      inK, inV, outK, outV, n_samples, n_parts, k, stream, translations);
}

/**
 * Search the kNN for the k-nearest neighbors of a set of query vectors
 * @param[in] input vector of device device memory array pointers to search
 * @param[in] sizes vector of memory sizes for each device array pointer in input
 * @param[in] D number of cols in input and search_items
 * @param[in] search_items set of vectors to query for neighbors
 * @param[in] n        number of items in search_items
 * @param[out] res_I    pointer to device memory for returning k nearest indices
 * @param[out] res_D    pointer to device memory for returning k nearest distances
 * @param[in] k        number of neighbors to query
 * @param[in] userStream the main cuda stream to use
 * @param[in] internalStreams optional when n_params > 0, the index partitions can be
 *        queried in parallel using these streams. Note that n_int_streams also
 *        has to be > 0 for these to be used and their cardinality does not need
 *        to correspond to n_parts.
 * @param[in] n_int_streams size of internalStreams. When this is <= 0, only the
 *        user stream will be used.
 * @param[in] rowMajorIndex are the index arrays in row-major layout?
 * @param[in] rowMajorQuery are the query array in row-major layout?
 * @param[in] translations translation ids for indices when index rows represent
 *        non-contiguous partitions
 * @param[in] metric corresponds to the raft::distance::DistanceType enum (default is L2Expanded)
 * @param[in] metricArg metric argument to use. Corresponds to the p arg for lp norm
 */
template <typename IntType = int, typename IdxType = std::int64_t, typename value_t = float>
void brute_force_knn_impl(
<<<<<<< HEAD
  std::vector<value_t*>& input,
=======
  const raft::handle_t& handle,
  std::vector<float*>& input,
>>>>>>> 906e5e62
  std::vector<IntType>& sizes,
  IntType D,
  value_t* search_items,
  IntType n,
  IdxType* res_I,
  value_t* res_D,
  IntType k,
  bool rowMajorIndex                  = true,
  bool rowMajorQuery                  = true,
  std::vector<IdxType>* translations  = nullptr,
  raft::distance::DistanceType metric = raft::distance::DistanceType::L2Expanded,
  float metricArg                     = 0)
{
  auto userStream = handle.get_stream();

  ASSERT(input.size() == sizes.size(), "input and sizes vectors should be the same size");

  std::vector<IdxType>* id_ranges;
  if (translations == nullptr) {
    // If we don't have explicit translations
    // for offsets of the indices, build them
    // from the local partitions
    id_ranges       = new std::vector<IdxType>();
    IdxType total_n = 0;
    for (size_t i = 0; i < input.size(); i++) {
      id_ranges->push_back(total_n);
      total_n += sizes[i];
    }
  } else {
    // otherwise, use the given translations
    id_ranges = translations;
  }

  // perform preprocessing
  std::unique_ptr<MetricProcessor<value_t>> query_metric_processor =
    create_processor<value_t>(metric, n, D, k, rowMajorQuery, userStream);
  query_metric_processor->preprocess(search_items);

  std::vector<std::unique_ptr<MetricProcessor<value_t>>> metric_processors(input.size());
  for (size_t i = 0; i < input.size(); i++) {
    metric_processors[i] =
      create_processor<value_t>(metric, sizes[i], D, k, rowMajorQuery, userStream);
    metric_processors[i]->preprocess(input[i]);
  }

  int device;
  RAFT_CUDA_TRY(cudaGetDevice(&device));

  rmm::device_uvector<std::int64_t> trans(id_ranges->size(), userStream);
  raft::update_device(trans.data(), id_ranges->data(), id_ranges->size(), userStream);

  rmm::device_uvector<value_t> all_D(0, userStream);
  rmm::device_uvector<std::int64_t> all_I(0, userStream);

  value_t* out_D = res_D;
  IdxType* out_I = res_I;

  if (input.size() > 1) {
    all_D.resize(input.size() * k * n, userStream);
    all_I.resize(input.size() * k * n, userStream);

    out_D = all_D.data();
    out_I = all_I.data();
  }

  // Make other streams from pool wait on main stream
  handle.wait_stream_pool_on_stream();

  for (size_t i = 0; i < input.size(); i++) {
    value_t* out_d_ptr = out_D + (i * k * n);
    IdxType* out_i_ptr = out_I + (i * k * n);

    auto stream = handle.get_next_usable_stream(i);

    //    // TODO: Enable this once we figure out why it's causing pytest failures in cuml.
    //    if (k <= 64 && rowMajorQuery == rowMajorIndex && rowMajorQuery == true &&
    //        (metric == raft::distance::DistanceType::L2Unexpanded ||
    //         metric == raft::distance::DistanceType::L2SqrtUnexpanded ||
    //         metric == raft::distance::DistanceType::L2Expanded ||
    //         metric == raft::distance::DistanceType::L2SqrtExpanded)) {
    //      fusedL2Knn(D,
    //                 out_i_ptr,
    //                 out_d_ptr,
    //                 input[i],
    //                 search_items,
    //                 sizes[i],
    //                 n,
    //                 k,
    //                 rowMajorIndex,
    //                 rowMajorQuery,
    //                 stream,
    //                 metric);
    //    } else {
    switch (metric) {
      case raft::distance::DistanceType::Haversine:

        ASSERT(D == 2,
               "Haversine distance requires 2 dimensions "
               "(latitude / longitude).");

        haversine_knn(out_i_ptr, out_d_ptr, input[i], search_items, sizes[i], n, k, stream);
        break;
      default:
        faiss::MetricType m = build_faiss_metric(metric);

        faiss::gpu::StandardGpuResources gpu_res;

        gpu_res.noTempMemory();
        gpu_res.setDefaultStream(device, stream);

        faiss::gpu::GpuDistanceParams args;
        args.metric          = m;
        args.metricArg       = metricArg;
        args.k               = k;
        args.dims            = D;
        args.vectors         = input[i];
        args.vectorsRowMajor = rowMajorIndex;
        args.numVectors      = sizes[i];
        args.queries         = search_items;
        args.queriesRowMajor = rowMajorQuery;
        args.numQueries      = n;
        args.outDistances    = out_d_ptr;
        args.outIndices      = out_i_ptr;

        /**
         * @todo: Until FAISS supports pluggable allocation strategies,
         * we will not reap the benefits of the pool allocator for
         * avoiding device-wide synchronizations from cudaMalloc/cudaFree
         */
        bfKnn(&gpu_res, args);
    }
    //    }

    RAFT_CUDA_TRY(cudaPeekAtLastError());
  }

  // Sync internal streams if used. We don't need to
  // sync the user stream because we'll already have
  // fully serial execution.
  handle.sync_stream_pool();

  if (input.size() > 1 || translations != nullptr) {
    // This is necessary for proper index translations. If there are
    // no translations or partitions to combine, it can be skipped.
    knn_merge_parts(out_D, out_I, res_D, res_I, n, input.size(), k, userStream, trans.data());
  }

  // Perform necessary post-processing
  if (metric == raft::distance::DistanceType::L2SqrtExpanded ||
      metric == raft::distance::DistanceType::L2SqrtUnexpanded ||
      metric == raft::distance::DistanceType::LpUnexpanded) {
    /**
     * post-processing
     */
    float p = 0.5;  // standard l2
    if (metric == raft::distance::DistanceType::LpUnexpanded) p = 1.0 / metricArg;
    raft::linalg::unaryOp<float>(
      res_D, res_D, n * k, [p] __device__(float input) { return powf(input, p); }, userStream);
  }

  query_metric_processor->revert(search_items);
  query_metric_processor->postprocess(out_D);
  for (size_t i = 0; i < input.size(); i++) {
    metric_processors[i]->revert(input[i]);
  }

  if (translations == nullptr) delete id_ranges;
};

}  // namespace detail
}  // namespace knn
}  // namespace spatial
}  // namespace raft<|MERGE_RESOLUTION|>--- conflicted
+++ resolved
@@ -218,12 +218,8 @@
  */
 template <typename IntType = int, typename IdxType = std::int64_t, typename value_t = float>
 void brute_force_knn_impl(
-<<<<<<< HEAD
+  const raft::handle_t& handle,
   std::vector<value_t*>& input,
-=======
-  const raft::handle_t& handle,
-  std::vector<float*>& input,
->>>>>>> 906e5e62
   std::vector<IntType>& sizes,
   IntType D,
   value_t* search_items,
