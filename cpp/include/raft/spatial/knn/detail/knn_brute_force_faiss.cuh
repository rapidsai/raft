--- conflicted
+++ resolved
@@ -197,25 +197,14 @@
  * @param[in] metric corresponds to the raft::distance::DistanceType enum (default is L2Expanded)
  * @param[in] metricArg metric argument to use. Corresponds to the p arg for lp norm
  */
-<<<<<<< HEAD
-template <typename IntType = int>
+template <typename IntType = int, typename IdxType = std::int64_t>
 void brute_force_knn_impl(const raft::handle_t &handle,
-                          std::vector<float *> &input, std::vector<int> &sizes,
-                          IntType D, float *search_items, IntType n,
-                          int64_t *res_I, float *res_D, IntType k,
-                          bool rowMajorIndex = true, bool rowMajorQuery = true,
-                          std::vector<int64_t> *translations = nullptr,
-=======
-template <typename IntType = int, typename IdxType = std::int64_t>
-void brute_force_knn_impl(std::vector<float *> &input,
+                          std::vector<float *> &input,
                           std::vector<IntType> &sizes, IntType D,
                           float *search_items, IntType n, IdxType *res_I,
-                          float *res_D, IntType k, cudaStream_t userStream,
-                          cudaStream_t *internalStreams = nullptr,
-                          int n_int_streams = 0, bool rowMajorIndex = true,
+                          float *res_D, IntType k, bool rowMajorIndex = true,
                           bool rowMajorQuery = true,
                           std::vector<IdxType> *translations = nullptr,
->>>>>>> c2daa5c9
                           raft::distance::DistanceType metric =
                             raft::distance::DistanceType::L2Expanded,
                           float metricArg = 0) {
