/*
 * Copyright (c) 2020-2021, NVIDIA CORPORATION.
 *
 * Licensed under the Apache License, Version 2.0 (the "License");
 * you may not use this file except in compliance with the License.
 * You may obtain a copy of the License at
 *
 *     http://www.apache.org/licenses/LICENSE-2.0
 *
 * Unless required by applicable law or agreed to in writing, software
 * distributed under the License is distributed on an "AS IS" BASIS,
 * WITHOUT WARRANTIES OR CONDITIONS OF ANY KIND, either express or implied.
 * See the License for the specific language governing permissions and
 * limitations under the License.
 */

#pragma once

#include <raft/cudart_utils.h>
#include <raft/cuda_utils.cuh>
#include <rmm/cuda_stream_pool.hpp>

#include <rmm/device_uvector.hpp>

#include <faiss/gpu/GpuDistance.h>
#include <faiss/gpu/GpuResources.h>
#include <faiss/gpu/StandardGpuResources.h>
#include <faiss/utils/Heap.h>
#include <faiss/gpu/utils/Limits.cuh>
#include <faiss/gpu/utils/Select.cuh>

#include <raft/linalg/distance_type.h>
#include <thrust/iterator/transform_iterator.h>
#include <iostream>
#include <raft/handle.hpp>
#include <set>

#include "fused_l2_knn.cuh"
#include "haversine_distance.cuh"
#include "processing.hpp"

#include "common_faiss.h"

namespace raft {
namespace spatial {
namespace knn {
namespace detail {

template <typename value_idx = int64_t, typename value_t = float, int warp_q,
          int thread_q, int tpb>
__global__ void knn_merge_parts_kernel(value_t *inK, value_idx *inV,
                                       value_t *outK, value_idx *outV,
                                       size_t n_samples, int n_parts,
                                       value_t initK, value_idx initV, int k,
                                       value_idx *translations) {
  constexpr int kNumWarps = tpb / faiss::gpu::kWarpSize;

  __shared__ value_t smemK[kNumWarps * warp_q];
  __shared__ value_idx smemV[kNumWarps * warp_q];

  /**
   * Uses shared memory
   */
  faiss::gpu::BlockSelect<value_t, value_idx, false,
                          faiss::gpu::Comparator<value_t>, warp_q, thread_q,
                          tpb>
    heap(initK, initV, smemK, smemV, k);

  // Grid is exactly sized to rows available
  int row = blockIdx.x;
  int total_k = k * n_parts;

  int i = threadIdx.x;

  // Get starting pointers for cols in current thread
  int part = i / k;
  size_t row_idx = (row * k) + (part * n_samples * k);

  int col = i % k;

  value_t *inKStart = inK + (row_idx + col);
  value_idx *inVStart = inV + (row_idx + col);

  int limit = faiss::gpu::utils::roundDown(total_k, faiss::gpu::kWarpSize);
  value_idx translation = 0;

  for (; i < limit; i += tpb) {
    translation = translations[part];
    heap.add(*inKStart, (*inVStart) + translation);

    part = (i + tpb) / k;
    row_idx = (row * k) + (part * n_samples * k);

    col = (i + tpb) % k;

    inKStart = inK + (row_idx + col);
    inVStart = inV + (row_idx + col);
  }

  // Handle last remainder fraction of a warp of elements
  if (i < total_k) {
    translation = translations[part];
    heap.addThreadQ(*inKStart, (*inVStart) + translation);
  }

  heap.reduce();

  for (int i = threadIdx.x; i < k; i += tpb) {
    outK[row * k + i] = smemK[i];
    outV[row * k + i] = smemV[i];
  }
}

template <typename value_idx = int64_t, typename value_t = float, int warp_q,
          int thread_q>
inline void knn_merge_parts_impl(value_t *inK, value_idx *inV, value_t *outK,
                                 value_idx *outV, size_t n_samples, int n_parts,
                                 int k, cudaStream_t stream,
                                 value_idx *translations) {
  auto grid = dim3(n_samples);

  constexpr int n_threads = (warp_q <= 1024) ? 128 : 64;
  auto block = dim3(n_threads);

  auto kInit = faiss::gpu::Limits<value_t>::getMax();
  auto vInit = -1;
  knn_merge_parts_kernel<value_idx, value_t, warp_q, thread_q, n_threads>
    <<<grid, block, 0, stream>>>(inK, inV, outK, outV, n_samples, n_parts,
                                 kInit, vInit, k, translations);
  CUDA_CHECK(cudaPeekAtLastError());
}

/**
 * @brief Merge knn distances and index matrix, which have been partitioned
 * by row, into a single matrix with only the k-nearest neighbors.
 *
 * @param inK partitioned knn distance matrix
 * @param inV partitioned knn index matrix
 * @param outK merged knn distance matrix
 * @param outV merged knn index matrix
 * @param n_samples number of samples per partition
 * @param n_parts number of partitions
 * @param k number of neighbors per partition (also number of merged neighbors)
 * @param stream CUDA stream to use
 * @param translations mapping of index offsets for each partition
 */
template <typename value_idx = int64_t, typename value_t = float>
inline void knn_merge_parts(value_t *inK, value_idx *inV, value_t *outK,
                            value_idx *outV, size_t n_samples, int n_parts,
                            int k, cudaStream_t stream,
                            value_idx *translations) {
  if (k == 1)
    knn_merge_parts_impl<value_idx, value_t, 1, 1>(
      inK, inV, outK, outV, n_samples, n_parts, k, stream, translations);
  else if (k <= 32)
    knn_merge_parts_impl<value_idx, value_t, 32, 2>(
      inK, inV, outK, outV, n_samples, n_parts, k, stream, translations);
  else if (k <= 64)
    knn_merge_parts_impl<value_idx, value_t, 64, 3>(
      inK, inV, outK, outV, n_samples, n_parts, k, stream, translations);
  else if (k <= 128)
    knn_merge_parts_impl<value_idx, value_t, 128, 3>(
      inK, inV, outK, outV, n_samples, n_parts, k, stream, translations);
  else if (k <= 256)
    knn_merge_parts_impl<value_idx, value_t, 256, 4>(
      inK, inV, outK, outV, n_samples, n_parts, k, stream, translations);
  else if (k <= 512)
    knn_merge_parts_impl<value_idx, value_t, 512, 8>(
      inK, inV, outK, outV, n_samples, n_parts, k, stream, translations);
  else if (k <= 1024)
    knn_merge_parts_impl<value_idx, value_t, 1024, 8>(
      inK, inV, outK, outV, n_samples, n_parts, k, stream, translations);
}

/**
 * Search the kNN for the k-nearest neighbors of a set of query vectors
 * @param[in] input vector of device device memory array pointers to search
 * @param[in] sizes vector of memory sizes for each device array pointer in input
 * @param[in] D number of cols in input and search_items
 * @param[in] search_items set of vectors to query for neighbors
 * @param[in] n        number of items in search_items
 * @param[out] res_I    pointer to device memory for returning k nearest indices
 * @param[out] res_D    pointer to device memory for returning k nearest distances
 * @param[in] k        number of neighbors to query
 * @param[in] userStream the main cuda stream to use
 * @param[in] internalStreams optional when n_params > 0, the index partitions can be
 *        queried in parallel using these streams. Note that n_int_streams also
 *        has to be > 0 for these to be used and their cardinality does not need
 *        to correspond to n_parts.
 * @param[in] n_int_streams size of internalStreams. When this is <= 0, only the
 *        user stream will be used.
 * @param[in] rowMajorIndex are the index arrays in row-major layout?
 * @param[in] rowMajorQuery are the query array in row-major layout?
 * @param[in] translations translation ids for indices when index rows represent
 *        non-contiguous partitions
 * @param[in] metric corresponds to the raft::distance::DistanceType enum (default is L2Expanded)
 * @param[in] metricArg metric argument to use. Corresponds to the p arg for lp norm
 */
template <typename IntType = int>
void brute_force_knn_impl(const raft::handle_t &handle,
                          std::vector<float *> &input, std::vector<int> &sizes,
                          IntType D, float *search_items, IntType n,
                          int64_t *res_I, float *res_D, IntType k,
<<<<<<< HEAD
                          std::shared_ptr<deviceAllocator> allocator,
                          bool rowMajorIndex = true, bool rowMajorQuery = true,
=======
                          cudaStream_t userStream,
                          cudaStream_t *internalStreams = nullptr,
                          int n_int_streams = 0, bool rowMajorIndex = true,
                          bool rowMajorQuery = true,
>>>>>>> 90f6b4bf
                          std::vector<int64_t> *translations = nullptr,
                          raft::distance::DistanceType metric =
                            raft::distance::DistanceType::L2Expanded,
                          float metricArg = 0) {
  auto userStream = handle.get_stream();

  ASSERT(input.size() == sizes.size(),
         "input and sizes vectors should be the same size");

  std::vector<int64_t> *id_ranges;
  if (translations == nullptr) {
    // If we don't have explicit translations
    // for offsets of the indices, build them
    // from the local partitions
    id_ranges = new std::vector<int64_t>();
    int64_t total_n = 0;
    for (size_t i = 0; i < input.size(); i++) {
      id_ranges->push_back(total_n);
      total_n += sizes[i];
    }
  } else {
    // otherwise, use the given translations
    id_ranges = translations;
  }

  // perform preprocessing
  std::unique_ptr<MetricProcessor<float>> query_metric_processor =
    create_processor<float>(metric, n, D, k, rowMajorQuery, userStream);
  query_metric_processor->preprocess(search_items);

  std::vector<std::unique_ptr<MetricProcessor<float>>> metric_processors(
    input.size());
  for (size_t i = 0; i < input.size(); i++) {
    metric_processors[i] = create_processor<float>(metric, sizes[i], D, k,
                                                   rowMajorQuery, userStream);
    metric_processors[i]->preprocess(input[i]);
  }

  int device;
  CUDA_CHECK(cudaGetDevice(&device));

  rmm::device_uvector<int64_t> trans(id_ranges->size(), userStream);
  raft::update_device(trans.data(), id_ranges->data(), id_ranges->size(),
                      userStream);

  rmm::device_uvector<float> all_D(0, userStream);
  rmm::device_uvector<int64_t> all_I(0, userStream);

  float *out_D = res_D;
  int64_t *out_I = res_I;

  if (input.size() > 1) {
    all_D.resize(input.size() * k * n, userStream);
    all_I.resize(input.size() * k * n, userStream);

    out_D = all_D.data();
    out_I = all_I.data();
  }

  // Make other streams from pool wait on main stream
  const auto &stream_pool = handle.get_stream_pool();
  handle.wait_stream_pool_on_stream();

  for (size_t i = 0; i < input.size(); i++) {
    float *out_d_ptr = out_D + (i * k * n);
    int64_t *out_i_ptr = out_I + (i * k * n);

    auto stream = stream_pool.get_pool_size() > 0 ? stream_pool.get_stream()
                                                  : handle.get_stream();

    if (k <= 64 && rowMajorQuery == rowMajorIndex && rowMajorQuery == true &&
        (metric == raft::distance::DistanceType::L2Unexpanded ||
         metric == raft::distance::DistanceType::L2SqrtUnexpanded ||
         metric == raft::distance::DistanceType::L2Expanded ||
         metric == raft::distance::DistanceType::L2SqrtExpanded)) {
      size_t worksize = 0;
      void *workspace = nullptr;

      switch (metric) {
        case raft::distance::DistanceType::L2Expanded:
        case raft::distance::DistanceType::L2Unexpanded:
        case raft::distance::DistanceType::L2SqrtExpanded:
        // Even for L2 Sqrt distance case we use non-sqrt version
        // as FAISS bfKNN only support non-sqrt metric & some tests
        // in RAFT/cuML (like Linkage) fails if we use L2 sqrt.
        // Even for L2 Sqrt distance case we use non-sqrt version
        // as FAISS bfKNN only support non-sqrt metric & some tests
        // in RAFT/cuML (like Linkage) fails if we use L2 sqrt.
        case raft::distance::DistanceType::L2SqrtUnexpanded:
          l2_unexpanded_knn<raft::distance::DistanceType::L2Unexpanded, int64_t,
                            float, false>(
            D, out_i_ptr, out_d_ptr, input[i], search_items, sizes[i], n, k,
            rowMajorIndex, rowMajorQuery, stream, workspace, worksize);
          if (worksize) {
            rmm::device_uvector<int> d_mutexes(worksize, stream);
            workspace = d_mutexes.data();
            l2_unexpanded_knn<raft::distance::DistanceType::L2Unexpanded,
                              int64_t, float, false>(
              D, out_i_ptr, out_d_ptr, input[i], search_items, sizes[i], n, k,
              rowMajorIndex, rowMajorQuery, stream, workspace, worksize);
          }
          break;
        default:
          break;
      }
    } else {
      switch (metric) {
        case raft::distance::DistanceType::Haversine:

          ASSERT(D == 2,
                 "Haversine distance requires 2 dimensions "
                 "(latitude / longitude).");

          haversine_knn(out_i_ptr, out_d_ptr, input[i], search_items, sizes[i],
                        n, k, stream);
          break;
        default:
          faiss::MetricType m = build_faiss_metric(metric);

          faiss::gpu::StandardGpuResources gpu_res;

          gpu_res.noTempMemory();
          gpu_res.setDefaultStream(device, stream);

          faiss::gpu::GpuDistanceParams args;
          args.metric = m;
          args.metricArg = metricArg;
          args.k = k;
          args.dims = D;
          args.vectors = input[i];
          args.vectorsRowMajor = rowMajorIndex;
          args.numVectors = sizes[i];
          args.queries = search_items;
          args.queriesRowMajor = rowMajorQuery;
          args.numQueries = n;
          args.outDistances = out_d_ptr;
          args.outIndices = out_i_ptr;

          /**
           * @todo: Until FAISS supports pluggable allocation strategies,
           * we will not reap the benefits of the pool allocator for
           * avoiding device-wide synchronizations from cudaMalloc/cudaFree
           */
          bfKnn(&gpu_res, args);
      }
    }

    CUDA_CHECK(cudaPeekAtLastError());
  }

  // Sync internal streams if used. We don't need to
  // sync the user stream because we'll already have
  // fully serial execution.
  handle.sync_stream_pool();

  if (input.size() > 1 || translations != nullptr) {
    // This is necessary for proper index translations. If there are
    // no translations or partitions to combine, it can be skipped.
    knn_merge_parts(out_D, out_I, res_D, res_I, n, input.size(), k, userStream,
                    trans.data());
  }

  // Perform necessary post-processing
  if (metric == raft::distance::DistanceType::L2SqrtExpanded ||
      metric == raft::distance::DistanceType::L2SqrtUnexpanded ||
      metric == raft::distance::DistanceType::LpUnexpanded) {
    /**
	* post-processing
	*/
    float p = 0.5;  // standard l2
    if (metric == raft::distance::DistanceType::LpUnexpanded)
      p = 1.0 / metricArg;
    raft::linalg::unaryOp<float>(
      res_D, res_D, n * k,
      [p] __device__(float input) { return powf(input, p); }, userStream);
  }

  query_metric_processor->revert(search_items);
  query_metric_processor->postprocess(out_D);
  for (size_t i = 0; i < input.size(); i++) {
    metric_processors[i]->revert(input[i]);
  }

  if (translations == nullptr) delete id_ranges;
};

}  // namespace detail
}  // namespace knn
}  // namespace spatial
}  // namespace raft<|MERGE_RESOLUTION|>--- conflicted
+++ resolved
@@ -201,15 +201,7 @@
                           std::vector<float *> &input, std::vector<int> &sizes,
                           IntType D, float *search_items, IntType n,
                           int64_t *res_I, float *res_D, IntType k,
-<<<<<<< HEAD
-                          std::shared_ptr<deviceAllocator> allocator,
                           bool rowMajorIndex = true, bool rowMajorQuery = true,
-=======
-                          cudaStream_t userStream,
-                          cudaStream_t *internalStreams = nullptr,
-                          int n_int_streams = 0, bool rowMajorIndex = true,
-                          bool rowMajorQuery = true,
->>>>>>> 90f6b4bf
                           std::vector<int64_t> *translations = nullptr,
                           raft::distance::DistanceType metric =
                             raft::distance::DistanceType::L2Expanded,
@@ -270,15 +262,17 @@
   }
 
   // Make other streams from pool wait on main stream
-  const auto &stream_pool = handle.get_stream_pool();
-  handle.wait_stream_pool_on_stream();
+  if (handle.is_stream_pool_initialized()) {
+    handle.wait_stream_pool_on_stream();
+  }
 
   for (size_t i = 0; i < input.size(); i++) {
     float *out_d_ptr = out_D + (i * k * n);
     int64_t *out_i_ptr = out_I + (i * k * n);
 
-    auto stream = stream_pool.get_pool_size() > 0 ? stream_pool.get_stream()
-                                                  : handle.get_stream();
+    auto stream = handle.is_stream_pool_initialized()
+                    ? handle.get_stream_from_stream_pool()
+                    : handle.get_stream();
 
     if (k <= 64 && rowMajorQuery == rowMajorIndex && rowMajorQuery == true &&
         (metric == raft::distance::DistanceType::L2Unexpanded ||
@@ -363,7 +357,9 @@
   // Sync internal streams if used. We don't need to
   // sync the user stream because we'll already have
   // fully serial execution.
-  handle.sync_stream_pool();
+  if (handle.is_stream_pool_initialized()) {
+    handle.sync_stream_pool();
+  }
 
   if (input.size() > 1 || translations != nullptr) {
     // This is necessary for proper index translations. If there are
