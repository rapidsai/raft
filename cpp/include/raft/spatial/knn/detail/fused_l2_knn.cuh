--- conflicted
+++ resolved
@@ -89,15 +89,9 @@
 }
 
 template <typename Policy, typename Pair, typename myWarpSelect, typename IdxT, typename OutT>
-<<<<<<< HEAD
 DI void storeWarpQGmem(myWarpSelect** heapArr,
-                       OutT* out_dists,
-                       IdxT* out_inds,
-=======
-DI void storeWarpQGmem(myWarpSelect& heapArr,
                        volatile OutT* out_dists,
                        volatile IdxT* out_inds,
->>>>>>> ccd5d755
                        const IdxT m,
                        const unsigned int numOfNN,
                        const IdxT starty)
@@ -120,15 +114,9 @@
 }
 
 template <typename Policy, typename Pair, typename myWarpSelect, typename IdxT, typename OutT>
-<<<<<<< HEAD
 DI void loadPrevTopKsGmemWarpQ(myWarpSelect** heapArr,
-                               OutT* out_dists,
-                               IdxT* out_inds,
-=======
-DI void loadPrevTopKsGmemWarpQ(myWarpSelect& heapArr,
                                volatile OutT* out_dists,
                                volatile IdxT* out_inds,
->>>>>>> ccd5d755
                                const IdxT m,
                                const unsigned int numOfNN,
                                const IdxT starty)
@@ -273,18 +261,7 @@
           const auto rowId = starty + i * Policy::AccThRows;
           if (rowId < m) {
 #pragma unroll
-<<<<<<< HEAD
-          for (int j = 0; j < myWarpSelect::kNumWarpQRegisters; ++j) {
-            Pair otherKV;
-            otherKV.value  = identity;
-            otherKV.key    = keyMax;
-            const auto idx = j * warpSize + lid;
-            if (idx < numOfNN && rowId < m) {
-              otherKV.value                        = out_dists[rowId * numOfNN + idx];
-              otherKV.key                          = (uint32_t)out_inds[rowId * numOfNN + idx];
-              shDumpKV[shMemRowId * numOfNN + idx] = otherKV;
-=======
-            for (int j = 0; j < heapArr[i]->kNumWarpQRegisters; ++j) {
+            for (int j = 0; j < myWarpSelect::kNumWarpQRegisters; ++j) {
               Pair otherKV;
               otherKV.value  = identity;
               otherKV.key    = keyMax;
@@ -295,7 +272,6 @@
                 const auto shMemRowId = (threadIdx.x / Policy::AccThCols) + i * Policy::AccThRows;
                 shDumpKV[shMemRowId * numOfNN + idx] = otherKV;
               }
->>>>>>> ccd5d755
             }
           }
         }
