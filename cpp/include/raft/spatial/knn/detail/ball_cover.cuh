/*
 * Copyright (c) 2021-2022, NVIDIA CORPORATION.
 *
 * Licensed under the Apache License, Version 2.0 (the "License");
 * you may not use this file except in compliance with the License.
 * You may obtain a copy of the License at
 *
 *     http://www.apache.org/licenses/LICENSE-2.0
 *
 * Unless required by applicable law or agreed to in writing, software
 * distributed under the License is distributed on an "AS IS" BASIS,
 * WITHOUT WARRANTIES OR CONDITIONS OF ANY KIND, either express or implied.
 * See the License for the specific language governing permissions and
 * limitations under the License.
 */

#pragma once

#include <raft/handle.hpp>

#include "../ball_cover_common.h"
#include "ball_cover/common.cuh"
#include "ball_cover/plan.cuh"
#include "ball_cover/registers.cuh"
#include "block_select_faiss.cuh"
#include "haversine_distance.cuh"
#include "selection_faiss.cuh"
#include <raft/spatial/knn/knn.hpp>

#include <cstdint>
#include <limits.h>

#include <raft/cuda_utils.cuh>

#include <raft/matrix/matrix.cuh>
#include <raft/random/rng.cuh>
#include <raft/sparse/convert/csr.cuh>

#include <rmm/device_uvector.hpp>
#include <rmm/exec_policy.hpp>

#include <faiss/gpu/utils/Limits.cuh>
#include <faiss/gpu/utils/Select.cuh>
#include <faiss/utils/Heap.h>

#include <thrust/functional.h>
#include <thrust/reduce.h>
#include <thrust/sequence.h>
#include <thrust/sort.h>

namespace raft {
namespace spatial {
namespace knn {
namespace detail {

/**
 * Given a set of points in row-major order which are to be
 * used as a set of index points, uniformly samples a subset
 * of points to be used as landmarks.
 * @tparam value_idx
 * @tparam value_t
 * @param handle
 * @param index
 */
template <typename value_idx, typename value_t, typename value_int = std::uint32_t>
void sample_landmarks(const raft::handle_t& handle,
                      BallCoverIndex<value_idx, value_t, value_int>& index)
{
  rmm::device_uvector<value_idx> R_1nn_cols2(index.n_landmarks, handle.get_stream());
  rmm::device_uvector<value_t> R_1nn_ones(index.m, handle.get_stream());
  rmm::device_uvector<value_idx> R_indices(index.n_landmarks, handle.get_stream());

  thrust::sequence(handle.get_thrust_policy(),
                   index.get_R_1nn_cols(),
                   index.get_R_1nn_cols() + index.m,
                   (value_idx)0);

  thrust::fill(
    handle.get_thrust_policy(), R_1nn_ones.data(), R_1nn_ones.data() + R_1nn_ones.size(), 1.0);

  thrust::fill(
    handle.get_thrust_policy(), R_indices.data(), R_indices.data() + R_indices.size(), 0.0);

  /**
   * 1. Randomly sample sqrt(n) points from X
   */
  auto rng = raft::random::Rng(12345);
  rng.sampleWithoutReplacement(handle,
                               R_indices.data(),
                               R_1nn_cols2.data(),
                               index.get_R_1nn_cols(),
                               R_1nn_ones.data(),
                               (value_idx)index.n_landmarks,
                               (value_idx)index.m,
                               handle.get_stream());

  raft::matrix::copyRows<value_t, value_idx, size_t>(index.get_X(),
                                                     index.m,
                                                     index.n,
                                                     index.get_R(),
                                                     R_1nn_cols2.data(),
                                                     index.n_landmarks,
                                                     handle.get_stream(),
                                                     true);
}

/**
 * Constructs a 1-nn index mapping each landmark to their closest points.
 * @tparam value_idx
 * @tparam value_t
 * @param handle
 * @param R_knn_inds_ptr
 * @param R_knn_dists_ptr
 * @param k
 * @param index
 */
template <typename value_idx, typename value_t, typename value_int = std::uint32_t>
void construct_landmark_1nn(const raft::handle_t& handle,
                            const value_idx* R_knn_inds_ptr,
                            const value_t* R_knn_dists_ptr,
                            value_int k,
                            BallCoverIndex<value_idx, value_t, value_int>& index)
{
  rmm::device_uvector<value_idx> R_1nn_inds(index.m, handle.get_stream());

  value_idx* R_1nn_inds_ptr = R_1nn_inds.data();
  value_t* R_1nn_dists_ptr  = index.get_R_1nn_dists();

  auto idxs = thrust::make_counting_iterator<value_idx>(0);
  thrust::for_each(handle.get_thrust_policy(), idxs, idxs + index.m, [=] __device__(value_idx i) {
    R_1nn_inds_ptr[i]  = R_knn_inds_ptr[i * k];
    R_1nn_dists_ptr[i] = R_knn_dists_ptr[i * k];
  });

  auto keys =
    thrust::make_zip_iterator(thrust::make_tuple(R_1nn_inds.data(), index.get_R_1nn_dists()));

  // group neighborhoods for each reference landmark and sort each group by distance
  thrust::sort_by_key(
    handle.get_thrust_policy(), keys, keys + index.m, index.get_R_1nn_cols(), NNComp());

  // convert to CSR for fast lookup
  raft::sparse::convert::sorted_coo_to_csr(
    R_1nn_inds.data(), index.m, index.get_R_indptr(), index.n_landmarks + 1, handle.get_stream());
}

/**
 * Computes the k closest landmarks to a set of query points.
 * @tparam value_idx
 * @tparam value_t
 * @tparam value_int
 * @param handle
 * @param index
 * @param query_pts
 * @param n_query_pts
 * @param k
 * @param R_knn_inds
 * @param R_knn_dists
 */
template <typename value_idx, typename value_t, typename value_int = std::uint32_t>
void k_closest_landmarks(const raft::handle_t& handle,
                         BallCoverIndex<value_idx, value_t, value_int>& index,
                         const value_t* query_pts,
                         value_int n_query_pts,
                         value_int k,
                         value_idx* R_knn_inds,
                         value_t* R_knn_dists)
{
  std::vector<value_t*> input  = {index.get_R()};
  std::vector<value_int> sizes = {index.n_landmarks};

  brute_force_knn<std::int64_t, value_t, value_int>(handle,
                                                    input,
                                                    sizes,
                                                    (value_int)index.n,
                                                    const_cast<value_t*>(query_pts),
                                                    n_query_pts,
                                                    R_knn_inds,
                                                    R_knn_dists,
                                                    k,
                                                    true,
                                                    true,
                                                    nullptr,
                                                    index.metric);
}

/**
 * Uses the sorted data points in the 1-nn landmark index to compute
 * an array of radii for each landmark.
 * @tparam value_idx
 * @tparam value_t
 * @param handle
 * @param index
 */
template <typename value_idx, typename value_t, typename value_int = std::uint32_t>
void compute_landmark_radii(const raft::handle_t& handle,
                            BallCoverIndex<value_idx, value_t, value_int>& index)
{
  auto entries = thrust::make_counting_iterator<value_idx>(0);

  const value_idx* R_indptr_ptr  = index.get_R_indptr();
  const value_t* R_1nn_dists_ptr = index.get_R_1nn_dists();
  value_t* R_radius_ptr          = index.get_R_radius();
  thrust::for_each(handle.get_thrust_policy(),
                   entries,
                   entries + index.n_landmarks,
                   [=] __device__(value_idx input) {
                     value_idx last_row_idx = R_indptr_ptr[input + 1] - 1;
                     R_radius_ptr[input]    = R_1nn_dists_ptr[last_row_idx];
                   });
}

/**
 * 4. Perform k-select over original KNN, using L_r to filter distances
 *
 * a. Map 1 row to each warp/block
 * b. Add closest k R points to heap
 * c. Iterate through batches of R, having each thread in the warp load a set
 * of distances y from R (only if d(q, r) < 3 * distance to closest r) and
 * marking the distance to be computed between x, y only
 * if knn[k].distance >= d(x_i, R_k) + d(R_k, y)
 */
template <typename value_idx,
          typename value_t,
          typename value_int = std::uint32_t,
          typename dist_func>
void perform_rbc_query(const raft::handle_t& handle,
                       BallCoverIndex<value_idx, value_t, value_int>& index,
                       const value_t* query,
                       value_int n_query_pts,
                       std::uint32_t k,
                       const value_idx* R_knn_inds,
                       const value_t* R_knn_dists,
                       dist_func dfunc,
                       value_idx* inds,
                       value_t* dists,
                       value_int* dists_counter,
                       value_int* post_dists_counter,
                       float weight                = 1.0,
                       bool perform_post_filtering = true)
{
  // initialize output inds and dists
  thrust::fill(handle.get_thrust_policy(),
               inds,
               inds + (k * n_query_pts),
               std::numeric_limits<value_idx>::max());
  thrust::fill(handle.get_thrust_policy(),
               dists,
               dists + (k * n_query_pts),
               std::numeric_limits<value_t>::max());

  if (index.n == 2) {
    // Compute nearest k for each neighborhood in each closest R
    rbc_low_dim_pass_one<value_idx, value_t, value_int, 2>(handle,
                                                           index,
                                                           query,
                                                           n_query_pts,
                                                           k,
                                                           R_knn_inds,
                                                           R_knn_dists,
                                                           dfunc,
                                                           inds,
                                                           dists,
                                                           weight,
                                                           dists_counter);

    if (perform_post_filtering) {
      rbc_low_dim_pass_two<value_idx, value_t, value_int, 2>(handle,
                                                             index,
                                                             query,
                                                             n_query_pts,
                                                             k,
                                                             R_knn_inds,
                                                             R_knn_dists,
                                                             dfunc,
                                                             inds,
                                                             dists,
                                                             weight,
                                                             post_dists_counter);
    }

  } else if (index.n == 3) {
    // Compute nearest k for each neighborhood in each closest R
    rbc_low_dim_pass_one<value_idx, value_t, value_int, 3>(handle,
                                                           index,
                                                           query,
                                                           n_query_pts,
                                                           k,
                                                           R_knn_inds,
                                                           R_knn_dists,
                                                           dfunc,
                                                           inds,
                                                           dists,
                                                           weight,
                                                           dists_counter);

    if (perform_post_filtering) {
      rbc_low_dim_pass_two<value_idx, value_t, value_int, 3>(handle,
                                                             index,
                                                             query,
                                                             n_query_pts,
                                                             k,
                                                             R_knn_inds,
                                                             R_knn_dists,
                                                             dfunc,
                                                             inds,
                                                             dists,
                                                             weight,
                                                             post_dists_counter);
    }
  }
}

/**
 * Similar to a ball tree, the random ball cover algorithm
 * uses the triangle inequality to prune distance computations
 * in any metric space with a guarantee of sqrt(n) * c^{3/2}
 * where `c` is an expansion constant based on the distance
 * metric.
 *
 * This function variant performs an all nearest neighbors
 * query which is useful for algorithms that need to perform
 * A * A.T.
 */
template <typename value_idx = std::int64_t,
          typename value_t,
          typename value_int = std::uint32_t,
          typename distance_func>
void rbc_build_index(const raft::handle_t& handle,
                     BallCoverIndex<value_idx, value_t, value_int>& index,
                     distance_func dfunc)
{
<<<<<<< HEAD
=======
  ASSERT(index.n <= 3, "only 2d and 3d vectors are supported in current implementation");
>>>>>>> a6f3caf3
  ASSERT(!index.is_index_trained(), "index cannot be previously trained");

  rmm::device_uvector<value_idx> R_knn_inds(index.m, handle.get_stream());
  rmm::device_uvector<value_t> R_knn_dists(index.m, handle.get_stream());

  // Initialize the uvectors
  thrust::fill(handle.get_thrust_policy(),
               R_knn_inds.begin(),
               R_knn_inds.end(),
               std::numeric_limits<value_idx>::max());
  thrust::fill(handle.get_thrust_policy(),
               R_knn_dists.begin(),
               R_knn_dists.end(),
               std::numeric_limits<value_t>::max());

  /**
   * 1. Randomly sample sqrt(n) points from X
   */
  sample_landmarks<value_idx, value_t>(handle, index);

  /**
   * 2. Perform knn = bfknn(X, R, k)
   */
  value_int k = 1;
  k_closest_landmarks(
    handle, index, index.get_X(), index.m, k, R_knn_inds.data(), R_knn_dists.data());

  /**
   * 3. Create L_r = knn[:,0].T (CSR)
   *
   * Slice closest neighboring R
   * Secondary sort by (R_knn_inds, R_knn_dists)
   */
  construct_landmark_1nn(handle, R_knn_inds.data(), R_knn_dists.data(), k, index);

  /**
   * Compute radius of each R for filtering: p(q, r) <= p(q, q_r) + radius(r)
   * (need to take the
   */
  compute_landmark_radii(handle, index);
}

/**
 * Performs an all neighbors knn query (e.g. index == query)
 */
template <typename value_idx = std::int64_t,
          typename value_t,
          typename value_int = std::uint32_t,
          typename distance_func>
void rbc_all_knn_query(const raft::handle_t& handle,
                       BallCoverIndex<value_idx, value_t, value_int>& index,
                       value_int k,
                       value_idx* inds,
                       value_t* dists,
                       distance_func dfunc,
                       // approximate nn options
                       bool perform_post_filtering = true,
                       float weight                = 1.0)
{
<<<<<<< HEAD
  ASSERT(index.n_landmarks >= k, "number of landmark samples must be >= k");
  ASSERT(!index.is_index_trained(), "index cannot be previously trained");

  if (index.n == 2) {
    rmm::device_uvector<value_idx> R_knn_inds(k * index.m, handle.get_stream());
    rmm::device_uvector<value_t> R_knn_dists(k * index.m, handle.get_stream());

    // For debugging / verification. Remove before releasing
    rmm::device_uvector<value_int> dists_counter(index.m, handle.get_stream());
    rmm::device_uvector<value_int> post_dists_counter(index.m, handle.get_stream());

    sample_landmarks<value_idx, value_t>(handle, index);

    k_closest_landmarks(
      handle, index, index.get_X(), index.m, k, R_knn_inds.data(), R_knn_dists.data());

    construct_landmark_1nn(handle, R_knn_inds.data(), R_knn_dists.data(), k, index);

    compute_landmark_radii(handle, index);

    perform_rbc_query(handle,
                      index,
                      index.get_X(),
                      index.m,
                      k,
                      R_knn_inds.data(),
                      R_knn_dists.data(),
                      dfunc,
                      inds,
                      dists,
                      dists_counter.data(),
                      post_dists_counter.data(),
                      weight,
                      perform_post_filtering);
  } else {
    thrust::fill(handle.get_thrust_policy(),
                 dists,
                 dists + (index.m * k),
                 std::numeric_limits<value_t>::max());
    raft::sparse::COO<value_idx, value_idx> plan_coo(handle.get_stream());

    rbc_build_index(handle, index, EuclideanFunc<value_t, value_int>());
    compute_and_execute_plan(
      handle, index, k, index.get_X(), index.m, inds, dists, plan_coo, weight);
  }
=======
  ASSERT(index.n <= 3, "only 2d and 3d vectors are supported in current implementation");
  ASSERT(index.n_landmarks >= k, "number of landmark samples must be >= k");
  ASSERT(!index.is_index_trained(), "index cannot be previously trained");

  rmm::device_uvector<value_idx> R_knn_inds(k * index.m, handle.get_stream());
  rmm::device_uvector<value_t> R_knn_dists(k * index.m, handle.get_stream());

  // Initialize the uvectors
  thrust::fill(handle.get_thrust_policy(),
               R_knn_inds.begin(),
               R_knn_inds.end(),
               std::numeric_limits<value_idx>::max());
  thrust::fill(handle.get_thrust_policy(),
               R_knn_dists.begin(),
               R_knn_dists.end(),
               std::numeric_limits<value_t>::max());

  // For debugging / verification. Remove before releasing
  rmm::device_uvector<value_int> dists_counter(index.m, handle.get_stream());
  rmm::device_uvector<value_int> post_dists_counter(index.m, handle.get_stream());

  sample_landmarks<value_idx, value_t>(handle, index);

  k_closest_landmarks(
    handle, index, index.get_X(), index.m, k, R_knn_inds.data(), R_knn_dists.data());

  construct_landmark_1nn(handle, R_knn_inds.data(), R_knn_dists.data(), k, index);

  compute_landmark_radii(handle, index);

  perform_rbc_query(handle,
                    index,
                    index.get_X(),
                    index.m,
                    k,
                    R_knn_inds.data(),
                    R_knn_dists.data(),
                    dfunc,
                    inds,
                    dists,
                    dists_counter.data(),
                    post_dists_counter.data(),
                    weight,
                    perform_post_filtering);
>>>>>>> a6f3caf3
}

/**
 * Performs a knn query against an index. This assumes the index has
 * already been built.
 */
template <typename value_idx = std::int64_t,
          typename value_t,
          typename value_int = std::uint32_t,
          typename distance_func>
void rbc_knn_query(const raft::handle_t& handle,
                   BallCoverIndex<value_idx, value_t, value_int>& index,
                   value_int k,
                   const value_t* query,
                   value_int n_query_pts,
                   value_idx* inds,
                   value_t* dists,
                   distance_func dfunc,
                   // approximate nn options
                   bool perform_post_filtering = true,
                   float weight                = 1.0)
{
<<<<<<< HEAD
=======
  ASSERT(index.n <= 3, "only 2d and 3d vectors are supported in current implementation");
>>>>>>> a6f3caf3
  ASSERT(index.n_landmarks >= k, "number of landmark samples must be >= k");
  ASSERT(index.is_index_trained(), "index must be previously trained");

  rmm::device_uvector<value_idx> R_knn_inds(k * index.m, handle.get_stream());
  rmm::device_uvector<value_t> R_knn_dists(k * index.m, handle.get_stream());

  // Initialize the uvectors
  thrust::fill(handle.get_thrust_policy(),
               R_knn_inds.begin(),
               R_knn_inds.end(),
               std::numeric_limits<value_idx>::max());
  thrust::fill(handle.get_thrust_policy(),
               R_knn_dists.begin(),
               R_knn_dists.end(),
               std::numeric_limits<value_t>::max());

  k_closest_landmarks(handle, index, query, n_query_pts, k, R_knn_inds.data(), R_knn_dists.data());

  // For debugging / verification. Remove before releasing
  rmm::device_uvector<value_int> dists_counter(index.m, handle.get_stream());
  rmm::device_uvector<value_int> post_dists_counter(index.m, handle.get_stream());
  thrust::fill(
    handle.get_thrust_policy(), post_dists_counter.data(), post_dists_counter.data() + index.m, 0);

  if (index.n == 2) {
    perform_rbc_query(handle,
                      index,
                      query,
                      n_query_pts,
                      k,
                      R_knn_inds.data(),
                      R_knn_dists.data(),
                      dfunc,
                      inds,
                      dists,
                      dists_counter.data(),
                      post_dists_counter.data(),
                      weight,
                      perform_post_filtering);
  } else {
    thrust::fill(handle.get_thrust_policy(),
                 dists,
                 dists + (n_query_pts * k),
                 std::numeric_limits<value_t>::max());

    raft::sparse::COO<value_idx, value_idx> plan_coo(handle.get_stream());
    compute_and_execute_plan(handle, index, k, query, n_query_pts, inds, dists, plan_coo, weight);
  }
}

};  // namespace detail
};  // namespace knn
};  // namespace spatial
};  // namespace raft<|MERGE_RESOLUTION|>--- conflicted
+++ resolved
@@ -330,10 +330,6 @@
                      BallCoverIndex<value_idx, value_t, value_int>& index,
                      distance_func dfunc)
 {
-<<<<<<< HEAD
-=======
-  ASSERT(index.n <= 3, "only 2d and 3d vectors are supported in current implementation");
->>>>>>> a6f3caf3
   ASSERT(!index.is_index_trained(), "index cannot be previously trained");
 
   rmm::device_uvector<value_idx> R_knn_inds(index.m, handle.get_stream());
@@ -393,17 +389,26 @@
                        bool perform_post_filtering = true,
                        float weight                = 1.0)
 {
-<<<<<<< HEAD
   ASSERT(index.n_landmarks >= k, "number of landmark samples must be >= k");
   ASSERT(!index.is_index_trained(), "index cannot be previously trained");
 
-  if (index.n == 2) {
+  if (index.n <= 3) {
     rmm::device_uvector<value_idx> R_knn_inds(k * index.m, handle.get_stream());
     rmm::device_uvector<value_t> R_knn_dists(k * index.m, handle.get_stream());
 
-    // For debugging / verification. Remove before releasing
-    rmm::device_uvector<value_int> dists_counter(index.m, handle.get_stream());
-    rmm::device_uvector<value_int> post_dists_counter(index.m, handle.get_stream());
+  // Initialize the uvectors
+  thrust::fill(handle.get_thrust_policy(),
+               R_knn_inds.begin(),
+               R_knn_inds.end(),
+               std::numeric_limits<value_idx>::max());
+  thrust::fill(handle.get_thrust_policy(),
+               R_knn_dists.begin(),
+               R_knn_dists.end(),
+               std::numeric_limits<value_t>::max());
+
+  // For debugging / verification. Remove before releasing
+  rmm::device_uvector<value_int> dists_counter(index.m, handle.get_stream());
+  rmm::device_uvector<value_int> post_dists_counter(index.m, handle.get_stream());
 
     sample_landmarks<value_idx, value_t>(handle, index);
 
@@ -439,52 +444,6 @@
     compute_and_execute_plan(
       handle, index, k, index.get_X(), index.m, inds, dists, plan_coo, weight);
   }
-=======
-  ASSERT(index.n <= 3, "only 2d and 3d vectors are supported in current implementation");
-  ASSERT(index.n_landmarks >= k, "number of landmark samples must be >= k");
-  ASSERT(!index.is_index_trained(), "index cannot be previously trained");
-
-  rmm::device_uvector<value_idx> R_knn_inds(k * index.m, handle.get_stream());
-  rmm::device_uvector<value_t> R_knn_dists(k * index.m, handle.get_stream());
-
-  // Initialize the uvectors
-  thrust::fill(handle.get_thrust_policy(),
-               R_knn_inds.begin(),
-               R_knn_inds.end(),
-               std::numeric_limits<value_idx>::max());
-  thrust::fill(handle.get_thrust_policy(),
-               R_knn_dists.begin(),
-               R_knn_dists.end(),
-               std::numeric_limits<value_t>::max());
-
-  // For debugging / verification. Remove before releasing
-  rmm::device_uvector<value_int> dists_counter(index.m, handle.get_stream());
-  rmm::device_uvector<value_int> post_dists_counter(index.m, handle.get_stream());
-
-  sample_landmarks<value_idx, value_t>(handle, index);
-
-  k_closest_landmarks(
-    handle, index, index.get_X(), index.m, k, R_knn_inds.data(), R_knn_dists.data());
-
-  construct_landmark_1nn(handle, R_knn_inds.data(), R_knn_dists.data(), k, index);
-
-  compute_landmark_radii(handle, index);
-
-  perform_rbc_query(handle,
-                    index,
-                    index.get_X(),
-                    index.m,
-                    k,
-                    R_knn_inds.data(),
-                    R_knn_dists.data(),
-                    dfunc,
-                    inds,
-                    dists,
-                    dists_counter.data(),
-                    post_dists_counter.data(),
-                    weight,
-                    perform_post_filtering);
->>>>>>> a6f3caf3
 }
 
 /**
@@ -507,10 +466,6 @@
                    bool perform_post_filtering = true,
                    float weight                = 1.0)
 {
-<<<<<<< HEAD
-=======
-  ASSERT(index.n <= 3, "only 2d and 3d vectors are supported in current implementation");
->>>>>>> a6f3caf3
   ASSERT(index.n_landmarks >= k, "number of landmark samples must be >= k");
   ASSERT(index.is_index_trained(), "index must be previously trained");
 
@@ -535,7 +490,7 @@
   thrust::fill(
     handle.get_thrust_policy(), post_dists_counter.data(), post_dists_counter.data() + index.m, 0);
 
-  if (index.n == 2) {
+  if (index.n <= 3) {
     perform_rbc_query(handle,
                       index,
                       query,
