--- conflicted
+++ resolved
@@ -326,21 +326,14 @@
                    value_t *dists, distance_func dfunc,
                    // approximate nn options
                    bool perform_post_filtering = true, float weight = 1.0) {
-<<<<<<< HEAD
-  auto exec_policy = rmm::exec_policy(handle.get_stream());
   ASSERT(index.n >= 2,
          "only 2d vectors or higher are supported in current implementation");
-=======
-  ASSERT(index.n == 2,
-         "only 2d vectors are supported in current implementation");
->>>>>>> f85d5bfc
   ASSERT(index.n_landmarks >= k, "number of landmark samples must be >= k");
   ASSERT(index.is_index_trained(), "index must be previously trained");
 
   rmm::device_uvector<value_idx> R_knn_inds(k * index.m, handle.get_stream());
   rmm::device_uvector<value_t> R_knn_dists(k * index.m, handle.get_stream());
 
-<<<<<<< HEAD
   if(index.n == 2) {
       k_closest_landmarks(handle, index, query, n_query_pts, k, R_knn_inds.data(),
                           R_knn_dists.data());
@@ -348,7 +341,7 @@
       // For debugging / verification. Remove before releasing
       rmm::device_uvector<int> dists_counter(index.m, handle.get_stream());
       rmm::device_uvector<int> post_dists_counter(index.m, handle.get_stream());
-      thrust::fill(exec_policy, post_dists_counter.data(),
+      thrust::fill(handle.get_thrust_policy(), post_dists_counter.data(),
                    post_dists_counter.data() + index.m, 0);
 
       perform_rbc_query(handle, index, query, n_query_pts, k, R_knn_inds.data(),
@@ -363,21 +356,6 @@
   } else {
       // TODO: Raise exception
   }
-=======
-  k_closest_landmarks(handle, index, query, n_query_pts, k, R_knn_inds.data(),
-                      R_knn_dists.data());
-
-  // For debugging / verification. Remove before releasing
-  rmm::device_uvector<int> dists_counter(index.m, handle.get_stream());
-  rmm::device_uvector<int> post_dists_counter(index.m, handle.get_stream());
-  thrust::fill(handle.get_thrust_policy(), post_dists_counter.data(),
-               post_dists_counter.data() + index.m, 0);
-
-  perform_rbc_query(handle, index, query, n_query_pts, k, R_knn_inds.data(),
-                    R_knn_dists.data(), dfunc, inds, dists,
-                    dists_counter.data(), post_dists_counter.data(), weight,
-                    perform_post_filtering);
->>>>>>> f85d5bfc
 }
 
 };  // namespace detail
