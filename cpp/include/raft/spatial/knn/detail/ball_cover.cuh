--- conflicted
+++ resolved
@@ -83,17 +83,6 @@
   /**
    * 1. Randomly sample sqrt(n) points from X
    */
-<<<<<<< HEAD
-  auto rng = raft::random::Rng(54321);
-  rng.sampleWithoutReplacement(handle,
-                               R_indices.data(),
-                               R_1nn_cols2.data(),
-                               index.get_R_1nn_cols(),
-                               R_1nn_ones.data(),
-                               (value_idx)index.n_landmarks,
-                               (value_idx)index.m,
-                               handle.get_stream());
-=======
   raft::random::RngState rng_state(12345);
   raft::random::sampleWithoutReplacement(rng_state,
                                          R_indices.data(),
@@ -103,7 +92,6 @@
                                          (value_idx)index.n_landmarks,
                                          (value_idx)index.m,
                                          handle.get_stream());
->>>>>>> 2a5934f0
 
   raft::matrix::copyRows<value_t, value_idx, size_t>(index.get_X(),
                                                      index.m,
