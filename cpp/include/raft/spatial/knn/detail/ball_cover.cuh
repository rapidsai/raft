--- conflicted
+++ resolved
@@ -165,11 +165,7 @@
   std::vector<value_t*> input  = {index.get_R()};
   std::vector<value_int> sizes = {index.n_landmarks};
 
-<<<<<<< HEAD
   brute_force_knn<std::int64_t, value_t, value_int>(handle,
-=======
-  brute_force_knn_impl<std::uint32_t, std::int64_t>(handle,
->>>>>>> 575fbd69
                                                     input,
                                                     sizes,
                                                     (value_int)index.n,
