/*
 * Copyright (c) 2021-2022, NVIDIA CORPORATION.
 *
 * Licensed under the Apache License, Version 2.0 (the "License");
 * you may not use this file except in compliance with the License.
 * You may obtain a copy of the License at
 *
 *     http://www.apache.org/licenses/LICENSE-2.0
 *
 * Unless required by applicable law or agreed to in writing, software
 * distributed under the License is distributed on an "AS IS" BASIS,
 * WITHOUT WARRANTIES OR CONDITIONS OF ANY KIND, either express or implied.
 * See the License for the specific language governing permissions and
 * limitations under the License.
 */

#pragma once

#include <raft/handle.hpp>

#include "../ball_cover_common.h"
#include "ball_cover/common.cuh"
#include "ball_cover/plan.cuh"
#include "ball_cover/registers.cuh"
#include "block_select_faiss.cuh"
#include "haversine_distance.cuh"
#include "selection_faiss.cuh"
#include <raft/spatial/knn/knn.hpp>

#include <cstdint>
#include <limits.h>

#include <raft/cuda_utils.cuh>

#include <raft/matrix/matrix.cuh>
#include <raft/random/rng.cuh>
#include <raft/sparse/convert/csr.cuh>

#include <rmm/device_uvector.hpp>
#include <rmm/exec_policy.hpp>

#include <faiss/gpu/utils/Limits.cuh>
#include <faiss/gpu/utils/Select.cuh>
#include <faiss/utils/Heap.h>

#include <thrust/fill.h>
#include <thrust/for_each.h>
#include <thrust/functional.h>
#include <thrust/iterator/counting_iterator.h>
#include <thrust/iterator/zip_iterator.h>
#include <thrust/reduce.h>
#include <thrust/sequence.h>
#include <thrust/sort.h>
#include <thrust/tuple.h>

namespace raft {
namespace spatial {
namespace knn {
namespace detail {

/**
 * Given a set of points in row-major order which are to be
 * used as a set of index points, uniformly samples a subset
 * of points to be used as landmarks.
 * @tparam value_idx
 * @tparam value_t
 * @param handle
 * @param index
 */
template <typename value_idx, typename value_t, typename value_int = std::uint32_t>
void sample_landmarks(const raft::handle_t& handle,
                      BallCoverIndex<value_idx, value_t, value_int>& index)
{
  rmm::device_uvector<value_idx> R_1nn_cols2(index.n_landmarks, handle.get_stream());
  rmm::device_uvector<value_t> R_1nn_ones(index.m, handle.get_stream());
  rmm::device_uvector<value_idx> R_indices(index.n_landmarks, handle.get_stream());

  thrust::sequence(handle.get_thrust_policy(),
                   index.get_R_1nn_cols(),
                   index.get_R_1nn_cols() + index.m,
                   (value_idx)0);

  thrust::fill(
    handle.get_thrust_policy(), R_1nn_ones.data(), R_1nn_ones.data() + R_1nn_ones.size(), 1.0);

  thrust::fill(
    handle.get_thrust_policy(), R_indices.data(), R_indices.data() + R_indices.size(), 0.0);

  /**
   * 1. Randomly sample sqrt(n) points from X
   */
  raft::random::RngState rng_state(12345);
  raft::random::sampleWithoutReplacement(handle,
                                         rng_state,
                                         R_indices.data(),
                                         R_1nn_cols2.data(),
                                         index.get_R_1nn_cols(),
                                         R_1nn_ones.data(),
                                         (value_idx)index.n_landmarks,
                                         (value_idx)index.m);

  raft::matrix::copyRows<value_t, value_idx, size_t>(index.get_X(),
                                                     index.m,
                                                     index.n,
                                                     index.get_R(),
                                                     R_1nn_cols2.data(),
                                                     index.n_landmarks,
                                                     handle.get_stream(),
                                                     true);
}

/**
 * Constructs a 1-nn index mapping each landmark to their closest points.
 * @tparam value_idx
 * @tparam value_t
 * @param handle
 * @param R_knn_inds_ptr
 * @param R_knn_dists_ptr
 * @param k
 * @param index
 */
template <typename value_idx, typename value_t, typename value_int = std::uint32_t>
void construct_landmark_1nn(const raft::handle_t& handle,
                            const value_idx* R_knn_inds_ptr,
                            const value_t* R_knn_dists_ptr,
                            value_int k,
                            BallCoverIndex<value_idx, value_t, value_int>& index)
{
  rmm::device_uvector<value_idx> R_1nn_inds(index.m, handle.get_stream());

  thrust::fill(handle.get_thrust_policy(),
               R_1nn_inds.data(),
               R_1nn_inds.data() + index.m,
               std::numeric_limits<value_idx>::max());

  value_idx* R_1nn_inds_ptr = R_1nn_inds.data();
  value_t* R_1nn_dists_ptr  = index.get_R_1nn_dists();

  auto idxs = thrust::make_counting_iterator<value_idx>(0);
  thrust::for_each(handle.get_thrust_policy(), idxs, idxs + index.m, [=] __device__(value_idx i) {
    R_1nn_inds_ptr[i]  = R_knn_inds_ptr[i * k];
    R_1nn_dists_ptr[i] = R_knn_dists_ptr[i * k];
  });

  auto keys =
    thrust::make_zip_iterator(thrust::make_tuple(R_1nn_inds.data(), index.get_R_1nn_dists()));

  // group neighborhoods for each reference landmark and sort each group by distance
  thrust::sort_by_key(
    handle.get_thrust_policy(), keys, keys + index.m, index.get_R_1nn_cols(), NNComp());

  // convert to CSR for fast lookup
  raft::sparse::convert::sorted_coo_to_csr(
    R_1nn_inds.data(), index.m, index.get_R_indptr(), index.n_landmarks + 1, handle.get_stream());
}

/**
 * Computes the k closest landmarks to a set of query points.
 * @tparam value_idx
 * @tparam value_t
 * @tparam value_int
 * @param handle
 * @param index
 * @param query_pts
 * @param n_query_pts
 * @param k
 * @param R_knn_inds
 * @param R_knn_dists
 */
template <typename value_idx, typename value_t, typename value_int = std::uint32_t>
void k_closest_landmarks(const raft::handle_t& handle,
                         BallCoverIndex<value_idx, value_t, value_int>& index,
                         const value_t* query_pts,
                         value_int n_query_pts,
                         value_int k,
                         value_idx* R_knn_inds,
                         value_t* R_knn_dists)
{
  std::vector<value_t*> input  = {index.get_R()};
  std::vector<value_int> sizes = {index.n_landmarks};

<<<<<<< HEAD
  brute_force_knn<std::int64_t, value_t, value_int>(handle,
                                                    input,
                                                    sizes,
                                                    (value_int)index.n,
                                                    const_cast<value_t*>(query_pts),
                                                    n_query_pts,
                                                    R_knn_inds,
                                                    R_knn_dists,
                                                    k,
                                                    true,
                                                    true,
                                                    nullptr,
                                                    index.metric);
=======
  brute_force_knn_impl<value_int, value_idx>(handle,
                                             input,
                                             sizes,
                                             index.n,
                                             const_cast<value_t*>(query_pts),
                                             n_query_pts,
                                             R_knn_inds,
                                             R_knn_dists,
                                             k,
                                             true,
                                             true,
                                             nullptr,
                                             index.metric);
>>>>>>> f974c7bd
}

/**
 * Uses the sorted data points in the 1-nn landmark index to compute
 * an array of radii for each landmark.
 * @tparam value_idx
 * @tparam value_t
 * @param handle
 * @param index
 */
template <typename value_idx, typename value_t, typename value_int = std::uint32_t>
void compute_landmark_radii(const raft::handle_t& handle,
                            BallCoverIndex<value_idx, value_t, value_int>& index)
{
  auto entries = thrust::make_counting_iterator<value_idx>(0);

  const value_idx* R_indptr_ptr  = index.get_R_indptr();
  const value_t* R_1nn_dists_ptr = index.get_R_1nn_dists();
  value_t* R_radius_ptr          = index.get_R_radius();
  thrust::for_each(handle.get_thrust_policy(),
                   entries,
                   entries + index.n_landmarks,
                   [=] __device__(value_idx input) {
                     value_idx last_row_idx = R_indptr_ptr[input + 1] - 1;
                     R_radius_ptr[input]    = R_1nn_dists_ptr[last_row_idx];
                   });
}

/**
 * 4. Perform k-select over original KNN, using L_r to filter distances
 *
 * a. Map 1 row to each warp/block
 * b. Add closest k R points to heap
 * c. Iterate through batches of R, having each thread in the warp load a set
 * of distances y from R (only if d(q, r) < 3 * distance to closest r) and
 * marking the distance to be computed between x, y only
 * if knn[k].distance >= d(x_i, R_k) + d(R_k, y)
 */
template <typename value_idx,
          typename value_t,
          typename value_int = std::uint32_t,
          typename dist_func>
void perform_rbc_query(const raft::handle_t& handle,
                       BallCoverIndex<value_idx, value_t, value_int>& index,
                       const value_t* query,
                       value_int n_query_pts,
                       std::uint32_t k,
                       const value_idx* R_knn_inds,
                       const value_t* R_knn_dists,
                       dist_func dfunc,
                       value_idx* inds,
                       value_t* dists,
                       value_int* dists_counter,
                       value_int* post_dists_counter,
                       float weight                = 1.0,
                       bool perform_post_filtering = true)
{
  // initialize output inds and dists
  thrust::fill(handle.get_thrust_policy(),
               inds,
               inds + (k * n_query_pts),
               std::numeric_limits<value_idx>::max());
  thrust::fill(handle.get_thrust_policy(),
               dists,
               dists + (k * n_query_pts),
               std::numeric_limits<value_t>::max());

  if (index.n == 2) {
    // Compute nearest k for each neighborhood in each closest R
    rbc_low_dim_pass_one<value_idx, value_t, value_int, 2>(handle,
                                                           index,
                                                           query,
                                                           n_query_pts,
                                                           k,
                                                           R_knn_inds,
                                                           R_knn_dists,
                                                           dfunc,
                                                           inds,
                                                           dists,
                                                           weight,
                                                           dists_counter);

    if (perform_post_filtering) {
      rbc_low_dim_pass_two<value_idx, value_t, value_int, 2>(handle,
                                                             index,
                                                             query,
                                                             n_query_pts,
                                                             k,
                                                             R_knn_inds,
                                                             R_knn_dists,
                                                             dfunc,
                                                             inds,
                                                             dists,
                                                             weight,
                                                             post_dists_counter);
    }

  } else if (index.n == 3) {
    // Compute nearest k for each neighborhood in each closest R
    rbc_low_dim_pass_one<value_idx, value_t, value_int, 3>(handle,
                                                           index,
                                                           query,
                                                           n_query_pts,
                                                           k,
                                                           R_knn_inds,
                                                           R_knn_dists,
                                                           dfunc,
                                                           inds,
                                                           dists,
                                                           weight,
                                                           dists_counter);

    if (perform_post_filtering) {
      rbc_low_dim_pass_two<value_idx, value_t, value_int, 3>(handle,
                                                             index,
                                                             query,
                                                             n_query_pts,
                                                             k,
                                                             R_knn_inds,
                                                             R_knn_dists,
                                                             dfunc,
                                                             inds,
                                                             dists,
                                                             weight,
                                                             post_dists_counter);
    }
  }
}

/**
 * Similar to a ball tree, the random ball cover algorithm
 * uses the triangle inequality to prune distance computations
 * in any metric space with a guarantee of sqrt(n) * c^{3/2}
 * where `c` is an expansion constant based on the distance
 * metric.
 *
 * This function variant performs an all nearest neighbors
 * query which is useful for algorithms that need to perform
 * A * A.T.
 */
template <typename value_idx = std::int64_t,
          typename value_t,
          typename value_int = std::uint32_t,
          typename distance_func>
void rbc_build_index(const raft::handle_t& handle,
                     BallCoverIndex<value_idx, value_t, value_int>& index,
                     distance_func dfunc)
{
  ASSERT(!index.is_index_trained(), "index cannot be previously trained");

  rmm::device_uvector<value_idx> R_knn_inds(index.m, handle.get_stream());

  // Initialize the uvectors
  thrust::fill(handle.get_thrust_policy(),
               R_knn_inds.begin(),
               R_knn_inds.end(),
               std::numeric_limits<value_idx>::max());
  thrust::fill(handle.get_thrust_policy(),
               index.get_R_closest_landmark_dists(),
               index.get_R_closest_landmark_dists() + index.m,
               std::numeric_limits<value_t>::max());

  /**
   * 1. Randomly sample sqrt(n) points from X
   */
  sample_landmarks<value_idx, value_t>(handle, index);

  /**
   * 2. Perform knn = bfknn(X, R, k)
   */
  value_int k = 1;
  k_closest_landmarks(handle,
                      index,
                      index.get_X(),
                      index.m,
                      k,
                      R_knn_inds.data(),
                      index.get_R_closest_landmark_dists());

  /**
   * 3. Create L_r = knn[:,0].T (CSR)
   *
   * Slice closest neighboring R
   * Secondary sort by (R_knn_inds, R_knn_dists)
   */
  construct_landmark_1nn(handle, R_knn_inds.data(), index.get_R_closest_landmark_dists(), k, index);

  /**
   * Compute radius of each R for filtering: p(q, r) <= p(q, q_r) + radius(r)
   * (need to take the
   */
  compute_landmark_radii(handle, index);
}

/**
 * Performs an all neighbors knn query (e.g. index == query)
 */
template <typename value_idx = std::int64_t,
          typename value_t,
          typename value_int = std::uint32_t,
          typename distance_func>
void rbc_all_knn_query(const raft::handle_t& handle,
                       BallCoverIndex<value_idx, value_t, value_int>& index,
                       value_int k,
                       value_idx* inds,
                       value_t* dists,
                       distance_func dfunc,
                       // approximate nn options
                       bool perform_post_filtering = true,
                       float weight                = 1.0)
{
  ASSERT(index.n_landmarks >= k, "number of landmark samples must be >= k");
  ASSERT(!index.is_index_trained(), "index cannot be previously trained");

<<<<<<< HEAD
  if (index.n <= 3) {
    rmm::device_uvector<value_idx> R_knn_inds(k * index.m, handle.get_stream());
    rmm::device_uvector<value_t> R_knn_dists(k * index.m, handle.get_stream());

    // Initialize the uvectors
    thrust::fill(handle.get_thrust_policy(),
                 R_knn_inds.begin(),
                 R_knn_inds.end(),
                 std::numeric_limits<value_idx>::max());
    thrust::fill(handle.get_thrust_policy(),
                 R_knn_dists.begin(),
                 R_knn_dists.end(),
                 std::numeric_limits<value_t>::max());

    // For debugging / verification. Remove before releasing
    rmm::device_uvector<value_int> dists_counter(index.m, handle.get_stream());
    rmm::device_uvector<value_int> post_dists_counter(index.m, handle.get_stream());

    sample_landmarks<value_idx, value_t>(handle, index);

    k_closest_landmarks(
      handle, index, index.get_X(), index.m, k, R_knn_inds.data(), R_knn_dists.data());

    construct_landmark_1nn(handle, R_knn_inds.data(), R_knn_dists.data(), k, index);

    compute_landmark_radii(handle, index);

    perform_rbc_query(handle,
                      index,
                      index.get_X(),
                      index.m,
                      k,
                      R_knn_inds.data(),
                      R_knn_dists.data(),
                      dfunc,
                      inds,
                      dists,
                      dists_counter.data(),
                      post_dists_counter.data(),
                      weight,
                      perform_post_filtering);
  } else {
    thrust::fill(handle.get_thrust_policy(),
                 dists,
                 dists + (index.m * k),
                 std::numeric_limits<value_t>::max());
    raft::sparse::COO<value_idx, value_idx> plan_coo(handle.get_stream());

    rbc_build_index(handle, index, EuclideanFunc<value_t, value_int>());
    compute_and_execute_plan(
      handle, index, k, index.get_X(), index.m, inds, dists, plan_coo, weight);
  }
=======
  rmm::device_uvector<value_idx> R_knn_inds(k * index.m, handle.get_stream());
  rmm::device_uvector<value_t> R_knn_dists(k * index.m, handle.get_stream());

  // Initialize the uvectors
  thrust::fill(handle.get_thrust_policy(),
               R_knn_inds.begin(),
               R_knn_inds.end(),
               std::numeric_limits<value_idx>::max());
  thrust::fill(handle.get_thrust_policy(),
               R_knn_dists.begin(),
               R_knn_dists.end(),
               std::numeric_limits<value_t>::max());

  thrust::fill(
    handle.get_thrust_policy(), inds, inds + (k * index.m), std::numeric_limits<value_idx>::max());
  thrust::fill(
    handle.get_thrust_policy(), dists, dists + (k * index.m), std::numeric_limits<value_t>::max());

  // For debugging / verification. Remove before releasing
  rmm::device_uvector<value_int> dists_counter(index.m, handle.get_stream());
  rmm::device_uvector<value_int> post_dists_counter(index.m, handle.get_stream());

  sample_landmarks<value_idx, value_t>(handle, index);

  k_closest_landmarks(
    handle, index, index.get_X(), index.m, k, R_knn_inds.data(), R_knn_dists.data());

  construct_landmark_1nn(handle, R_knn_inds.data(), R_knn_dists.data(), k, index);

  compute_landmark_radii(handle, index);

  perform_rbc_query(handle,
                    index,
                    index.get_X(),
                    index.m,
                    k,
                    R_knn_inds.data(),
                    R_knn_dists.data(),
                    dfunc,
                    inds,
                    dists,
                    dists_counter.data(),
                    post_dists_counter.data(),
                    weight,
                    perform_post_filtering);
>>>>>>> f974c7bd
}

/**
 * Performs a knn query against an index. This assumes the index has
 * already been built.
 */
template <typename value_idx = std::int64_t,
          typename value_t,
          typename value_int = std::uint32_t,
          typename distance_func>
void rbc_knn_query(const raft::handle_t& handle,
                   BallCoverIndex<value_idx, value_t, value_int>& index,
                   value_int k,
                   const value_t* query,
                   value_int n_query_pts,
                   value_idx* inds,
                   value_t* dists,
                   distance_func dfunc,
                   // approximate nn options
                   bool perform_post_filtering = true,
                   float weight                = 1.0)
{
  ASSERT(index.n_landmarks >= k, "number of landmark samples must be >= k");
  ASSERT(index.is_index_trained(), "index must be previously trained");

  rmm::device_uvector<value_idx> R_knn_inds(k * n_query_pts, handle.get_stream());
  rmm::device_uvector<value_t> R_knn_dists(k * n_query_pts, handle.get_stream());

  // Initialize the uvectors
  thrust::fill(handle.get_thrust_policy(),
               R_knn_inds.begin(),
               R_knn_inds.end(),
               std::numeric_limits<value_idx>::max());
  thrust::fill(handle.get_thrust_policy(),
               R_knn_dists.begin(),
               R_knn_dists.end(),
               std::numeric_limits<value_t>::max());

  thrust::fill(handle.get_thrust_policy(),
               inds,
               inds + (k * n_query_pts),
               std::numeric_limits<value_idx>::max());
  thrust::fill(handle.get_thrust_policy(),
               dists,
               dists + (k * n_query_pts),
               std::numeric_limits<value_t>::max());

  k_closest_landmarks(handle, index, query, n_query_pts, k, R_knn_inds.data(), R_knn_dists.data());

  // For debugging / verification. Remove before releasing
  rmm::device_uvector<value_int> dists_counter(index.m, handle.get_stream());
  rmm::device_uvector<value_int> post_dists_counter(index.m, handle.get_stream());
  thrust::fill(handle.get_thrust_policy(),
               post_dists_counter.data(),
               post_dists_counter.data() + post_dists_counter.size(),
               0);
  thrust::fill(handle.get_thrust_policy(),
               dists_counter.data(),
               dists_counter.data() + dists_counter.size(),
               0);

  if (index.n <= 3) {
    perform_rbc_query(handle,
                      index,
                      query,
                      n_query_pts,
                      k,
                      R_knn_inds.data(),
                      R_knn_dists.data(),
                      dfunc,
                      inds,
                      dists,
                      dists_counter.data(),
                      post_dists_counter.data(),
                      weight,
                      perform_post_filtering);
  } else {
    thrust::fill(handle.get_thrust_policy(),
                 dists,
                 dists + (n_query_pts * k),
                 std::numeric_limits<value_t>::max());

    raft::sparse::COO<value_idx, value_idx> plan_coo(handle.get_stream());
    compute_and_execute_plan(handle, index, k, query, n_query_pts, inds, dists, plan_coo, weight);
  }
}

};  // namespace detail
};  // namespace knn
};  // namespace spatial
};  // namespace raft<|MERGE_RESOLUTION|>--- conflicted
+++ resolved
@@ -179,21 +179,6 @@
   std::vector<value_t*> input  = {index.get_R()};
   std::vector<value_int> sizes = {index.n_landmarks};
 
-<<<<<<< HEAD
-  brute_force_knn<std::int64_t, value_t, value_int>(handle,
-                                                    input,
-                                                    sizes,
-                                                    (value_int)index.n,
-                                                    const_cast<value_t*>(query_pts),
-                                                    n_query_pts,
-                                                    R_knn_inds,
-                                                    R_knn_dists,
-                                                    k,
-                                                    true,
-                                                    true,
-                                                    nullptr,
-                                                    index.metric);
-=======
   brute_force_knn_impl<value_int, value_idx>(handle,
                                              input,
                                              sizes,
@@ -207,7 +192,6 @@
                                              true,
                                              nullptr,
                                              index.metric);
->>>>>>> f974c7bd
 }
 
 /**
@@ -422,7 +406,6 @@
   ASSERT(index.n_landmarks >= k, "number of landmark samples must be >= k");
   ASSERT(!index.is_index_trained(), "index cannot be previously trained");
 
-<<<<<<< HEAD
   if (index.n <= 3) {
     rmm::device_uvector<value_idx> R_knn_inds(k * index.m, handle.get_stream());
     rmm::device_uvector<value_t> R_knn_dists(k * index.m, handle.get_stream());
@@ -437,9 +420,14 @@
                  R_knn_dists.end(),
                  std::numeric_limits<value_t>::max());
 
-    // For debugging / verification. Remove before releasing
-    rmm::device_uvector<value_int> dists_counter(index.m, handle.get_stream());
-    rmm::device_uvector<value_int> post_dists_counter(index.m, handle.get_stream());
+  thrust::fill(
+    handle.get_thrust_policy(), inds, inds + (k * index.m), std::numeric_limits<value_idx>::max());
+  thrust::fill(
+    handle.get_thrust_policy(), dists, dists + (k * index.m), std::numeric_limits<value_t>::max());
+
+  // For debugging / verification. Remove before releasing
+  rmm::device_uvector<value_int> dists_counter(index.m, handle.get_stream());
+  rmm::device_uvector<value_int> post_dists_counter(index.m, handle.get_stream());
 
     sample_landmarks<value_idx, value_t>(handle, index);
 
@@ -475,53 +463,6 @@
     compute_and_execute_plan(
       handle, index, k, index.get_X(), index.m, inds, dists, plan_coo, weight);
   }
-=======
-  rmm::device_uvector<value_idx> R_knn_inds(k * index.m, handle.get_stream());
-  rmm::device_uvector<value_t> R_knn_dists(k * index.m, handle.get_stream());
-
-  // Initialize the uvectors
-  thrust::fill(handle.get_thrust_policy(),
-               R_knn_inds.begin(),
-               R_knn_inds.end(),
-               std::numeric_limits<value_idx>::max());
-  thrust::fill(handle.get_thrust_policy(),
-               R_knn_dists.begin(),
-               R_knn_dists.end(),
-               std::numeric_limits<value_t>::max());
-
-  thrust::fill(
-    handle.get_thrust_policy(), inds, inds + (k * index.m), std::numeric_limits<value_idx>::max());
-  thrust::fill(
-    handle.get_thrust_policy(), dists, dists + (k * index.m), std::numeric_limits<value_t>::max());
-
-  // For debugging / verification. Remove before releasing
-  rmm::device_uvector<value_int> dists_counter(index.m, handle.get_stream());
-  rmm::device_uvector<value_int> post_dists_counter(index.m, handle.get_stream());
-
-  sample_landmarks<value_idx, value_t>(handle, index);
-
-  k_closest_landmarks(
-    handle, index, index.get_X(), index.m, k, R_knn_inds.data(), R_knn_dists.data());
-
-  construct_landmark_1nn(handle, R_knn_inds.data(), R_knn_dists.data(), k, index);
-
-  compute_landmark_radii(handle, index);
-
-  perform_rbc_query(handle,
-                    index,
-                    index.get_X(),
-                    index.m,
-                    k,
-                    R_knn_inds.data(),
-                    R_knn_dists.data(),
-                    dfunc,
-                    inds,
-                    dists,
-                    dists_counter.data(),
-                    post_dists_counter.data(),
-                    weight,
-                    perform_post_filtering);
->>>>>>> f974c7bd
 }
 
 /**
