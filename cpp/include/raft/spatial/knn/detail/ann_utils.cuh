/*
 * Copyright (c) 2022, NVIDIA CORPORATION.
 *
 * Licensed under the Apache License, Version 2.0 (the "License");
 * you may not use this file except in compliance with the License.
 * You may obtain a copy of the License at
 *
 *     http://www.apache.org/licenses/LICENSE-2.0
 *
 * Unless required by applicable law or agreed to in writing, software
 * distributed under the License is distributed on an "AS IS" BASIS,
 * WITHOUT WARRANTIES OR CONDITIONS OF ANY KIND, either express or implied.
 * See the License for the specific language governing permissions and
 * limitations under the License.
 */

#pragma once

#include <raft/distance/distance.cuh>
#include <raft/distance/distance_types.hpp>
#include <raft/util/cuda_utils.cuh>
#include <raft/util/cudart_utils.hpp>

#include <rmm/cuda_stream_view.hpp>

namespace raft::spatial::knn::detail::utils {

/** Whether pointers are accessible on the device or on the host. */
enum class pointer_residency {
  /** Some of the pointers are on the device, some on the host. */
  mixed,
  /** All pointers accessible from both the device and the host. */
  host_and_device,
  /** All pointers are host accessible. */
  host_only,
  /** All poitners are device accessible. */
  device_only
};

template <typename... Types>
struct pointer_residency_count {
};

template <>
struct pointer_residency_count<> {
  static inline auto run() -> std::tuple<int, int> { return std::make_tuple(0, 0); }
};

template <typename Type, typename... Types>
struct pointer_residency_count<Type, Types...> {
  static inline auto run(const Type* ptr, const Types*... ptrs) -> std::tuple<int, int>
  {
    auto [on_device, on_host] = pointer_residency_count<Types...>::run(ptrs...);
    cudaPointerAttributes attr;
    RAFT_CUDA_TRY(cudaPointerGetAttributes(&attr, ptr));
    switch (attr.type) {
      case cudaMemoryTypeUnregistered:
      case cudaMemoryTypeHost: return std::make_tuple(on_device, on_host + 1);
      case cudaMemoryTypeDevice: return std::make_tuple(on_device + 1, on_host);
      case cudaMemoryTypeManaged: return std::make_tuple(on_device + 1, on_host + 1);
      default: return std::make_tuple(on_device, on_host);
    }
  }
};

/** Check if all argument pointers reside on the host or on the device. */
template <typename... Types>
auto check_pointer_residency(const Types*... ptrs) -> pointer_residency
{
  auto [on_device, on_host] = pointer_residency_count<Types...>::run(ptrs...);
  int n_args                = sizeof...(Types);
  if (on_device == n_args && on_host == n_args) { return pointer_residency::host_and_device; }
  if (on_device == n_args) { return pointer_residency::device_only; }
  if (on_host == n_args) { return pointer_residency::host_only; }
  return pointer_residency::mixed;
}

template <typename T>
struct config {
};

template <>
struct config<float> {
  using value_t                    = float;
  static constexpr double kDivisor = 1.0;
};
template <>
struct config<uint8_t> {
  using value_t                    = uint32_t;
  static constexpr double kDivisor = 256.0;
};
template <>
struct config<int8_t> {
  using value_t                    = int32_t;
  static constexpr double kDivisor = 128.0;
};

/**
 * @brief Converting values between the types taking into account scaling factors
 * for the integral types.
 *
 * @tparam T target type of the mapping.
 */
template <typename T>
struct mapping {
  /**
   * @defgroup
   * @brief Cast and possibly scale a value of the source type `S` to the target type `T`.
   *
   * @tparam S source type
   * @param x source value
   * @{
   */
  template <typename S>
  HDI auto operator()(const S& x) -> std::enable_if_t<std::is_same_v<S, T>, T>
  {
    return x;
  };

  template <typename S>
  HDI auto operator()(const S& x) -> std::enable_if_t<!std::is_same_v<S, T>, T>
  {
    constexpr double kMult = config<T>::kDivisor / config<S>::kDivisor;
    if constexpr (std::is_floating_point_v<S>) { return static_cast<T>(x * static_cast<S>(kMult)); }
    if constexpr (std::is_floating_point_v<T>) { return static_cast<T>(x) * static_cast<T>(kMult); }
    return static_cast<T>(static_cast<float>(x) * static_cast<float>(kMult));
  };
  /** @} */
};

/**
 * @brief Sets the first num bytes of the block of memory pointed by ptr to the specified value.
 *
 * @param[out] ptr host or device pointer
 * @param[in] value
 * @param[in] n_bytes
 */
template <typename T>
inline void memzero(T* ptr, size_t n_elems, rmm::cuda_stream_view stream)
{
  switch (check_pointer_residency(ptr)) {
    case pointer_residency::host_and_device:
    case pointer_residency::device_only: {
      RAFT_CUDA_TRY(cudaMemsetAsync(ptr, 0, n_elems * sizeof(T), stream));
    } break;
    case pointer_residency::host_only: {
      stream.synchronize();
      ::memset(ptr, 0, n_elems * sizeof(T));
    } break;
    default: RAFT_FAIL("memset: unreachable code");
  }
}

<<<<<<< HEAD
namespace {
__global__ void argmin_along_rows_kernel(uint32_t n_rows,
                                         uint32_t n_cols,
                                         const float* a,
                                         uint32_t* out)
=======
template <typename IdxT, typename OutT>
__global__ void argmin_along_rows_kernel(IdxT n_rows, IdxT n_cols, const float* a, OutT* out)
>>>>>>> d475fca0
{
  __shared__ OutT shm_ids[1024];    // NOLINT
  __shared__ float shm_vals[1024];  // NOLINT
  IdxT i = blockIdx.x;
  if (i >= n_rows) return;
  OutT min_idx  = n_cols;
  float min_val = raft::upper_bound<float>();
  for (OutT j = threadIdx.x; j < n_cols; j += blockDim.x) {
    if (min_val > a[j + n_cols * i]) {
      min_val = a[j + n_cols * i];
      min_idx = j;
    }
  }
  shm_vals[threadIdx.x] = min_val;
  shm_ids[threadIdx.x]  = min_idx;
  __syncthreads();
  for (IdxT offset = blockDim.x / 2; offset > 0; offset >>= 1) {
    if (threadIdx.x < offset) {
      if (shm_vals[threadIdx.x] < shm_vals[threadIdx.x + offset]) {
      } else if (shm_vals[threadIdx.x] > shm_vals[threadIdx.x + offset]) {
        shm_vals[threadIdx.x] = shm_vals[threadIdx.x + offset];
        shm_ids[threadIdx.x]  = shm_ids[threadIdx.x + offset];
      } else if (shm_ids[threadIdx.x] > shm_ids[threadIdx.x + offset]) {
        shm_ids[threadIdx.x] = shm_ids[threadIdx.x + offset];
      }
    }
    __syncthreads();
  }
  if (threadIdx.x == 0) { out[i] = shm_ids[0]; }
}
}  // namespace

/**
 * @brief Find index of the smallest element in each row.
 *
 * NB: device-only function
 * TODO: specialize select_k for the case of `k == 1` and use that one instead.
 *
 * @tparam IdxT index type
 * @tparam OutT output type
 *
 * @param n_rows
 * @param n_cols
 * @param[in] a device pointer to the row-major matrix [n_rows, n_cols]
 * @param[out] out device pointer to the vector of selected indices [n_rows]
 * @param stream
 */
template <typename IdxT, typename OutT>
inline void argmin_along_rows(
  IdxT n_rows, IdxT n_cols, const float* a, OutT* out, rmm::cuda_stream_view stream)
{
  IdxT block_dim = 1024;
  while (block_dim > n_cols) {
    block_dim /= 2;
  }
  block_dim = max(block_dim, (IdxT)128);
  argmin_along_rows_kernel<IdxT, OutT><<<n_rows, block_dim, 0, stream>>>(n_rows, n_cols, a, out);
}

<<<<<<< HEAD
namespace {
__global__ void dots_along_rows_kernel(uint32_t n_rows, uint32_t n_cols, const float* a, float* out)
=======
template <typename IdxT>
__global__ void dots_along_rows_kernel(IdxT n_rows, IdxT n_cols, const float* a, float* out)
>>>>>>> d475fca0
{
  IdxT i = threadIdx.y + (blockDim.y * blockIdx.x);
  if (i >= n_rows) return;

  float sqsum = 0.0;
  for (IdxT j = threadIdx.x; j < n_cols; j += blockDim.x) {
    float val = a[j + (n_cols * i)];
    sqsum += val * val;
  }
  sqsum += __shfl_xor_sync(0xffffffff, sqsum, 1);
  sqsum += __shfl_xor_sync(0xffffffff, sqsum, 2);
  sqsum += __shfl_xor_sync(0xffffffff, sqsum, 4);
  sqsum += __shfl_xor_sync(0xffffffff, sqsum, 8);
  sqsum += __shfl_xor_sync(0xffffffff, sqsum, 16);
  if (threadIdx.x == 0) { out[i] = sqsum; }
}
}  // namespace

/**
 * @brief Square sum of values in each row (row-major matrix).
 *
 * NB: device-only function
 *
 * @tparam IdxT index type
 *
 * @param n_rows
 * @param n_cols
 * @param[in] a device pointer to the row-major matrix [n_rows, n_cols]
 * @param[out] out device pointer to the vector of dot-products [n_rows]
 * @param stream
 */
template <typename IdxT>
inline void dots_along_rows(
  IdxT n_rows, IdxT n_cols, const float* a, float* out, rmm::cuda_stream_view stream)
{
  dim3 threads(32, 4, 1);
  dim3 blocks(ceildiv<IdxT>(n_rows, threads.y), 1, 1);
  dots_along_rows_kernel<IdxT><<<blocks, threads, 0, stream>>>(n_rows, n_cols, a, out);
  /**
   * TODO: this can be replaced with the rowNorm helper as shown below.
   * However, the rowNorm helper seems to incur a significant performance penalty
   * (example case ann-search slowed down from 150ms to 186ms).
   *
   * raft::linalg::rowNorm(out, a, n_cols, n_rows, raft::linalg::L2Norm, true, stream);
   */
}

template <typename T>
__global__ void accumulate_into_selected_kernel(uint32_t n_rows,
                                                uint32_t n_cols,
                                                float* output,
                                                uint32_t* selection_counters,
                                                const T* input,
                                                const uint32_t* row_ids)
{
  uint64_t gid = threadIdx.x + (blockDim.x * static_cast<uint64_t>(blockIdx.x));
  uint64_t j   = gid % n_cols;
  uint64_t i   = gid / n_cols;
  if (i >= n_rows) return;
  uint64_t l = row_ids[i];
  if (j == 0) { atomicAdd(&(selection_counters[l]), 1); }
  atomicAdd(&(output[j + n_cols * l]), mapping<float>{}(input[gid]));
}

/**
 * @brief Add all rows of input matrix into a selection of rows in the output matrix
 * (cast and possibly scale the data input type). Count the number of times every output
 * row was selected along the way.
 *
 * @tparam T
 *
 * @param n_cols number of columns in all matrices
 * @param[out] output output matrix [..., n_cols]
 * @param[inout] selection_counters number of occurrences of each row id in row_ids [..., n_cols]
 * @param n_rows number of rows in the input
 * @param[in] input row-major input matrix [n_rows, n_cols]
 * @param[in] row_ids row indices in the output matrix [n_rows]
 */
template <typename T>
void accumulate_into_selected(size_t n_rows,
                              uint32_t n_cols,
                              float* output,
                              uint32_t* selection_counters,
                              const T* input,
                              const uint32_t* row_ids,
                              rmm::cuda_stream_view stream)
{
  switch (check_pointer_residency(output, input, selection_counters, row_ids)) {
    case pointer_residency::host_and_device:
    case pointer_residency::device_only: {
      uint32_t block_dim = 128;
      auto grid_dim =
        static_cast<uint32_t>(ceildiv<size_t>(n_rows * static_cast<size_t>(n_cols), block_dim));
      accumulate_into_selected_kernel<T><<<grid_dim, block_dim, 0, stream>>>(
        n_rows, n_cols, output, selection_counters, input, row_ids);
    } break;
    case pointer_residency::host_only: {
      stream.synchronize();
      for (size_t i = 0; i < n_rows; i++) {
        uint32_t l = row_ids[i];
        selection_counters[l]++;
        for (uint32_t j = 0; j < n_cols; j++) {
          output[j + n_cols * l] += mapping<float>{}(input[j + n_cols * i]);
        }
      }
      stream.synchronize();
    } break;
    default: RAFT_FAIL("All pointers must reside on the same side, host or device.");
  }
}

<<<<<<< HEAD
namespace {
__global__ void normalize_rows_kernel(uint32_t n_rows, uint32_t n_cols, float* a)
=======
template <typename IdxT>
__global__ void normalize_rows_kernel(IdxT n_rows, IdxT n_cols, float* a)
>>>>>>> d475fca0
{
  uint64_t i = threadIdx.y + (blockDim.y * blockIdx.x);
  if (i >= n_rows) return;

  float sqsum = 0.0;
  for (IdxT j = threadIdx.x; j < n_cols; j += blockDim.x) {
    float val = a[j + (n_cols * i)];
    sqsum += val * val;
  }
  sqsum += __shfl_xor_sync(0xffffffff, sqsum, 1);
  sqsum += __shfl_xor_sync(0xffffffff, sqsum, 2);
  sqsum += __shfl_xor_sync(0xffffffff, sqsum, 4);
  sqsum += __shfl_xor_sync(0xffffffff, sqsum, 8);
  sqsum += __shfl_xor_sync(0xffffffff, sqsum, 16);
  if (sqsum <= 1e-8) return;
  sqsum = rsqrtf(sqsum);  // reciprocal of the square root
  for (IdxT j = threadIdx.x; j < n_cols; j += blockDim.x) {
    a[j + n_cols * i] *= sqsum;
  }
}
}  // namespace

/**
 * @brief Divide rows by their L2 norm (square root of sum of squares).
 *
 * NB: device-only function
 *
 * @tparam IdxT index type
 *
 * @param[in] n_rows
 * @param[in] n_cols
 * @param[inout] a device pointer to a row-major matrix [n_rows, n_cols]
 * @param stream
 */
template <typename IdxT>
inline void normalize_rows(IdxT n_rows, IdxT n_cols, float* a, rmm::cuda_stream_view stream)
{
  dim3 threads(32, 4, 1);  // DO NOT CHANGE
  dim3 blocks(ceildiv(n_rows, threads.y), 1, 1);
  normalize_rows_kernel<IdxT><<<blocks, threads, 0, stream>>>(n_rows, n_cols, a);
}

template <typename Lambda>
__global__ void map_along_rows_kernel(
  uint32_t n_rows, uint32_t n_cols, float* a, const uint32_t* d, Lambda map)
{
  uint64_t gid = threadIdx.x + blockDim.x * blockIdx.x;
  uint64_t i   = gid / n_cols;
  if (i >= n_rows) return;
  float& x = a[gid];
  x        = map(x, d[i]);
}

/**
 * @brief Map a binary function over a matrix and a vector element-wise, broadcasting the vector
 * values along rows: `m[i, j] = op(m[i,j], v[i])`
 *
 * NB: device-only function
 *
 * @tparam Lambda
 *
 * @param n_rows
 * @param n_cols
 * @param[inout] m device pointer to a row-major matrix [n_rows, n_cols]
 * @param[in] v device pointer to a vector [n_rows]
 * @param op the binary operation to apply on every element of matrix rows and of the vector
 */
template <typename Lambda>
inline void map_along_rows(uint32_t n_rows,
                           uint32_t n_cols,
                           float* m,
                           const uint32_t* v,
                           Lambda op,
                           rmm::cuda_stream_view stream)
{
  dim3 threads(128, 1, 1);
  dim3 blocks(
    ceildiv<uint64_t>(static_cast<uint64_t>(n_rows) * static_cast<uint64_t>(n_cols), threads.x),
    1,
    1);
  map_along_rows_kernel<<<blocks, threads, 0, stream>>>(n_rows, n_cols, m, v, op);
}

template <typename T>
__global__ void outer_add_kernel(const T* a, uint32_t len_a, const T* b, uint32_t len_b, T* c)
{
  uint64_t gid = threadIdx.x + blockDim.x * blockIdx.x;
  uint64_t i   = gid / len_b;
  uint64_t j   = gid % len_b;
  if (i >= len_a) return;
  c[gid] = (a == nullptr ? T(0) : a[i]) + (b == nullptr ? T(0) : b[j]);
}

template <typename T, typename IdxT>
__global__ void block_copy_kernel(const IdxT* in_offsets,
                                  const IdxT* out_offsets,
                                  IdxT n_blocks,
                                  const T* in_data,
                                  T* out_data,
                                  IdxT n_mult)
{
  IdxT i = IdxT(blockDim.x) * IdxT(blockIdx.x) + threadIdx.x;
  // find the source offset using the binary search.
  uint32_t l     = 0;
  uint32_t r     = n_blocks;
  IdxT in_offset = 0;
  if (in_offsets[r] * n_mult <= i) return;
  while (l + 1 < r) {
    uint32_t c = (l + r) >> 1;
    IdxT o     = in_offsets[c] * n_mult;
    if (o <= i) {
      l         = c;
      in_offset = o;
    } else {
      r = c;
    }
  }
  // copy the data
  out_data[out_offsets[l] * n_mult - in_offset + i] = in_data[i];
}

/**
 * Copy chunks of data from one array to another at given offsets.
 *
 * @tparam T element type
 * @tparam IdxT index type
 *
 * @param[in] in_offsets
 * @param[in] out_offsets
 * @param n_blocks size of the offset arrays minus one.
 * @param[in] in_data
 * @param[out] out_data
 * @param n_mult constant multiplier for offset values (such as e.g. `dim`)
 * @param stream
 */
template <typename T, typename IdxT>
void block_copy(const IdxT* in_offsets,
                const IdxT* out_offsets,
                IdxT n_blocks,
                const T* in_data,
                T* out_data,
                IdxT n_mult,
                rmm::cuda_stream_view stream)
{
  IdxT in_size;
  update_host(&in_size, in_offsets + n_blocks, 1, stream);
  stream.synchronize();
  dim3 threads(128, 1, 1);
  dim3 blocks(ceildiv<IdxT>(in_size * n_mult, threads.x), 1, 1);
  block_copy_kernel<<<blocks, threads, 0, stream>>>(
    in_offsets, out_offsets, n_blocks, in_data, out_data, n_mult);
}

/**
 * @brief Fill matrix `c` with all combinations of sums of vectors `a` and `b`.
 *
 * NB: device-only function
 *
 * @tparam T element type
 *
 * @param[in] a device pointer to a vector [len_a]
 * @param len_a number of elements in `a`
 * @param[in] b device pointer to a vector [len_b]
 * @param len_b number of elements in `b`
 * @param[out] c row-major matrix [len_a, len_b]
 * @param stream
 */
template <typename T>
void outer_add(
  const T* a, uint32_t len_a, const T* b, uint32_t len_b, T* c, rmm::cuda_stream_view stream)
{
  dim3 threads(128, 1, 1);
  dim3 blocks(
    ceildiv<uint64_t>(static_cast<uint64_t>(len_a) * static_cast<uint64_t>(len_b), threads.x),
    1,
    1);
  outer_add_kernel<<<blocks, threads, 0, stream>>>(a, len_a, b, len_b, c);
}

template <typename T, typename S, typename IdxT>
__global__ void copy_selected_kernel(uint64_t n_rows,
                                     uint64_t n_cols,
                                     const S* src,
                                     const IdxT* row_ids,
                                     uint64_t ld_src,
                                     T* dst,
                                     uint64_t ld_dst)
{
  uint64_t gid   = threadIdx.x + uint64_t{blockDim.x} * uint64_t{blockIdx.x};
  uint64_t j     = gid % n_cols;
  uint64_t i_dst = gid / n_cols;
  if (i_dst >= n_rows) return;
  auto i_src              = static_cast<uint64_t>(row_ids[i_dst]);
  dst[ld_dst * i_dst + j] = mapping<T>{}(src[ld_src * i_src + j]);
}

/**
 * @brief Copy selected rows of a matrix while mapping the data from the source to the target
 * type.
 *
 * @tparam T target type
 * @tparam S source type
 *
 * @param n_rows
 * @param n_cols
 * @param[in] src input matrix [..., ld_src]
 * @param[in] row_ids selection of rows to be copied [n_rows]
 * @param ld_src number of cols in the input (ld_src >= n_cols)
 * @param[out] dst output matrix [n_rows, ld_dst]
 * @param ld_dst number of cols in the output (ld_dst >= n_cols)
 * @param stream
 */
template <typename T, typename S, typename IdxT>
void copy_selected(uint64_t n_rows,
                   uint64_t n_cols,
                   const S* src,
                   const IdxT* row_ids,
                   uint64_t ld_src,
                   T* dst,
                   uint64_t ld_dst,
                   rmm::cuda_stream_view stream)
{
  switch (check_pointer_residency(src, dst, row_ids)) {
    case pointer_residency::host_and_device:
    case pointer_residency::device_only: {
      uint64_t block_dim = 128;
      uint64_t grid_dim  = ceildiv(n_rows * n_cols, block_dim);
      copy_selected_kernel<T, S>
        <<<grid_dim, block_dim, 0, stream>>>(n_rows, n_cols, src, row_ids, ld_src, dst, ld_dst);
    } break;
    case pointer_residency::host_only: {
      stream.synchronize();
      for (uint64_t i_dst = 0; i_dst < n_rows; i_dst++) {
        auto i_src = static_cast<uint64_t>(row_ids[i_dst]);
        for (uint64_t j = 0; j < n_cols; j++) {
          dst[ld_dst * i_dst + j] = mapping<T>{}(src[ld_src * i_src + j]);
        }
      }
      stream.synchronize();
    } break;
    default: RAFT_FAIL("All pointers must reside on the same side, host or device.");
  }
}

}  // namespace raft::spatial::knn::detail::utils<|MERGE_RESOLUTION|>--- conflicted
+++ resolved
@@ -151,16 +151,8 @@
   }
 }
 
-<<<<<<< HEAD
-namespace {
-__global__ void argmin_along_rows_kernel(uint32_t n_rows,
-                                         uint32_t n_cols,
-                                         const float* a,
-                                         uint32_t* out)
-=======
 template <typename IdxT, typename OutT>
 __global__ void argmin_along_rows_kernel(IdxT n_rows, IdxT n_cols, const float* a, OutT* out)
->>>>>>> d475fca0
 {
   __shared__ OutT shm_ids[1024];    // NOLINT
   __shared__ float shm_vals[1024];  // NOLINT
@@ -191,7 +183,6 @@
   }
   if (threadIdx.x == 0) { out[i] = shm_ids[0]; }
 }
-}  // namespace
 
 /**
  * @brief Find index of the smallest element in each row.
@@ -220,13 +211,8 @@
   argmin_along_rows_kernel<IdxT, OutT><<<n_rows, block_dim, 0, stream>>>(n_rows, n_cols, a, out);
 }
 
-<<<<<<< HEAD
-namespace {
-__global__ void dots_along_rows_kernel(uint32_t n_rows, uint32_t n_cols, const float* a, float* out)
-=======
 template <typename IdxT>
 __global__ void dots_along_rows_kernel(IdxT n_rows, IdxT n_cols, const float* a, float* out)
->>>>>>> d475fca0
 {
   IdxT i = threadIdx.y + (blockDim.y * blockIdx.x);
   if (i >= n_rows) return;
@@ -243,7 +229,6 @@
   sqsum += __shfl_xor_sync(0xffffffff, sqsum, 16);
   if (threadIdx.x == 0) { out[i] = sqsum; }
 }
-}  // namespace
 
 /**
  * @brief Square sum of values in each row (row-major matrix).
@@ -338,13 +323,8 @@
   }
 }
 
-<<<<<<< HEAD
-namespace {
-__global__ void normalize_rows_kernel(uint32_t n_rows, uint32_t n_cols, float* a)
-=======
 template <typename IdxT>
 __global__ void normalize_rows_kernel(IdxT n_rows, IdxT n_cols, float* a)
->>>>>>> d475fca0
 {
   uint64_t i = threadIdx.y + (blockDim.y * blockIdx.x);
   if (i >= n_rows) return;
@@ -365,7 +345,6 @@
     a[j + n_cols * i] *= sqsum;
   }
 }
-}  // namespace
 
 /**
  * @brief Divide rows by their L2 norm (square root of sum of squares).
