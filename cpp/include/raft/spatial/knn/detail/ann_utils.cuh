--- conflicted
+++ resolved
@@ -149,84 +149,6 @@
     } break;
     default: RAFT_FAIL("memset: unreachable code");
   }
-}
-
-template <typename IdxT>
-<<<<<<< HEAD
-__global__ void normalize_rows_kernel(IdxT n_rows, IdxT n_cols, float* a)
-=======
-__global__ void dots_along_rows_kernel(IdxT n_rows, IdxT n_cols, const float* a, float* out)
->>>>>>> e14bcbd7
-{
-  IdxT i = threadIdx.y + (blockDim.y * static_cast<IdxT>(blockIdx.x));
-  if (i >= n_rows) return;
-
-  float sqsum = 0.0;
-  for (IdxT j = threadIdx.x; j < n_cols; j += blockDim.x) {
-    float val = a[j + (n_cols * i)];
-    sqsum += val * val;
-  }
-  sqsum += __shfl_xor_sync(0xffffffff, sqsum, 1);
-  sqsum += __shfl_xor_sync(0xffffffff, sqsum, 2);
-  sqsum += __shfl_xor_sync(0xffffffff, sqsum, 4);
-  sqsum += __shfl_xor_sync(0xffffffff, sqsum, 8);
-  sqsum += __shfl_xor_sync(0xffffffff, sqsum, 16);
-<<<<<<< HEAD
-  if (sqsum <= 1e-8) return;
-  sqsum = rsqrtf(sqsum);  // reciprocal of the square root
-  for (IdxT j = threadIdx.x; j < n_cols; j += blockDim.x) {
-    a[j + n_cols * i] *= sqsum;
-  }
-}
-
-/**
- * @brief Divide rows by their L2 norm (square root of sum of squares).
-=======
-  if (threadIdx.x == 0) { out[i] = sqsum; }
-}
-
-/**
- * @brief Square sum of values in each row (row-major matrix).
->>>>>>> e14bcbd7
- *
- * NB: device-only function
- *
- * @tparam IdxT index type
- *
-<<<<<<< HEAD
- * @param[in] n_rows
- * @param[in] n_cols
- * @param[inout] a device pointer to a row-major matrix [n_rows, n_cols]
- * @param stream
- */
-template <typename IdxT>
-inline void normalize_rows(IdxT n_rows, IdxT n_cols, float* a, rmm::cuda_stream_view stream)
-{
-  dim3 threads(32, 4, 1);  // DO NOT CHANGE
-  dim3 blocks(ceildiv(n_rows, threads.y), 1, 1);
-  normalize_rows_kernel<IdxT><<<blocks, threads, 0, stream>>>(n_rows, n_cols, a);
-=======
- * @param n_rows
- * @param n_cols
- * @param[in] a device pointer to the row-major matrix [n_rows, n_cols]
- * @param[out] out device pointer to the vector of dot-products [n_rows]
- * @param stream
- */
-template <typename IdxT>
-inline void dots_along_rows(
-  IdxT n_rows, IdxT n_cols, const float* a, float* out, rmm::cuda_stream_view stream)
-{
-  dim3 threads(32, 4, 1);
-  dim3 blocks(ceildiv<IdxT>(n_rows, threads.y), 1, 1);
-  dots_along_rows_kernel<IdxT><<<blocks, threads, 0, stream>>>(n_rows, n_cols, a, out);
-  /**
-   * TODO: this can be replaced with the rowNorm helper as shown below.
-   * However, the rowNorm helper seems to incur a significant performance penalty
-   * (example case ann-search slowed down from 150ms to 186ms).
-   *
-   * raft::linalg::rowNorm(out, a, n_cols, n_rows, raft::linalg::L2Norm, true, stream);
-   */
->>>>>>> e14bcbd7
 }
 
 template <typename T, typename IdxT>
