/*
 * Copyright (c) 2022, NVIDIA CORPORATION.
 *
 * Licensed under the Apache License, Version 2.0 (the "License");
 * you may not use this file except in compliance with the License.
 * You may obtain a copy of the License at
 *
 *     http://www.apache.org/licenses/LICENSE-2.0
 *
 * Unless required by applicable law or agreed to in writing, software
 * distributed under the License is distributed on an "AS IS" BASIS,
 * WITHOUT WARRANTIES OR CONDITIONS OF ANY KIND, either express or implied.
 * See the License for the specific language governing permissions and
 * limitations under the License.
 */
#pragma once

#include <algorithm>
#include <cmath>
#include <cstdio>
#include <ctime>
#include <optional>
#include <random>

#include <cub/cub.cuh>
#include <cuda.h>
#include <thrust/fill.h>
#include <thrust/for_each.h>

#include <raft/cluster/kmeans_types.hpp>
#include <raft/core/cudart_utils.hpp>
#include <raft/core/device_mdarray.hpp>
#include <raft/core/handle.hpp>
#include <raft/core/kvp.hpp>
#include <raft/core/logger.hpp>
#include <raft/core/mdarray.hpp>
#include <raft/distance/distance.cuh>
#include <raft/distance/distance_types.hpp>
#include <raft/distance/fused_l2_nn.cuh>
#include <raft/linalg/reduce_cols_by_key.cuh>
#include <raft/linalg/reduce_rows_by_key.cuh>
#include <raft/linalg/unary_op.cuh>
#include <raft/matrix/gather.cuh>
#include <raft/random/permute.cuh>
#include <raft/random/rng.cuh>
#include <raft/util/cuda_utils.cuh>

#include <rmm/device_scalar.hpp>
#include <rmm/device_uvector.hpp>

namespace raft {
namespace cluster {
namespace detail {

template <typename DataT, typename IndexT>
struct SamplingOp {
  DataT* rnd;
  uint8_t* flag;
  DataT cluster_cost;
  double oversampling_factor;
  IndexT n_clusters;

  CUB_RUNTIME_FUNCTION __forceinline__
  SamplingOp(DataT c, double l, IndexT k, DataT* rand, uint8_t* ptr)
    : cluster_cost(c), oversampling_factor(l), n_clusters(k), rnd(rand), flag(ptr)
  {
  }

  __host__ __device__ __forceinline__ bool operator()(
    const raft::KeyValuePair<ptrdiff_t, DataT>& a) const
  {
    DataT prob_threshold = (DataT)rnd[a.key];

    DataT prob_x = ((oversampling_factor * n_clusters * a.value) / cluster_cost);

    return !flag[a.key] && (prob_x > prob_threshold);
  }
};

template <typename IndexT, typename DataT>
struct KeyValueIndexOp {
  __host__ __device__ __forceinline__ IndexT
  operator()(const raft::KeyValuePair<IndexT, DataT>& a) const
  {
    return a.key;
  }
};

// Computes the intensity histogram from a sequence of labels
template <typename SampleIteratorT, typename CounterT, typename IndexT>
void countLabels(const raft::handle_t& handle,
                 SampleIteratorT labels,
                 CounterT* count,
                 IndexT n_samples,
                 IndexT n_clusters,
                 rmm::device_uvector<char>& workspace)
{
  cudaStream_t stream = handle.get_stream();
  IndexT num_levels   = n_clusters + 1;
  IndexT lower_level  = 0;
  IndexT upper_level  = n_clusters;

  size_t temp_storage_bytes = 0;
  RAFT_CUDA_TRY(cub::DeviceHistogram::HistogramEven(nullptr,
                                                    temp_storage_bytes,
                                                    labels,
                                                    count,
                                                    num_levels,
                                                    lower_level,
                                                    upper_level,
                                                    n_samples,
                                                    stream));

  workspace.resize(temp_storage_bytes, stream);

  RAFT_CUDA_TRY(cub::DeviceHistogram::HistogramEven(workspace.data(),
                                                    temp_storage_bytes,
                                                    labels,
                                                    count,
                                                    num_levels,
                                                    lower_level,
                                                    upper_level,
                                                    n_samples,
                                                    stream));
}

template <typename DataT, typename IndexT>
void checkWeight(const raft::handle_t& handle,
                 raft::device_vector_view<DataT, IndexT> weight,
                 rmm::device_uvector<char>& workspace)
{
  cudaStream_t stream = handle.get_stream();
  auto wt_aggr        = raft::make_device_scalar<DataT>(handle, 0);
  auto n_samples      = weight.extent(0);

  size_t temp_storage_bytes = 0;
  RAFT_CUDA_TRY(cub::DeviceReduce::Sum(
    nullptr, temp_storage_bytes, weight.data_handle(), wt_aggr.data_handle(), n_samples, stream));

  workspace.resize(temp_storage_bytes, stream);

  RAFT_CUDA_TRY(cub::DeviceReduce::Sum(workspace.data(),
                                       temp_storage_bytes,
                                       weight.data_handle(),
                                       wt_aggr.data_handle(),
                                       n_samples,
                                       stream));
  DataT wt_sum = 0;
  raft::copy(&wt_sum, wt_aggr.data_handle(), 1, stream);
  handle.sync_stream(stream);

  if (wt_sum != n_samples) {
    RAFT_LOG_DEBUG(
      "[Warning!] KMeans: normalizing the user provided sample weight to "
      "sum up to %d samples",
      n_samples);

    auto scale = static_cast<DataT>(n_samples) / wt_sum;
    raft::linalg::unaryOp(
      weight.data_handle(),
      weight.data_handle(),
      n_samples,
      [=] __device__(const DataT& wt) { return wt * scale; },
      stream);
  }
}

template <typename IndexT>
IndexT getDataBatchSize(int batch_samples, IndexT n_samples)
{
  auto minVal = std::min(static_cast<IndexT>(batch_samples), n_samples);
  return (minVal == 0) ? n_samples : minVal;
}

template <typename IndexT>
IndexT getCentroidsBatchSize(int batch_centroids, IndexT n_local_clusters)
{
  auto minVal = std::min(static_cast<IndexT>(batch_centroids), n_local_clusters);
  return (minVal == 0) ? n_local_clusters : minVal;
}

template <typename DataT, typename ReductionOpT, typename IndexT = int>
void computeClusterCost(const raft::handle_t& handle,
                        raft::device_vector_view<DataT, IndexT> minClusterDistance,
                        rmm::device_uvector<char>& workspace,
                        raft::device_scalar_view<DataT> clusterCost,
                        ReductionOpT reduction_op)
{
  cudaStream_t stream       = handle.get_stream();
  size_t temp_storage_bytes = 0;
  RAFT_CUDA_TRY(cub::DeviceReduce::Reduce(nullptr,
                                          temp_storage_bytes,
                                          minClusterDistance.data_handle(),
                                          clusterCost.data_handle(),
                                          minClusterDistance.size(),
                                          reduction_op,
                                          DataT(),
                                          stream));

  workspace.resize(temp_storage_bytes, stream);

  RAFT_CUDA_TRY(cub::DeviceReduce::Reduce(workspace.data(),
                                          temp_storage_bytes,
                                          minClusterDistance.data_handle(),
                                          clusterCost.data_handle(),
                                          minClusterDistance.size(),
                                          reduction_op,
                                          DataT(),
                                          stream));
}

template <typename DataT, typename IndexT>
void sampleCentroids(const raft::handle_t& handle,
                     raft::device_matrix_view<const DataT, IndexT> X,
                     raft::device_vector_view<DataT, IndexT> minClusterDistance,
                     raft::device_vector_view<uint8_t, IndexT> isSampleCentroid,
                     SamplingOp<DataT, IndexT>& select_op,
                     rmm::device_uvector<DataT>& inRankCp,
                     rmm::device_uvector<char>& workspace)
{
  cudaStream_t stream  = handle.get_stream();
  auto n_local_samples = X.extent(0);
  auto n_features      = X.extent(1);

  auto nSelected = raft::make_device_scalar<IndexT>(handle, 0);
  cub::ArgIndexInputIterator<DataT*> ip_itr(minClusterDistance.data_handle());
  auto sampledMinClusterDistance =
    raft::make_device_vector<raft::KeyValuePair<ptrdiff_t, DataT>, IndexT>(handle, n_local_samples);
  size_t temp_storage_bytes = 0;
  RAFT_CUDA_TRY(cub::DeviceSelect::If(nullptr,
                                      temp_storage_bytes,
                                      ip_itr,
                                      sampledMinClusterDistance.data_handle(),
                                      nSelected.data_handle(),
                                      n_local_samples,
                                      select_op,
                                      stream));

  workspace.resize(temp_storage_bytes, stream);

  RAFT_CUDA_TRY(cub::DeviceSelect::If(workspace.data(),
                                      temp_storage_bytes,
                                      ip_itr,
                                      sampledMinClusterDistance.data_handle(),
                                      nSelected.data_handle(),
                                      n_local_samples,
                                      select_op,
                                      stream));

  IndexT nPtsSampledInRank = 0;
  raft::copy(&nPtsSampledInRank, nSelected.data_handle(), 1, stream);
  handle.sync_stream(stream);

  uint8_t* rawPtr_isSampleCentroid = isSampleCentroid.data_handle();
  thrust::for_each_n(handle.get_thrust_policy(),
                     sampledMinClusterDistance.data_handle(),
                     nPtsSampledInRank,
                     [=] __device__(raft::KeyValuePair<ptrdiff_t, DataT> val) {
                       rawPtr_isSampleCentroid[val.key] = 1;
                     });

  inRankCp.resize(nPtsSampledInRank * n_features, stream);

  raft::matrix::gather((DataT*)X.data_handle(),
                       X.extent(1),
                       X.extent(0),
                       sampledMinClusterDistance.data_handle(),
                       nPtsSampledInRank,
                       inRankCp.data(),
                       [=] __device__(raft::KeyValuePair<ptrdiff_t, DataT> val) {  // MapTransformOp
                         return val.key;
                       },
                       stream);
}

// calculate pairwise distance between 'dataset[n x d]' and 'centroids[k x d]',
// result will be stored in 'pairwiseDistance[n x k]'
template <typename DataT, typename IndexT>
void pairwise_distance_kmeans(const raft::handle_t& handle,
                              raft::device_matrix_view<const DataT, IndexT> X,
                              raft::device_matrix_view<const DataT, IndexT> centroids,
                              raft::device_matrix_view<DataT, IndexT> pairwiseDistance,
                              rmm::device_uvector<char>& workspace,
                              raft::distance::DistanceType metric)
{
  auto n_samples  = X.extent(0);
  auto n_features = X.extent(1);
  auto n_clusters = centroids.extent(0);

  ASSERT(X.extent(1) == centroids.extent(1),
         "# features in dataset and centroids are different (must be same)");

  raft::distance::pairwise_distance(handle,
                                    X.data_handle(),
                                    centroids.data_handle(),
                                    pairwiseDistance.data_handle(),
                                    n_samples,
                                    n_clusters,
                                    n_features,
                                    workspace,
                                    metric);
}

// shuffle and randomly select 'n_samples_to_gather' from input 'in' and stores
// in 'out' does not modify the input
template <typename DataT, typename IndexT>
void shuffleAndGather(const raft::handle_t& handle,
                      raft::device_matrix_view<const DataT, IndexT> in,
                      raft::device_matrix_view<DataT, IndexT> out,
                      uint32_t n_samples_to_gather,
                      uint64_t seed)
{
  cudaStream_t stream = handle.get_stream();
  auto n_samples      = in.extent(0);
  auto n_features     = in.extent(1);

  auto indices = raft::make_device_vector<IndexT, IndexT>(handle, n_samples);

  // shuffle indices on device
  raft::random::permute<DataT, IndexT, IndexT>(indices.data_handle(),
                                               nullptr,
                                               nullptr,
                                               (IndexT)in.extent(1),
                                               (IndexT)in.extent(0),
                                               true,
                                               stream);

  raft::matrix::gather((DataT*)in.data_handle(),
                       in.extent(1),
                       in.extent(0),
                       indices.data_handle(),
                       n_samples_to_gather,
                       out.data_handle(),
                       stream);
}

// Calculates a <key, value> pair for every sample in input 'X' where key is an
// index to an sample in 'centroids' (index of the nearest centroid) and 'value'
// is the distance between the sample and the 'centroid[key]'
template <typename DataT, typename IndexT>
void minClusterAndDistanceCompute(
  const raft::handle_t& handle,
  raft::device_matrix_view<const DataT, IndexT> X,
  raft::device_matrix_view<const DataT, IndexT> centroids,
  raft::device_vector_view<raft::KeyValuePair<IndexT, DataT>, IndexT> minClusterAndDistance,
  raft::device_vector_view<const DataT, IndexT> L2NormX,
  rmm::device_uvector<DataT>& L2NormBuf_OR_DistBuf,
  raft::distance::DistanceType metric,
  int batch_samples,
  int batch_centroids,
  rmm::device_uvector<char>& workspace)
{
<<<<<<< HEAD
  cudaStream_t stream     = handle.get_stream();
  auto n_samples          = X.extent(0);
  auto n_features         = X.extent(1);
  auto n_clusters         = centroids.extent(0);
  auto dataBatchSize      = getDataBatchSize(batch_samples, n_samples);
  auto centroidsBatchSize = getCentroidsBatchSize(batch_centroids, n_clusters);
=======
  cudaStream_t stream = handle.get_stream();
  auto n_samples      = X.extent(0);
  auto n_features     = X.extent(1);
  auto n_clusters     = centroids.extent(0);
  auto metric         = params.metric;
  // todo(lsugy): change batch size computation when using fusedL2NN!
  bool is_fused = metric == raft::distance::DistanceType::L2Expanded ||
                  metric == raft::distance::DistanceType::L2SqrtExpanded;
  auto dataBatchSize      = is_fused ? (IndexT)n_samples : getDataBatchSize(params, n_samples);
  auto centroidsBatchSize = getCentroidsBatchSize(params, n_clusters);
>>>>>>> c65598b5

  if (is_fused) {
    L2NormBuf_OR_DistBuf.resize(n_clusters, stream);
    raft::linalg::rowNorm(L2NormBuf_OR_DistBuf.data(),
                          centroids.data_handle(),
                          centroids.extent(1),
                          centroids.extent(0),
                          raft::linalg::L2Norm,
                          true,
                          stream);
  } else {
    // TODO: Unless pool allocator is used, passing in a workspace for this
    // isn't really increasing performance because this needs to do a re-allocation
    // anyways.
    L2NormBuf_OR_DistBuf.resize(dataBatchSize * centroidsBatchSize, stream);
  }

  // Note - pairwiseDistance and centroidsNorm share the same buffer
  // centroidsNorm [n_clusters] - tensor wrapper around centroids L2 Norm
  auto centroidsNorm =
    raft::make_device_vector_view<DataT, IndexT>(L2NormBuf_OR_DistBuf.data(), n_clusters);
  // pairwiseDistance[ns x nc] - tensor wrapper around the distance buffer
  auto pairwiseDistance = raft::make_device_matrix_view<DataT, IndexT>(
    L2NormBuf_OR_DistBuf.data(), dataBatchSize, centroidsBatchSize);

  raft::KeyValuePair<IndexT, DataT> initial_value(0, std::numeric_limits<DataT>::max());

  thrust::fill(handle.get_thrust_policy(),
               minClusterAndDistance.data_handle(),
               minClusterAndDistance.data_handle() + minClusterAndDistance.size(),
               initial_value);

  // tile over the input dataset
  for (IndexT dIdx = 0; dIdx < n_samples; dIdx += dataBatchSize) {
    // # of samples for the current batch
    auto ns = std::min((IndexT)dataBatchSize, n_samples - dIdx);

    // datasetView [ns x n_features] - view representing the current batch of
    // input dataset
    auto datasetView = raft::make_device_matrix_view<const DataT, IndexT>(
      X.data_handle() + (dIdx * n_features), ns, n_features);

    // minClusterAndDistanceView [ns x n_clusters]
    auto minClusterAndDistanceView =
      raft::make_device_vector_view<raft::KeyValuePair<IndexT, DataT>, IndexT>(
        minClusterAndDistance.data_handle() + dIdx, ns);

    auto L2NormXView =
      raft::make_device_vector_view<const DataT, IndexT>(L2NormX.data_handle() + dIdx, ns);

    if (is_fused) {
      workspace.resize((sizeof(int)) * ns, stream);

      // todo(lsugy): remove cIdx
      raft::distance::fusedL2NNMinReduce<DataT, raft::KeyValuePair<IndexT, DataT>, IndexT>(
        minClusterAndDistanceView.data_handle(),
        datasetView.data_handle(),
        centroids.data_handle(),
        L2NormXView.data_handle(),
        centroidsNorm.data_handle(),
        ns,
        n_clusters,
        n_features,
        (void*)workspace.data(),
        metric != raft::distance::DistanceType::L2Expanded,
        false,
        stream);
    } else {
      // tile over the centroids
      for (IndexT cIdx = 0; cIdx < n_clusters; cIdx += centroidsBatchSize) {
        // # of centroids for the current batch
        auto nc = std::min((IndexT)centroidsBatchSize, n_clusters - cIdx);

        // centroidsView [nc x n_features] - view representing the current batch
        // of centroids
        auto centroidsView = raft::make_device_matrix_view<const DataT, IndexT>(
          centroids.data_handle() + (cIdx * n_features), nc, n_features);

        // pairwiseDistanceView [ns x nc] - view representing the pairwise
        // distance for current batch
        auto pairwiseDistanceView =
          raft::make_device_matrix_view<DataT, IndexT>(pairwiseDistance.data_handle(), ns, nc);

        // calculate pairwise distance between current tile of cluster centroids
        // and input dataset
        pairwise_distance_kmeans<DataT, IndexT>(
          handle, datasetView, centroidsView, pairwiseDistanceView, workspace, metric);

        // argmin reduction returning <index, value> pair
        // calculates the closest centroid and the distance to the closest
        // centroid
        raft::linalg::coalescedReduction(
          minClusterAndDistanceView.data_handle(),
          pairwiseDistanceView.data_handle(),
          pairwiseDistanceView.extent(1),
          pairwiseDistanceView.extent(0),
          initial_value,
          stream,
          true,
          [=] __device__(const DataT val, const IndexT i) {
            raft::KeyValuePair<IndexT, DataT> pair;
            pair.key   = cIdx + i;
            pair.value = val;
            return pair;
          },
          [=] __device__(raft::KeyValuePair<IndexT, DataT> a, raft::KeyValuePair<IndexT, DataT> b) {
            return (b.value < a.value) ? b : a;
          },
          [=] __device__(raft::KeyValuePair<IndexT, DataT> pair) { return pair; });
      }
    }
  }
}

template <typename DataT, typename IndexT>
void minClusterDistanceCompute(const raft::handle_t& handle,
                               raft::device_matrix_view<const DataT, IndexT> X,
                               raft::device_matrix_view<DataT, IndexT> centroids,
                               raft::device_vector_view<DataT, IndexT> minClusterDistance,
                               raft::device_vector_view<DataT, IndexT> L2NormX,
                               rmm::device_uvector<DataT>& L2NormBuf_OR_DistBuf,
                               raft::distance::DistanceType metric,
                               int batch_samples,
                               int batch_centroids,
                               rmm::device_uvector<char>& workspace)
{
  cudaStream_t stream = handle.get_stream();
  auto n_samples      = X.extent(0);
  auto n_features     = X.extent(1);
  auto n_clusters     = centroids.extent(0);

<<<<<<< HEAD
  auto dataBatchSize      = getDataBatchSize(batch_samples, n_samples);
  auto centroidsBatchSize = getCentroidsBatchSize(batch_centroids, n_clusters);
=======
  bool is_fused = metric == raft::distance::DistanceType::L2Expanded ||
                  metric == raft::distance::DistanceType::L2SqrtExpanded;
  auto dataBatchSize      = is_fused ? (IndexT)n_samples : getDataBatchSize(params, n_samples);
  auto centroidsBatchSize = getCentroidsBatchSize(params, n_clusters);
>>>>>>> c65598b5

  if (is_fused) {
    L2NormBuf_OR_DistBuf.resize(n_clusters, stream);
    raft::linalg::rowNorm(L2NormBuf_OR_DistBuf.data(),
                          centroids.data_handle(),
                          centroids.extent(1),
                          centroids.extent(0),
                          raft::linalg::L2Norm,
                          true,
                          stream);
  } else {
    L2NormBuf_OR_DistBuf.resize(dataBatchSize * centroidsBatchSize, stream);
  }

  // Note - pairwiseDistance and centroidsNorm share the same buffer
  // centroidsNorm [n_clusters] - tensor wrapper around centroids L2 Norm
  auto centroidsNorm =
    raft::make_device_vector_view<DataT, IndexT>(L2NormBuf_OR_DistBuf.data(), n_clusters);
  // pairwiseDistance[ns x nc] - tensor wrapper around the distance buffer
  auto pairwiseDistance = raft::make_device_matrix_view<DataT, IndexT>(
    L2NormBuf_OR_DistBuf.data(), dataBatchSize, centroidsBatchSize);

  thrust::fill(handle.get_thrust_policy(),
               minClusterDistance.data_handle(),
               minClusterDistance.data_handle() + minClusterDistance.size(),
               std::numeric_limits<DataT>::max());

  // tile over the input data and calculate distance matrix [n_samples x
  // n_clusters]
  for (IndexT dIdx = 0; dIdx < n_samples; dIdx += dataBatchSize) {
    // # of samples for the current batch
    auto ns = std::min((IndexT)dataBatchSize, n_samples - dIdx);

    // datasetView [ns x n_features] - view representing the current batch of
    // input dataset
    auto datasetView = raft::make_device_matrix_view<const DataT, IndexT>(
      X.data_handle() + dIdx * n_features, ns, n_features);

    // minClusterDistanceView [ns x n_clusters]
    auto minClusterDistanceView =
      raft::make_device_vector_view<DataT, IndexT>(minClusterDistance.data_handle() + dIdx, ns);

    auto L2NormXView =
      raft::make_device_vector_view<DataT, IndexT>(L2NormX.data_handle() + dIdx, ns);

    if (is_fused) {
      workspace.resize((sizeof(IndexT)) * ns, stream);

      // todo(lsugy): remove cIdx
      raft::distance::fusedL2NNMinReduce<DataT, DataT, IndexT>(
        minClusterDistanceView.data_handle(),
        datasetView.data_handle(),
        centroids.data_handle(),
        L2NormXView.data_handle(),
        centroidsNorm.data_handle(),
        ns,
        n_clusters,
        n_features,
        (void*)workspace.data(),
        metric != raft::distance::DistanceType::L2Expanded,
        false,
        stream);
    } else {
      // tile over the centroids
      for (IndexT cIdx = 0; cIdx < n_clusters; cIdx += centroidsBatchSize) {
        // # of centroids for the current batch
        auto nc = std::min((IndexT)centroidsBatchSize, n_clusters - cIdx);

        // centroidsView [nc x n_features] - view representing the current batch
        // of centroids
        auto centroidsView = raft::make_device_matrix_view<DataT, IndexT>(
          centroids.data_handle() + cIdx * n_features, nc, n_features);

        // pairwiseDistanceView [ns x nc] - view representing the pairwise
        // distance for current batch
        auto pairwiseDistanceView =
          raft::make_device_matrix_view<DataT, IndexT>(pairwiseDistance.data_handle(), ns, nc);

        // calculate pairwise distance between current tile of cluster centroids
        // and input dataset
        pairwise_distance_kmeans<DataT, IndexT>(
          handle, datasetView, centroidsView, pairwiseDistanceView, workspace, metric);

        raft::linalg::coalescedReduction(
          minClusterDistanceView.data_handle(),
          pairwiseDistanceView.data_handle(),
          pairwiseDistanceView.extent(1),
          pairwiseDistanceView.extent(0),
          std::numeric_limits<DataT>::max(),
          stream,
          true,
          [=] __device__(DataT val, IndexT i) {  // MainLambda
            return val;
          },
          [=] __device__(DataT a, DataT b) {  // ReduceLambda
            return (b < a) ? b : a;
          },
          [=] __device__(DataT val) {  // FinalLambda
            return val;
          });
      }
    }
  }
}

template <typename DataT, typename IndexT>
void countSamplesInCluster(const raft::handle_t& handle,
                           const KMeansParams& params,
                           raft::device_matrix_view<const DataT, IndexT> X,
                           raft::device_vector_view<const DataT, IndexT> L2NormX,
                           raft::device_matrix_view<DataT, IndexT> centroids,
                           rmm::device_uvector<char>& workspace,
                           raft::device_vector_view<DataT, IndexT> sampleCountInCluster)
{
  cudaStream_t stream = handle.get_stream();
  auto n_samples      = X.extent(0);
  auto n_features     = X.extent(1);
  auto n_clusters     = centroids.extent(0);

  // stores (key, value) pair corresponding to each sample where
  //   - key is the index of nearest cluster
  //   - value is the distance to the nearest cluster
  auto minClusterAndDistance =
    raft::make_device_vector<raft::KeyValuePair<IndexT, DataT>, IndexT>(handle, n_samples);

  // temporary buffer to store distance matrix, destructor releases the resource
  rmm::device_uvector<DataT> L2NormBuf_OR_DistBuf(0, stream);

  // computes minClusterAndDistance[0:n_samples) where  minClusterAndDistance[i]
  // is a <key, value> pair where
  //   'key' is index to an sample in 'centroids' (index of the nearest
  //   centroid) and 'value' is the distance between the sample 'X[i]' and the
  //   'centroid[key]'
  detail::minClusterAndDistanceCompute(handle,
                                       X,
                                       (raft::device_matrix_view<const DataT, IndexT>)centroids,
                                       minClusterAndDistance.view(),
                                       L2NormX,
                                       L2NormBuf_OR_DistBuf,
                                       params.metric,
                                       params.batch_samples,
                                       params.batch_centroids,
                                       workspace);

  // Using TransformInputIteratorT to dereference an array of raft::KeyValuePair
  // and converting them to just return the Key to be used in reduce_rows_by_key
  // prims
  detail::KeyValueIndexOp<IndexT, DataT> conversion_op;
  cub::TransformInputIterator<IndexT,
                              detail::KeyValueIndexOp<IndexT, DataT>,
                              raft::KeyValuePair<IndexT, DataT>*>
    itr(minClusterAndDistance.data_handle(), conversion_op);

  // count # of samples in each cluster
  countLabels(handle,
              itr,
              sampleCountInCluster.data_handle(),
              (IndexT)n_samples,
              (IndexT)n_clusters,
              workspace);
}
}  // namespace detail
}  // namespace cluster
}  // namespace raft<|MERGE_RESOLUTION|>--- conflicted
+++ resolved
@@ -350,25 +350,15 @@
   int batch_centroids,
   rmm::device_uvector<char>& workspace)
 {
-<<<<<<< HEAD
-  cudaStream_t stream     = handle.get_stream();
-  auto n_samples          = X.extent(0);
-  auto n_features         = X.extent(1);
-  auto n_clusters         = centroids.extent(0);
-  auto dataBatchSize      = getDataBatchSize(batch_samples, n_samples);
-  auto centroidsBatchSize = getCentroidsBatchSize(batch_centroids, n_clusters);
-=======
   cudaStream_t stream = handle.get_stream();
   auto n_samples      = X.extent(0);
   auto n_features     = X.extent(1);
   auto n_clusters     = centroids.extent(0);
-  auto metric         = params.metric;
   // todo(lsugy): change batch size computation when using fusedL2NN!
   bool is_fused = metric == raft::distance::DistanceType::L2Expanded ||
                   metric == raft::distance::DistanceType::L2SqrtExpanded;
-  auto dataBatchSize      = is_fused ? (IndexT)n_samples : getDataBatchSize(params, n_samples);
-  auto centroidsBatchSize = getCentroidsBatchSize(params, n_clusters);
->>>>>>> c65598b5
+  auto dataBatchSize      = is_fused ? (IndexT)n_samples : getDataBatchSize(batch_samples, n_samples);
+  auto centroidsBatchSize = getCentroidsBatchSize(batch_centroids, n_clusters);
 
   if (is_fused) {
     L2NormBuf_OR_DistBuf.resize(n_clusters, stream);
@@ -500,15 +490,10 @@
   auto n_features     = X.extent(1);
   auto n_clusters     = centroids.extent(0);
 
-<<<<<<< HEAD
-  auto dataBatchSize      = getDataBatchSize(batch_samples, n_samples);
-  auto centroidsBatchSize = getCentroidsBatchSize(batch_centroids, n_clusters);
-=======
   bool is_fused = metric == raft::distance::DistanceType::L2Expanded ||
                   metric == raft::distance::DistanceType::L2SqrtExpanded;
-  auto dataBatchSize      = is_fused ? (IndexT)n_samples : getDataBatchSize(params, n_samples);
-  auto centroidsBatchSize = getCentroidsBatchSize(params, n_clusters);
->>>>>>> c65598b5
+  auto dataBatchSize      = is_fused ? (IndexT)n_samples : getDataBatchSize(batch_samples, n_samples);
+  auto centroidsBatchSize = getCentroidsBatchSize(batch_centroids, n_clusters);
 
   if (is_fused) {
     L2NormBuf_OR_DistBuf.resize(n_clusters, stream);
