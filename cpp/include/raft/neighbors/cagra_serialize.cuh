--- conflicted
+++ resolved
@@ -51,14 +51,10 @@
  *
  */
 template <typename T, typename IdxT>
-<<<<<<< HEAD
-void serialize(raft::resources const& handle, std::ostream& os, const index<T, IdxT>& index)
-=======
-RAFT_HOST_TEMPLATE void serialize(raft::resources const& handle,
+void serialize(raft::resources const& handle,
                std::ostream& os,
                const index<T, IdxT>& index,
                bool include_dataset = true)
->>>>>>> 5eabe159
 {
   detail::serialize(handle, os, index, include_dataset);
 }
@@ -89,16 +85,10 @@
  *
  */
 template <typename T, typename IdxT>
-<<<<<<< HEAD
 void serialize(raft::resources const& handle,
-               const std::string& filename,
-               const index<T, IdxT>& index)
-=======
-RAFT_HOST_TEMPLATE void serialize(raft::resources const& handle,
                const std::string& filename,
                const index<T, IdxT>& index,
                bool include_dataset = true)
->>>>>>> 5eabe159
 {
   detail::serialize(handle, filename, index, include_dataset);
 }
