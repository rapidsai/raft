/*
 * Copyright (c) 2023, NVIDIA CORPORATION.
 *
 * Licensed under the Apache License, Version 2.0 (the "License");
 * you may not use this file except in compliance with the License.
 * You may obtain a copy of the License at
 *
 *     http://www.apache.org/licenses/LICENSE-2.0
 *
 * Unless required by applicable law or agreed to in writing, software
 * distributed under the License is distributed on an "AS IS" BASIS,
 * WITHOUT WARRANTIES OR CONDITIONS OF ANY KIND, either express or implied.
 * See the License for the specific language governing permissions and
 * limitations under the License.
 */

#pragma once

#include "detail/cagra/cagra_serialize.cuh"

namespace raft::neighbors::cagra {

/**
 * \defgroup cagra_serialize CAGRA Serialize
 * @{
 */

/**
 * Write the index to an output stream
 *
 * Experimental, both the API and the serialization format are subject to change.
 *
 * @code{.cpp}
 * #include <raft/core/resources.hpp>
 *
 * raft::resources handle;
 *
 * // create an output stream
 * std::ostream os(std::cout.rdbuf());
 * // create an index with `auto index = cagra::build(...);`
 * raft::serialize(handle, os, index);
 * @endcode
 *
 * @tparam T data element type
 * @tparam IdxT type of the indices
 *
 * @param[in] handle the raft handle
 * @param[in] os output stream
 * @param[in] index CAGRA index
 * @param[in] include_dataset Whether or not to write out the dataset to the file.
 *
 */
template <typename T, typename IdxT>
<<<<<<< HEAD
RAFT_HOST_TEMPLATE void serialize(raft::resources const& handle,
                                  std::ostream& os,
                                  const index<T, IdxT>& index)
=======
void serialize(raft::resources const& handle,
               std::ostream& os,
               const index<T, IdxT>& index,
               bool include_dataset = true)
>>>>>>> 1a24317d
{
  detail::serialize(handle, os, index, include_dataset);
}

/**
 * Save the index to file.
 *
 * Experimental, both the API and the serialization format are subject to change.
 *
 * @code{.cpp}
 * #include <raft/core/resources.hpp>
 *
 * raft::resources handle;
 *
 * // create a string with a filepath
 * std::string filename("/path/to/index");
 * // create an index with `auto index = cagra::build(...);`
 * raft::serialize(handle, filename, index);
 * @endcode
 *
 * @tparam T data element type
 * @tparam IdxT type of the indices
 *
 * @param[in] handle the raft handle
 * @param[in] filename the file name for saving the index
 * @param[in] index CAGRA index
 * @param[in] include_dataset Whether or not to write out the dataset to the file.
 *
 */
template <typename T, typename IdxT>
<<<<<<< HEAD
RAFT_HOST_TEMPLATE void serialize(raft::resources const& handle,
                                  const std::string& filename,
                                  const index<T, IdxT>& index)
=======
void serialize(raft::resources const& handle,
               const std::string& filename,
               const index<T, IdxT>& index,
               bool include_dataset = true)
>>>>>>> 1a24317d
{
  detail::serialize(handle, filename, index, include_dataset);
}

/**
 * Load index from input stream
 *
 * Experimental, both the API and the serialization format are subject to change.
 *
 * @code{.cpp}
 * #include <raft/core/resources.hpp>
 *
 * raft::resources handle;
 *
 * // create an input stream
 * std::istream is(std::cin.rdbuf());
 * using T    = float; // data element type
 * using IdxT = int; // type of the index
 * auto index = raft::deserialize<T, IdxT>(handle, is);
 * @endcode
 *
 * @tparam T data element type
 * @tparam IdxT type of the indices
 *
 * @param[in] handle the raft handle
 * @param[in] is input stream
 *
 * @return raft::neighbors::experimental::cagra::index<T, IdxT>
 */
template <typename T, typename IdxT>
RAFT_HOST_TEMPLATE index<T, IdxT> deserialize(raft::resources const& handle, std::istream& is)
{
  return detail::deserialize<T, IdxT>(handle, is);
}

/**
 * Load index from file.
 *
 * Experimental, both the API and the serialization format are subject to change.
 *
 * @code{.cpp}
 * #include <raft/core/resources.hpp>
 *
 * raft::resources handle;
 *
 * // create a string with a filepath
 * std::string filename("/path/to/index");
 * using T    = float; // data element type
 * using IdxT = int; // type of the index
 * auto index = raft::deserialize<T, IdxT>(handle, filename);
 * @endcode
 *
 * @tparam T data element type
 * @tparam IdxT type of the indices
 *
 * @param[in] handle the raft handle
 * @param[in] filename the name of the file that stores the index
 *
 * @return raft::neighbors::experimental::cagra::index<T, IdxT>
 */
template <typename T, typename IdxT>
RAFT_HOST_TEMPLATE index<T, IdxT> deserialize(raft::resources const& handle,
                                              const std::string& filename)
{
  return detail::deserialize<T, IdxT>(handle, filename);
}

/**@}*/

}  // namespace raft::neighbors::cagra

// TODO: Remove deprecated experimental namespace in 23.12 release
namespace raft::neighbors::experimental::cagra {
using raft::neighbors::cagra::deserialize;
using raft::neighbors::cagra::serialize;

}  // namespace raft::neighbors::experimental::cagra<|MERGE_RESOLUTION|>--- conflicted
+++ resolved
@@ -51,16 +51,10 @@
  *
  */
 template <typename T, typename IdxT>
-<<<<<<< HEAD
 RAFT_HOST_TEMPLATE void serialize(raft::resources const& handle,
-                                  std::ostream& os,
-                                  const index<T, IdxT>& index)
-=======
-void serialize(raft::resources const& handle,
                std::ostream& os,
                const index<T, IdxT>& index,
                bool include_dataset = true)
->>>>>>> 1a24317d
 {
   detail::serialize(handle, os, index, include_dataset);
 }
@@ -91,16 +85,10 @@
  *
  */
 template <typename T, typename IdxT>
-<<<<<<< HEAD
 RAFT_HOST_TEMPLATE void serialize(raft::resources const& handle,
-                                  const std::string& filename,
-                                  const index<T, IdxT>& index)
-=======
-void serialize(raft::resources const& handle,
                const std::string& filename,
                const index<T, IdxT>& index,
                bool include_dataset = true)
->>>>>>> 1a24317d
 {
   detail::serialize(handle, filename, index, include_dataset);
 }
