/*
 * Copyright (c) 2022-2023, NVIDIA CORPORATION.
 *
 * Licensed under the Apache License, Version 2.0 (the "License");
 * you may not use this file except in compliance with the License.
 * You may obtain a copy of the License at
 *
 *     http://www.apache.org/licenses/LICENSE-2.0
 *
 * Unless required by applicable law or agreed to in writing, software
 * distributed under the License is distributed on an "AS IS" BASIS,
 * WITHOUT WARRANTIES OR CONDITIONS OF ANY KIND, either express or implied.
 * See the License for the specific language governing permissions and
 * limitations under the License.
 */
#pragma once

<<<<<<< HEAD
#include <raft/neighbors/detail/ivf_pq_build.cuh>
#include <raft/neighbors/detail/ivf_pq_search.cuh>
#include <raft/neighbors/ivf_pq_serialize.cuh>
#include <raft/neighbors/ivf_pq_types.hpp>

#include <raft/core/device_mdspan.hpp>
#include <raft/core/device_resources.hpp>
#include <raft/core/operators.hpp>

#include <rmm/cuda_stream_view.hpp>
#include <rmm/mr/device/per_device_resource.hpp>

#include <memory>

namespace raft::neighbors::ivf_pq {

/**
 * @defgroup ivf_pq IVF PQ Algorithm
 * @{
 */

/**
 * @brief Build the index from the dataset for efficient search.
 *
 * NB: Currently, the following distance metrics are supported:
 * - L2Expanded
 * - L2Unexpanded
 * - InnerProduct
 *
 * @tparam T data element type
 * @tparam IdxT type of the indices in the source dataset
 *
 * @param[in] handle
 * @param[in] params configure the index building
 * @param[in] dataset a device matrix view to a row-major matrix [n_rows, dim]
 *
 * @return the constructed ivf-pq index
 */
template <typename T, typename IdxT = uint32_t>
index<IdxT> build(raft::device_resources const& handle,
                  const index_params& params,
                  raft::device_matrix_view<const T, IdxT, row_major> dataset)
{
  IdxT n_rows = dataset.extent(0);
  IdxT dim    = dataset.extent(1);
  return detail::build(handle, params, dataset.data_handle(), n_rows, dim);
}

/**
 * @brief Extend the index with the new data.
 * *
 * @tparam T data element type
 * @tparam IdxT type of the indices in the source dataset
 *
 * @param[in] handle
 * @param[in] new_vectors a device matrix view to a row-major matrix [n_rows, idx.dim()]
 * @param[in] new_indices a device matrix view to a vector of indices [n_rows].
 *    If the original index is empty (`idx.size() == 0`), you can pass `std::nullopt`
 *    here to imply a continuous range `[0...n_rows)`.
 * @param[inout] idx
 */
template <typename T, typename IdxT>
index<IdxT> extend(raft::device_resources const& handle,
                   raft::device_matrix_view<const T, IdxT, row_major> new_vectors,
                   std::optional<raft::device_matrix_view<const IdxT, IdxT, row_major>> new_indices,
                   const index<IdxT>& idx)
{
  ASSERT(new_vectors.extent(1) == idx.dim(),
         "new_vectors should have the same dimension as the index");

  IdxT n_rows = new_vectors.extent(0);
  if (new_indices.has_value()) {
    ASSERT(n_rows == new_indices.value().extent(0),
           "new_vectors and new_indices have different number of rows");
  }

  return detail::extend(handle,
                        idx,
                        new_vectors.data_handle(),
                        new_indices.has_value() ? new_indices.value().data_handle() : nullptr,
                        n_rows);
}

/**
 * @brief Extend the index with the new data.
 * *
 * @tparam T data element type
 * @tparam IdxT type of the indices in the source dataset
 *
 * @param[in] handle
 * @param[in] new_vectors a device matrix view to a row-major matrix [n_rows, idx.dim()]
 * @param[in] new_indices a device matrix view to a vector of indices [n_rows].
 *    If the original index is empty (`idx.size() == 0`), you can pass `std::nullopt`
 *    here to imply a continuous range `[0...n_rows)`.
 * @param[inout] idx
 */
template <typename T, typename IdxT>
void extend(raft::device_resources const& handle,
            raft::device_matrix_view<const T, IdxT, row_major> new_vectors,
            std::optional<raft::device_matrix_view<const IdxT, IdxT, row_major>> new_indices,
            index<IdxT>* idx)
{
  ASSERT(new_vectors.extent(1) == idx->dim(),
         "new_vectors should have the same dimension as the index");

  IdxT n_rows = new_vectors.extent(0);
  if (new_indices.has_value()) {
    ASSERT(n_rows == new_indices.value().extent(0),
           "new_vectors and new_indices have different number of rows");
  }

  *idx = detail::extend(handle,
                        *idx,
                        new_vectors.data_handle(),
                        new_indices.has_value() ? new_indices.value().data_handle() : nullptr,
                        n_rows);
}

/**
 * @brief Search ANN using the constructed index.
 *
 * See the [ivf_pq::build](#ivf_pq::build) documentation for a usage example.
 *
 * Note, this function requires a temporary buffer to store intermediate results between cuda kernel
 * calls, which may lead to undesirable allocations and slowdown. To alleviate the problem, you can
 * pass a pool memory resource or a large enough pre-allocated memory resource to reduce or
 * eliminate entirely allocations happening within `search`.
 * The exact size of the temporary buffer depends on multiple factors and is an implementation
 * detail. However, you can safely specify a small initial size for the memory pool, so that only a
 * few allocations happen to grow it during the first invocations of the `search`.
 *
 * @tparam T data element type
 * @tparam IdxT type of the indices
 *
 * @param[in] handle
 * @param[in] params configure the search
 * @param[in] idx ivf-pq constructed index
 * @param[in] queries a device matrix view to a row-major matrix [n_queries, index->dim()]
 * @param[out] neighbors a device matrix view to the indices of the neighbors in the source dataset
 * [n_queries, k]
 * @param[out] distances a device matrix view to the distances to the selected neighbors [n_queries,
 * k]
 */
template <typename T, typename IdxT>
void search(raft::device_resources const& handle,
            const search_params& params,
            const index<IdxT>& idx,
            raft::device_matrix_view<const T, IdxT, row_major> queries,
            raft::device_matrix_view<IdxT, IdxT, row_major> neighbors,
            raft::device_matrix_view<float, IdxT, row_major> distances)
{
  RAFT_EXPECTS(
    queries.extent(0) == neighbors.extent(0) && queries.extent(0) == distances.extent(0),
    "Number of rows in output neighbors and distances matrices must equal the number of queries.");

  RAFT_EXPECTS(neighbors.extent(1) == distances.extent(1),
               "Number of columns in output neighbors and distances matrices must equal k");

  RAFT_EXPECTS(queries.extent(1) == idx.dim(),
               "Number of query dimensions should equal number of dimensions in the index.");

  std::uint32_t k = neighbors.extent(1);
  return detail::search(handle,
                        params,
                        idx,
                        queries.data_handle(),
                        static_cast<std::uint32_t>(queries.extent(0)),
                        k,
                        neighbors.data_handle(),
                        distances.data_handle());
}

/** @} */  // end group ivf_pq

/**
 * @brief Build the index from the dataset for efficient search.
 *
 * NB: Currently, the following distance metrics are supported:
 * - L2Expanded
 * - L2Unexpanded
 * - InnerProduct
 *
 * Usage example:
 * @code{.cpp}
 *   using namespace raft::neighbors;
 *   // use default index parameters
 *   ivf_pq::index_params index_params;
 *   // create and fill the index from a [N, D] dataset
 *   auto index = ivf_pq::build(handle, index_params, dataset, N, D);
 *   // use default search parameters
 *   ivf_pq::search_params search_params;
 *   // search K nearest neighbours for each of the N queries
 *   ivf_pq::search(handle, search_params, index, queries, N, K, out_inds, out_dists);
 * @endcode
 *
 * @tparam T data element type
 * @tparam IdxT type of the indices in the source dataset
 *
 * @param[in] handle
 * @param[in] params configure the index building
 * @param[in] dataset a device/host pointer to a row-major matrix [n_rows, dim]
 * @param[in] n_rows the number of samples
 * @param[in] dim the dimensionality of the data
 *
 * @return the constructed ivf-pq index
 */
template <typename T, typename IdxT = uint32_t>
auto build(raft::device_resources const& handle,
           const index_params& params,
           const T* dataset,
           IdxT n_rows,
           uint32_t dim) -> index<IdxT>
{
  return detail::build(handle, params, dataset, n_rows, dim);
}

/**
 * @brief Build a new index containing the data of the original plus new extra vectors.
 *
 * Implementation note:
 *    The new data is clustered according to existing kmeans clusters, then the cluster
 *    centers are unchanged.
 *
 * Usage example:
 * @code{.cpp}
 *   using namespace raft::neighbors;
 *   ivf_pq::index_params index_params;
 *   index_params.add_data_on_build = false;      // don't populate index on build
 *   index_params.kmeans_trainset_fraction = 1.0; // use whole dataset for kmeans training
 *   // train the index from a [N, D] dataset
 *   auto index_empty = ivf_pq::build(handle, index_params, dataset, N, D);
 *   // fill the index with the data
 *   auto index = ivf_pq::extend(handle, index_empty, dataset, nullptr, N);
 * @endcode
 *
 * @tparam T data element type
 * @tparam IdxT type of the indices in the source dataset
 *
 * @param[in] handle
 * @param[inout] idx original index
 * @param[in] new_vectors a device/host pointer to a row-major matrix [n_rows, idx.dim()]
 * @param[in] new_indices a device/host pointer to a vector of indices [n_rows].
 *    If the original index is empty (`idx.size() == 0`), you can pass `nullptr`
 *    here to imply a continuous range `[0...n_rows)`.
 * @param[in] n_rows the number of samples
 *
 * @return the constructed extended ivf-pq index
 */
template <typename T, typename IdxT>
auto extend(raft::device_resources const& handle,
            const index<IdxT>& idx,
            const T* new_vectors,
            const IdxT* new_indices,
            IdxT n_rows) -> index<IdxT>
{
  return detail::extend(handle, idx, new_vectors, new_indices, n_rows);
}

/**
 * @brief Extend the index with the new data.
 * *
 * @tparam T data element type
 * @tparam IdxT type of the indices in the source dataset
 *
 * @param[in] handle
 * @param[inout] idx
 * @param[in] new_vectors a device/host pointer to a row-major matrix [n_rows, idx.dim()]
 * @param[in] new_indices a device/host pointer to a vector of indices [n_rows].
 *    If the original index is empty (`idx.size() == 0`), you can pass `nullptr`
 *    here to imply a continuous range `[0...n_rows)`.
 * @param[in] n_rows the number of samples
 */
template <typename T, typename IdxT>
void extend(raft::device_resources const& handle,
            index<IdxT>* idx,
            const T* new_vectors,
            const IdxT* new_indices,
            IdxT n_rows)
{
  detail::extend(handle, idx, new_vectors, new_indices, n_rows);
}

/**
 * @brief Search ANN using the constructed index.
 *
 * See the [ivf_pq::build](#ivf_pq::build) documentation for a usage example.
 *
 * Note, this function requires a temporary buffer to store intermediate results between cuda kernel
 * calls, which may lead to undesirable allocations and slowdown. To alleviate the problem, you can
 * pass a pool memory resource or a large enough pre-allocated memory resource to reduce or
 * eliminate entirely allocations happening within `search`:
 * @code{.cpp}
 *   ...
 *   // Create a pooling memory resource with a pre-defined initial size.
 *   rmm::mr::pool_memory_resource<rmm::mr::device_memory_resource> mr(
 *     rmm::mr::get_current_device_resource(), 1024 * 1024);
 *   // use default search parameters
 *   ivf_pq::search_params search_params;
 *   // Use the same allocator across multiple searches to reduce the number of
 *   // cuda memory allocations
 *   ivf_pq::search(handle, search_params, index, queries1, N1, K, out_inds1, out_dists1, &mr);
 *   ivf_pq::search(handle, search_params, index, queries2, N2, K, out_inds2, out_dists2, &mr);
 *   ivf_pq::search(handle, search_params, index, queries3, N3, K, out_inds3, out_dists3, &mr);
 *   ...
 * @endcode
 * The exact size of the temporary buffer depends on multiple factors and is an implementation
 * detail. However, you can safely specify a small initial size for the memory pool, so that only a
 * few allocations happen to grow it during the first invocations of the `search`.
 *
 * @tparam T data element type
 * @tparam IdxT type of the indices
 *
 * @param[in] handle
 * @param[in] params configure the search
 * @param[in] idx ivf-pq constructed index
 * @param[in] queries a device pointer to a row-major matrix [n_queries, index->dim()]
 * @param[in] n_queries the batch size
 * @param[in] k the number of neighbors to find for each query.
 * @param[out] neighbors a device pointer to the indices of the neighbors in the source dataset
 * [n_queries, k]
 * @param[out] distances a device pointer to the distances to the selected neighbors [n_queries, k]
 * @param[in] mr an optional memory resource to use across the searches (you can provide a large
 * enough memory pool here to avoid memory allocations within search).
 */
template <typename T, typename IdxT>
void search(raft::device_resources const& handle,
            const search_params& params,
            const index<IdxT>& idx,
            const T* queries,
            uint32_t n_queries,
            uint32_t k,
            IdxT* neighbors,
            float* distances,
            rmm::mr::device_memory_resource* mr = nullptr)
{
  if (mr != nullptr) { resource::set_workspace_resource(handle, mr); }
  return detail::search(handle, params, idx, queries, n_queries, k, neighbors, distances);
}
=======
#ifndef RAFT_EXPLICIT_INSTANTIATE_ONLY
#include "ivf_pq-inl.cuh"
#endif
>>>>>>> 576b22fc

#ifdef RAFT_COMPILED
#include "ivf_pq-ext.cuh"
#endif<|MERGE_RESOLUTION|>--- conflicted
+++ resolved
@@ -15,350 +15,9 @@
  */
 #pragma once
 
-<<<<<<< HEAD
-#include <raft/neighbors/detail/ivf_pq_build.cuh>
-#include <raft/neighbors/detail/ivf_pq_search.cuh>
-#include <raft/neighbors/ivf_pq_serialize.cuh>
-#include <raft/neighbors/ivf_pq_types.hpp>
-
-#include <raft/core/device_mdspan.hpp>
-#include <raft/core/device_resources.hpp>
-#include <raft/core/operators.hpp>
-
-#include <rmm/cuda_stream_view.hpp>
-#include <rmm/mr/device/per_device_resource.hpp>
-
-#include <memory>
-
-namespace raft::neighbors::ivf_pq {
-
-/**
- * @defgroup ivf_pq IVF PQ Algorithm
- * @{
- */
-
-/**
- * @brief Build the index from the dataset for efficient search.
- *
- * NB: Currently, the following distance metrics are supported:
- * - L2Expanded
- * - L2Unexpanded
- * - InnerProduct
- *
- * @tparam T data element type
- * @tparam IdxT type of the indices in the source dataset
- *
- * @param[in] handle
- * @param[in] params configure the index building
- * @param[in] dataset a device matrix view to a row-major matrix [n_rows, dim]
- *
- * @return the constructed ivf-pq index
- */
-template <typename T, typename IdxT = uint32_t>
-index<IdxT> build(raft::device_resources const& handle,
-                  const index_params& params,
-                  raft::device_matrix_view<const T, IdxT, row_major> dataset)
-{
-  IdxT n_rows = dataset.extent(0);
-  IdxT dim    = dataset.extent(1);
-  return detail::build(handle, params, dataset.data_handle(), n_rows, dim);
-}
-
-/**
- * @brief Extend the index with the new data.
- * *
- * @tparam T data element type
- * @tparam IdxT type of the indices in the source dataset
- *
- * @param[in] handle
- * @param[in] new_vectors a device matrix view to a row-major matrix [n_rows, idx.dim()]
- * @param[in] new_indices a device matrix view to a vector of indices [n_rows].
- *    If the original index is empty (`idx.size() == 0`), you can pass `std::nullopt`
- *    here to imply a continuous range `[0...n_rows)`.
- * @param[inout] idx
- */
-template <typename T, typename IdxT>
-index<IdxT> extend(raft::device_resources const& handle,
-                   raft::device_matrix_view<const T, IdxT, row_major> new_vectors,
-                   std::optional<raft::device_matrix_view<const IdxT, IdxT, row_major>> new_indices,
-                   const index<IdxT>& idx)
-{
-  ASSERT(new_vectors.extent(1) == idx.dim(),
-         "new_vectors should have the same dimension as the index");
-
-  IdxT n_rows = new_vectors.extent(0);
-  if (new_indices.has_value()) {
-    ASSERT(n_rows == new_indices.value().extent(0),
-           "new_vectors and new_indices have different number of rows");
-  }
-
-  return detail::extend(handle,
-                        idx,
-                        new_vectors.data_handle(),
-                        new_indices.has_value() ? new_indices.value().data_handle() : nullptr,
-                        n_rows);
-}
-
-/**
- * @brief Extend the index with the new data.
- * *
- * @tparam T data element type
- * @tparam IdxT type of the indices in the source dataset
- *
- * @param[in] handle
- * @param[in] new_vectors a device matrix view to a row-major matrix [n_rows, idx.dim()]
- * @param[in] new_indices a device matrix view to a vector of indices [n_rows].
- *    If the original index is empty (`idx.size() == 0`), you can pass `std::nullopt`
- *    here to imply a continuous range `[0...n_rows)`.
- * @param[inout] idx
- */
-template <typename T, typename IdxT>
-void extend(raft::device_resources const& handle,
-            raft::device_matrix_view<const T, IdxT, row_major> new_vectors,
-            std::optional<raft::device_matrix_view<const IdxT, IdxT, row_major>> new_indices,
-            index<IdxT>* idx)
-{
-  ASSERT(new_vectors.extent(1) == idx->dim(),
-         "new_vectors should have the same dimension as the index");
-
-  IdxT n_rows = new_vectors.extent(0);
-  if (new_indices.has_value()) {
-    ASSERT(n_rows == new_indices.value().extent(0),
-           "new_vectors and new_indices have different number of rows");
-  }
-
-  *idx = detail::extend(handle,
-                        *idx,
-                        new_vectors.data_handle(),
-                        new_indices.has_value() ? new_indices.value().data_handle() : nullptr,
-                        n_rows);
-}
-
-/**
- * @brief Search ANN using the constructed index.
- *
- * See the [ivf_pq::build](#ivf_pq::build) documentation for a usage example.
- *
- * Note, this function requires a temporary buffer to store intermediate results between cuda kernel
- * calls, which may lead to undesirable allocations and slowdown. To alleviate the problem, you can
- * pass a pool memory resource or a large enough pre-allocated memory resource to reduce or
- * eliminate entirely allocations happening within `search`.
- * The exact size of the temporary buffer depends on multiple factors and is an implementation
- * detail. However, you can safely specify a small initial size for the memory pool, so that only a
- * few allocations happen to grow it during the first invocations of the `search`.
- *
- * @tparam T data element type
- * @tparam IdxT type of the indices
- *
- * @param[in] handle
- * @param[in] params configure the search
- * @param[in] idx ivf-pq constructed index
- * @param[in] queries a device matrix view to a row-major matrix [n_queries, index->dim()]
- * @param[out] neighbors a device matrix view to the indices of the neighbors in the source dataset
- * [n_queries, k]
- * @param[out] distances a device matrix view to the distances to the selected neighbors [n_queries,
- * k]
- */
-template <typename T, typename IdxT>
-void search(raft::device_resources const& handle,
-            const search_params& params,
-            const index<IdxT>& idx,
-            raft::device_matrix_view<const T, IdxT, row_major> queries,
-            raft::device_matrix_view<IdxT, IdxT, row_major> neighbors,
-            raft::device_matrix_view<float, IdxT, row_major> distances)
-{
-  RAFT_EXPECTS(
-    queries.extent(0) == neighbors.extent(0) && queries.extent(0) == distances.extent(0),
-    "Number of rows in output neighbors and distances matrices must equal the number of queries.");
-
-  RAFT_EXPECTS(neighbors.extent(1) == distances.extent(1),
-               "Number of columns in output neighbors and distances matrices must equal k");
-
-  RAFT_EXPECTS(queries.extent(1) == idx.dim(),
-               "Number of query dimensions should equal number of dimensions in the index.");
-
-  std::uint32_t k = neighbors.extent(1);
-  return detail::search(handle,
-                        params,
-                        idx,
-                        queries.data_handle(),
-                        static_cast<std::uint32_t>(queries.extent(0)),
-                        k,
-                        neighbors.data_handle(),
-                        distances.data_handle());
-}
-
-/** @} */  // end group ivf_pq
-
-/**
- * @brief Build the index from the dataset for efficient search.
- *
- * NB: Currently, the following distance metrics are supported:
- * - L2Expanded
- * - L2Unexpanded
- * - InnerProduct
- *
- * Usage example:
- * @code{.cpp}
- *   using namespace raft::neighbors;
- *   // use default index parameters
- *   ivf_pq::index_params index_params;
- *   // create and fill the index from a [N, D] dataset
- *   auto index = ivf_pq::build(handle, index_params, dataset, N, D);
- *   // use default search parameters
- *   ivf_pq::search_params search_params;
- *   // search K nearest neighbours for each of the N queries
- *   ivf_pq::search(handle, search_params, index, queries, N, K, out_inds, out_dists);
- * @endcode
- *
- * @tparam T data element type
- * @tparam IdxT type of the indices in the source dataset
- *
- * @param[in] handle
- * @param[in] params configure the index building
- * @param[in] dataset a device/host pointer to a row-major matrix [n_rows, dim]
- * @param[in] n_rows the number of samples
- * @param[in] dim the dimensionality of the data
- *
- * @return the constructed ivf-pq index
- */
-template <typename T, typename IdxT = uint32_t>
-auto build(raft::device_resources const& handle,
-           const index_params& params,
-           const T* dataset,
-           IdxT n_rows,
-           uint32_t dim) -> index<IdxT>
-{
-  return detail::build(handle, params, dataset, n_rows, dim);
-}
-
-/**
- * @brief Build a new index containing the data of the original plus new extra vectors.
- *
- * Implementation note:
- *    The new data is clustered according to existing kmeans clusters, then the cluster
- *    centers are unchanged.
- *
- * Usage example:
- * @code{.cpp}
- *   using namespace raft::neighbors;
- *   ivf_pq::index_params index_params;
- *   index_params.add_data_on_build = false;      // don't populate index on build
- *   index_params.kmeans_trainset_fraction = 1.0; // use whole dataset for kmeans training
- *   // train the index from a [N, D] dataset
- *   auto index_empty = ivf_pq::build(handle, index_params, dataset, N, D);
- *   // fill the index with the data
- *   auto index = ivf_pq::extend(handle, index_empty, dataset, nullptr, N);
- * @endcode
- *
- * @tparam T data element type
- * @tparam IdxT type of the indices in the source dataset
- *
- * @param[in] handle
- * @param[inout] idx original index
- * @param[in] new_vectors a device/host pointer to a row-major matrix [n_rows, idx.dim()]
- * @param[in] new_indices a device/host pointer to a vector of indices [n_rows].
- *    If the original index is empty (`idx.size() == 0`), you can pass `nullptr`
- *    here to imply a continuous range `[0...n_rows)`.
- * @param[in] n_rows the number of samples
- *
- * @return the constructed extended ivf-pq index
- */
-template <typename T, typename IdxT>
-auto extend(raft::device_resources const& handle,
-            const index<IdxT>& idx,
-            const T* new_vectors,
-            const IdxT* new_indices,
-            IdxT n_rows) -> index<IdxT>
-{
-  return detail::extend(handle, idx, new_vectors, new_indices, n_rows);
-}
-
-/**
- * @brief Extend the index with the new data.
- * *
- * @tparam T data element type
- * @tparam IdxT type of the indices in the source dataset
- *
- * @param[in] handle
- * @param[inout] idx
- * @param[in] new_vectors a device/host pointer to a row-major matrix [n_rows, idx.dim()]
- * @param[in] new_indices a device/host pointer to a vector of indices [n_rows].
- *    If the original index is empty (`idx.size() == 0`), you can pass `nullptr`
- *    here to imply a continuous range `[0...n_rows)`.
- * @param[in] n_rows the number of samples
- */
-template <typename T, typename IdxT>
-void extend(raft::device_resources const& handle,
-            index<IdxT>* idx,
-            const T* new_vectors,
-            const IdxT* new_indices,
-            IdxT n_rows)
-{
-  detail::extend(handle, idx, new_vectors, new_indices, n_rows);
-}
-
-/**
- * @brief Search ANN using the constructed index.
- *
- * See the [ivf_pq::build](#ivf_pq::build) documentation for a usage example.
- *
- * Note, this function requires a temporary buffer to store intermediate results between cuda kernel
- * calls, which may lead to undesirable allocations and slowdown. To alleviate the problem, you can
- * pass a pool memory resource or a large enough pre-allocated memory resource to reduce or
- * eliminate entirely allocations happening within `search`:
- * @code{.cpp}
- *   ...
- *   // Create a pooling memory resource with a pre-defined initial size.
- *   rmm::mr::pool_memory_resource<rmm::mr::device_memory_resource> mr(
- *     rmm::mr::get_current_device_resource(), 1024 * 1024);
- *   // use default search parameters
- *   ivf_pq::search_params search_params;
- *   // Use the same allocator across multiple searches to reduce the number of
- *   // cuda memory allocations
- *   ivf_pq::search(handle, search_params, index, queries1, N1, K, out_inds1, out_dists1, &mr);
- *   ivf_pq::search(handle, search_params, index, queries2, N2, K, out_inds2, out_dists2, &mr);
- *   ivf_pq::search(handle, search_params, index, queries3, N3, K, out_inds3, out_dists3, &mr);
- *   ...
- * @endcode
- * The exact size of the temporary buffer depends on multiple factors and is an implementation
- * detail. However, you can safely specify a small initial size for the memory pool, so that only a
- * few allocations happen to grow it during the first invocations of the `search`.
- *
- * @tparam T data element type
- * @tparam IdxT type of the indices
- *
- * @param[in] handle
- * @param[in] params configure the search
- * @param[in] idx ivf-pq constructed index
- * @param[in] queries a device pointer to a row-major matrix [n_queries, index->dim()]
- * @param[in] n_queries the batch size
- * @param[in] k the number of neighbors to find for each query.
- * @param[out] neighbors a device pointer to the indices of the neighbors in the source dataset
- * [n_queries, k]
- * @param[out] distances a device pointer to the distances to the selected neighbors [n_queries, k]
- * @param[in] mr an optional memory resource to use across the searches (you can provide a large
- * enough memory pool here to avoid memory allocations within search).
- */
-template <typename T, typename IdxT>
-void search(raft::device_resources const& handle,
-            const search_params& params,
-            const index<IdxT>& idx,
-            const T* queries,
-            uint32_t n_queries,
-            uint32_t k,
-            IdxT* neighbors,
-            float* distances,
-            rmm::mr::device_memory_resource* mr = nullptr)
-{
-  if (mr != nullptr) { resource::set_workspace_resource(handle, mr); }
-  return detail::search(handle, params, idx, queries, n_queries, k, neighbors, distances);
-}
-=======
 #ifndef RAFT_EXPLICIT_INSTANTIATE_ONLY
 #include "ivf_pq-inl.cuh"
 #endif
->>>>>>> 576b22fc
 
 #ifdef RAFT_COMPILED
 #include "ivf_pq-ext.cuh"
