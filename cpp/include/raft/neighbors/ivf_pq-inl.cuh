/*
 * Copyright (c) 2022-2023, NVIDIA CORPORATION.
 *
 * Licensed under the Apache License, Version 2.0 (the "License");
 * you may not use this file except in compliance with the License.
 * You may obtain a copy of the License at
 *
 *     http://www.apache.org/licenses/LICENSE-2.0
 *
 * Unless required by applicable law or agreed to in writing, software
 * distributed under the License is distributed on an "AS IS" BASIS,
 * WITHOUT WARRANTIES OR CONDITIONS OF ANY KIND, either express or implied.
 * See the License for the specific language governing permissions and
 * limitations under the License.
 */

#pragma once

#include <raft/core/resource/device_memory_resource.hpp>
#include <raft/neighbors/detail/ivf_pq_build.cuh>
#include <raft/neighbors/detail/ivf_pq_search.cuh>
#include <raft/neighbors/ivf_pq_serialize.cuh>
#include <raft/neighbors/ivf_pq_types.hpp>

#include <raft/core/device_mdspan.hpp>
#include <raft/core/resources.hpp>

#include <rmm/cuda_stream_view.hpp>
#include <rmm/mr/device/per_device_resource.hpp>

namespace raft::neighbors::ivf_pq {

/**
 * @defgroup ivf_pq IVF PQ Algorithm
 * @{
 */

/**
 * @brief Build the index from the dataset for efficient search.
 *
 * NB: Currently, the following distance metrics are supported:
 * - L2Expanded
 * - L2Unexpanded
 * - InnerProduct
 *
 * @tparam T data element type
 * @tparam IdxT type of the indices in the source dataset
 *
 * @param[in] handle
 * @param[in] params configure the index building
 * @param[in] dataset a device matrix view to a row-major matrix [n_rows, dim]
 *
 * @return the constructed ivf-pq index
 */
template <typename T, typename IdxT = uint32_t>
index<IdxT> build(raft::resources const& handle,
                  const index_params& params,
                  raft::device_matrix_view<const T, IdxT, row_major> dataset)
{
  IdxT n_rows = dataset.extent(0);
  IdxT dim    = dataset.extent(1);
  return detail::build(handle, params, dataset.data_handle(), n_rows, dim);
}

/**
 * @brief Extend the index with the new data.
 * *
 * @tparam T data element type
 * @tparam IdxT type of the indices in the source dataset
 *
 * @param[in] handle
 * @param[in] new_vectors a device matrix view to a row-major matrix [n_rows, idx.dim()]
 * @param[in] new_indices a device vector view to a vector of indices [n_rows].
 *    If the original index is empty (`idx.size() == 0`), you can pass `std::nullopt`
 *    here to imply a continuous range `[0...n_rows)`.
 * @param[inout] idx
 */
template <typename T, typename IdxT>
index<IdxT> extend(raft::resources const& handle,
                   raft::device_matrix_view<const T, IdxT, row_major> new_vectors,
                   std::optional<raft::device_vector_view<const IdxT, IdxT>> new_indices,
                   const index<IdxT>& idx)
{
  ASSERT(new_vectors.extent(1) == idx.dim(),
         "new_vectors should have the same dimension as the index");

  IdxT n_rows = new_vectors.extent(0);
  if (new_indices.has_value()) {
    ASSERT(n_rows == new_indices.value().extent(0),
           "new_vectors and new_indices have different number of rows");
  }

  return detail::extend(handle,
                        idx,
                        new_vectors.data_handle(),
                        new_indices.has_value() ? new_indices.value().data_handle() : nullptr,
                        n_rows);
}

/**
 * @brief Extend the index with the new data.
 * *
 * @tparam T data element type
 * @tparam IdxT type of the indices in the source dataset
 *
 * @param[in] handle
 * @param[in] new_vectors a device matrix view to a row-major matrix [n_rows, idx.dim()]
 * @param[in] new_indices a device vector view to a vector of indices [n_rows].
 *    If the original index is empty (`idx.size() == 0`), you can pass `std::nullopt`
 *    here to imply a continuous range `[0...n_rows)`.
 * @param[inout] idx
 */
template <typename T, typename IdxT>
void extend(raft::resources const& handle,
            raft::device_matrix_view<const T, IdxT, row_major> new_vectors,
            std::optional<raft::device_vector_view<const IdxT, IdxT>> new_indices,
            index<IdxT>* idx)
{
  ASSERT(new_vectors.extent(1) == idx->dim(),
         "new_vectors should have the same dimension as the index");

  IdxT n_rows = new_vectors.extent(0);
  if (new_indices.has_value()) {
    ASSERT(n_rows == new_indices.value().extent(0),
           "new_vectors and new_indices have different number of rows");
  }

  *idx = detail::extend(handle,
                        *idx,
                        new_vectors.data_handle(),
                        new_indices.has_value() ? new_indices.value().data_handle() : nullptr,
                        n_rows);
}

/**
 * @brief Search ANN using the constructed index.
 *
 * See the [ivf_pq::build](#ivf_pq::build) documentation for a usage example.
 *
 * Note, this function requires a temporary buffer to store intermediate results between cuda kernel
 * calls, which may lead to undesirable allocations and slowdown. To alleviate the problem, you can
 * pass a pool memory resource or a large enough pre-allocated memory resource to reduce or
 * eliminate entirely allocations happening within `search`.
 * The exact size of the temporary buffer depends on multiple factors and is an implementation
 * detail. However, you can safely specify a small initial size for the memory pool, so that only a
 * few allocations happen to grow it during the first invocations of the `search`.
 *
 * @tparam T data element type
 * @tparam IdxT type of the indices
 *
 * @param[in] handle
 * @param[in] params configure the search
 * @param[in] idx ivf-pq constructed index
 * @param[in] queries a device matrix view to a row-major matrix [n_queries, index->dim()]
 * @param[out] neighbors a device matrix view to the indices of the neighbors in the source dataset
 * [n_queries, k]
 * @param[out] distances a device matrix view to the distances to the selected neighbors [n_queries,
 * k]
 * @param[in] sample_filter
 */
<<<<<<< HEAD
template <typename T, typename IdxT, typename SampleFilterT>
void search_with_filtering(raft::device_resources const& handle,
                           const search_params& params,
                           const index<IdxT>& idx,
                           raft::device_matrix_view<const T, IdxT, row_major> queries,
                           raft::device_matrix_view<IdxT, IdxT, row_major> neighbors,
                           raft::device_matrix_view<float, IdxT, row_major> distances,
                           SampleFilterT sample_filter = SampleFilterT())
=======
template <typename T, typename IdxT>
void search(raft::resources const& handle,
            const search_params& params,
            const index<IdxT>& idx,
            raft::device_matrix_view<const T, IdxT, row_major> queries,
            raft::device_matrix_view<IdxT, IdxT, row_major> neighbors,
            raft::device_matrix_view<float, IdxT, row_major> distances)
>>>>>>> 8e412b4b
{
  RAFT_EXPECTS(
    queries.extent(0) == neighbors.extent(0) && queries.extent(0) == distances.extent(0),
    "Number of rows in output neighbors and distances matrices must equal the number of queries.");

  RAFT_EXPECTS(neighbors.extent(1) == distances.extent(1),
               "Number of columns in output neighbors and distances matrices must equal k");

  RAFT_EXPECTS(queries.extent(1) == idx.dim(),
               "Number of query dimensions should equal number of dimensions in the index.");

  std::uint32_t k = neighbors.extent(1);
  return detail::search(handle,
                        params,
                        idx,
                        queries.data_handle(),
                        static_cast<std::uint32_t>(queries.extent(0)),
                        k,
                        neighbors.data_handle(),
                        distances.data_handle(),
<<<<<<< HEAD
                        handle.get_workspace_resource(),
                        sample_filter);
}

template <typename T, typename IdxT>
void search(raft::device_resources const& handle,
            const search_params& params,
            const index<IdxT>& idx,
            raft::device_matrix_view<const T, IdxT, row_major> queries,
            raft::device_matrix_view<IdxT, IdxT, row_major> neighbors,
            raft::device_matrix_view<float, IdxT, row_major> distances)
{
  search_with_filtering(
    handle, params, idx, queries, neighbors, distances, detail::NoneSampleFilter());
=======
                        resource::get_workspace_resource(handle));
>>>>>>> 8e412b4b
}

/** @} */  // end group ivf_pq

/**
 * @brief Build the index from the dataset for efficient search.
 *
 * NB: Currently, the following distance metrics are supported:
 * - L2Expanded
 * - L2Unexpanded
 * - InnerProduct
 *
 * Usage example:
 * @code{.cpp}
 *   using namespace raft::neighbors;
 *   // use default index parameters
 *   ivf_pq::index_params index_params;
 *   // create and fill the index from a [N, D] dataset
 *   auto index = ivf_pq::build(handle, index_params, dataset, N, D);
 *   // use default search parameters
 *   ivf_pq::search_params search_params;
 *   // search K nearest neighbours for each of the N queries
 *   ivf_pq::search(handle, search_params, index, queries, N, K, out_inds, out_dists);
 * @endcode
 *
 * @tparam T data element type
 * @tparam IdxT type of the indices in the source dataset
 *
 * @param[in] handle
 * @param[in] params configure the index building
 * @param[in] dataset a device/host pointer to a row-major matrix [n_rows, dim]
 * @param[in] n_rows the number of samples
 * @param[in] dim the dimensionality of the data
 *
 * @return the constructed ivf-pq index
 */
template <typename T, typename IdxT = uint32_t>
auto build(raft::resources const& handle,
           const index_params& params,
           const T* dataset,
           IdxT n_rows,
           uint32_t dim) -> index<IdxT>
{
  return detail::build(handle, params, dataset, n_rows, dim);
}

/**
 * @brief Build a new index containing the data of the original plus new extra vectors.
 *
 * Implementation note:
 *    The new data is clustered according to existing kmeans clusters, the cluster
 *    centers are unchanged.
 *
 * Usage example:
 * @code{.cpp}
 *   using namespace raft::neighbors;
 *   ivf_pq::index_params index_params;
 *   index_params.add_data_on_build = false;      // don't populate index on build
 *   index_params.kmeans_trainset_fraction = 1.0; // use whole dataset for kmeans training
 *   // train the index from a [N, D] dataset
 *   auto index_empty = ivf_pq::build(handle, index_params, dataset, N, D);
 *   // fill the index with the data
 *   auto index = ivf_pq::extend(handle, index_empty, dataset, nullptr, N);
 * @endcode
 *
 * @tparam T data element type
 * @tparam IdxT type of the indices in the source dataset
 *
 * @param[in] handle
 * @param[inout] idx original index
 * @param[in] new_vectors a device/host pointer to a row-major matrix [n_rows, idx.dim()]
 * @param[in] new_indices a device/host pointer to a vector of indices [n_rows].
 *    If the original index is empty (`idx.size() == 0`), you can pass `nullptr`
 *    here to imply a continuous range `[0...n_rows)`.
 * @param[in] n_rows the number of samples
 *
 * @return the constructed extended ivf-pq index
 */
template <typename T, typename IdxT>
auto extend(raft::resources const& handle,
            const index<IdxT>& idx,
            const T* new_vectors,
            const IdxT* new_indices,
            IdxT n_rows) -> index<IdxT>
{
  return detail::extend(handle, idx, new_vectors, new_indices, n_rows);
}

/**
 * @brief Extend the index with the new data.
 * *
 * @tparam T data element type
 * @tparam IdxT type of the indices in the source dataset
 *
 * @param[in] handle
 * @param[inout] idx
 * @param[in] new_vectors a device/host pointer to a row-major matrix [n_rows, idx.dim()]
 * @param[in] new_indices a device/host pointer to a vector of indices [n_rows].
 *    If the original index is empty (`idx.size() == 0`), you can pass `nullptr`
 *    here to imply a continuous range `[0...n_rows)`.
 * @param[in] n_rows the number of samples
 */
template <typename T, typename IdxT>
void extend(raft::resources const& handle,
            index<IdxT>* idx,
            const T* new_vectors,
            const IdxT* new_indices,
            IdxT n_rows)
{
  detail::extend(handle, idx, new_vectors, new_indices, n_rows);
}

/**
 * @brief Search ANN using the constructed index.
 *
 * See the [ivf_pq::build](#ivf_pq::build) documentation for a usage example.
 *
 * Note, this function requires a temporary buffer to store intermediate results between cuda kernel
 * calls, which may lead to undesirable allocations and slowdown. To alleviate the problem, you can
 * pass a pool memory resource or a large enough pre-allocated memory resource to reduce or
 * eliminate entirely allocations happening within `search`:
 * @code{.cpp}
 *   ...
 *   // Create a pooling memory resource with a pre-defined initial size.
 *   rmm::mr::pool_memory_resource<rmm::mr::device_memory_resource> mr(
 *     rmm::mr::get_current_device_resource(), 1024 * 1024);
 *   // use default search parameters
 *   ivf_pq::search_params search_params;
 *   // Use the same allocator across multiple searches to reduce the number of
 *   // cuda memory allocations
 *   ivf_pq::search(handle, search_params, index, queries1, N1, K, out_inds1, out_dists1, &mr);
 *   ivf_pq::search(handle, search_params, index, queries2, N2, K, out_inds2, out_dists2, &mr);
 *   ivf_pq::search(handle, search_params, index, queries3, N3, K, out_inds3, out_dists3, &mr);
 *   ...
 * @endcode
 * The exact size of the temporary buffer depends on multiple factors and is an implementation
 * detail. However, you can safely specify a small initial size for the memory pool, so that only a
 * few allocations happen to grow it during the first invocations of the `search`.
 *
 * @tparam T data element type
 * @tparam IdxT type of the indices
 *
 * @param[in] handle
 * @param[in] params configure the search
 * @param[in] idx ivf-pq constructed index
 * @param[in] queries a device pointer to a row-major matrix [n_queries, index->dim()]
 * @param[in] n_queries the batch size
 * @param[in] k the number of neighbors to find for each query.
 * @param[out] neighbors a device pointer to the indices of the neighbors in the source dataset
 * [n_queries, k]
 * @param[out] distances a device pointer to the distances to the selected neighbors [n_queries, k]
 * @param[in] mr an optional memory resource to use across the searches (you can provide a large
 * enough memory pool here to avoid memory allocations within search).
 * @param[in] sample_filter
 */
template <typename T, typename IdxT, typename SampleFilterT>
void search_with_filtering(raft::device_resources const& handle,
                           const search_params& params,
                           const index<IdxT>& idx,
                           const T* queries,
                           uint32_t n_queries,
                           uint32_t k,
                           IdxT* neighbors,
                           float* distances,
                           rmm::mr::device_memory_resource* mr = nullptr,
                           SampleFilterT sample_filter         = SampleFilterT())
{
  return detail::search(
    handle, params, idx, queries, n_queries, k, neighbors, distances, mr, sample_filter);
}

template <typename T, typename IdxT>
void search(raft::resources const& handle,
            const search_params& params,
            const index<IdxT>& idx,
            const T* queries,
            uint32_t n_queries,
            uint32_t k,
            IdxT* neighbors,
            float* distances,
            rmm::mr::device_memory_resource* mr = nullptr)
{
  return detail::search(handle,
                        params,
                        idx,
                        queries,
                        n_queries,
                        k,
                        neighbors,
                        distances,
                        mr,
                        detail::NoneSampleFilter());
}

}  // namespace raft::neighbors::ivf_pq<|MERGE_RESOLUTION|>--- conflicted
+++ resolved
@@ -158,7 +158,6 @@
  * k]
  * @param[in] sample_filter
  */
-<<<<<<< HEAD
 template <typename T, typename IdxT, typename SampleFilterT>
 void search_with_filtering(raft::device_resources const& handle,
                            const search_params& params,
@@ -167,15 +166,6 @@
                            raft::device_matrix_view<IdxT, IdxT, row_major> neighbors,
                            raft::device_matrix_view<float, IdxT, row_major> distances,
                            SampleFilterT sample_filter = SampleFilterT())
-=======
-template <typename T, typename IdxT>
-void search(raft::resources const& handle,
-            const search_params& params,
-            const index<IdxT>& idx,
-            raft::device_matrix_view<const T, IdxT, row_major> queries,
-            raft::device_matrix_view<IdxT, IdxT, row_major> neighbors,
-            raft::device_matrix_view<float, IdxT, row_major> distances)
->>>>>>> 8e412b4b
 {
   RAFT_EXPECTS(
     queries.extent(0) == neighbors.extent(0) && queries.extent(0) == distances.extent(0),
@@ -196,7 +186,6 @@
                         k,
                         neighbors.data_handle(),
                         distances.data_handle(),
-<<<<<<< HEAD
                         handle.get_workspace_resource(),
                         sample_filter);
 }
@@ -211,9 +200,6 @@
 {
   search_with_filtering(
     handle, params, idx, queries, neighbors, distances, detail::NoneSampleFilter());
-=======
-                        resource::get_workspace_resource(handle));
->>>>>>> 8e412b4b
 }
 
 /** @} */  // end group ivf_pq
