/*
 * Copyright (c) 2020-2023, NVIDIA CORPORATION.
 *
 * Licensed under the Apache License, Version 2.0 (the "License");
 * you may not use this file except in compliance with the License.
 * You may obtain a copy of the License at
 *
 *     http://www.apache.org/licenses/LICENSE-2.0
 *
 * Unless required by applicable law or agreed to in writing, software
 * distributed under the License is distributed on an "AS IS" BASIS,
 * WITHOUT WARRANTIES OR CONDITIONS OF ANY KIND, either express or implied.
 * See the License for the specific language governing permissions and
 * limitations under the License.
 */

#pragma once

#include <raft/core/device_mdspan.hpp>
#include <raft/core/resource/cuda_stream.hpp>
#include <raft/distance/distance_types.hpp>
#include <raft/neighbors/detail/knn_brute_force.cuh>
#include <raft/spatial/knn/detail/fused_l2_knn.cuh>

namespace raft::neighbors::brute_force {

/**
 * @defgroup brute_force_knn Brute-force K-Nearest Neighbors
 * @{
 */

/**
 * @brief Performs a k-select across several (contiguous) row-partitioned index/distance
 * matrices formatted like the following:
 *
 * part1row1: k0, k1, k2, k3
 * part1row2: k0, k1, k2, k3
 * part1row3: k0, k1, k2, k3
 * part2row1: k0, k1, k2, k3
 * part2row2: k0, k1, k2, k3
 * part2row3: k0, k1, k2, k3
 * etc...
 *
 * The example above shows what an aggregated index/distance matrix
 * would look like with two partitions when n_samples=3 and k=4.
 *
 * When working with extremely large data sets that have been broken
 * over multiple indexes, such as when computing over multiple GPUs,
 * the ids will often start at 0 for each local knn index but the
 * global ids need to be used when merging them together. An optional
 * translations vector can be supplied to map the starting id of
 * each partition to its global id so that the final merged knn
 * is based on the global ids.
 *
 * Usage example:
 * @code{.cpp}
 *  #include <raft/core/resources.hpp>
 *  #include <raft/neighbors/brute_force.cuh>
 *  using namespace raft::neighbors;
 *
 *  raft::raft::resources handle;
 *  ...
 *  compute multiple knn graphs and aggregate row-wise
 *  (see detailed description above)
 *  ...
 *  brute_force::knn_merge_parts(handle, in_keys, in_values, out_keys, out_values, n_samples);
 * @endcode
 *
 * @tparam idx_t
 * @tparam value_t
 *
 * @param[in] handle
 * @param[in] in_keys matrix of input keys (size n_samples * n_parts * k)
 * @param[in] in_values matrix of input values (size n_samples * n_parts * k)
 * @param[out] out_keys matrix of output keys (size n_samples * k)
 * @param[out] out_values matrix of output values (size n_samples * k)
 * @param[in] n_samples number of rows in each partition
 * @param[in] translations optional vector of starting global id mappings for each local partition
 */
template <typename value_t, typename idx_t>
inline void knn_merge_parts(
  raft::resources const& handle,
  raft::device_matrix_view<const value_t, idx_t, row_major> in_keys,
  raft::device_matrix_view<const idx_t, idx_t, row_major> in_values,
  raft::device_matrix_view<value_t, idx_t, row_major> out_keys,
  raft::device_matrix_view<idx_t, idx_t, row_major> out_values,
  size_t n_samples,
  std::optional<raft::device_vector_view<idx_t, idx_t>> translations = std::nullopt)
{
  RAFT_EXPECTS(in_keys.extent(1) == in_values.extent(1) && in_keys.extent(0) == in_values.extent(0),
               "in_keys and in_values must have the same shape.");
  RAFT_EXPECTS(
    out_keys.extent(0) == out_values.extent(0) && out_keys.extent(0) == n_samples,
    "Number of rows in output keys and val matrices must equal number of rows in search matrix.");
  RAFT_EXPECTS(
    out_keys.extent(1) == out_values.extent(1) && out_keys.extent(1) == in_keys.extent(1),
    "Number of columns in output indices and distances matrices must be equal to k");

  idx_t* translations_ptr = nullptr;
  if (translations.has_value()) { translations_ptr = translations.value().data_handle(); }

  auto n_parts = in_keys.extent(0) / n_samples;
  detail::knn_merge_parts(in_keys.data_handle(),
                          in_values.data_handle(),
                          out_keys.data_handle(),
                          out_values.data_handle(),
                          n_samples,
                          n_parts,
                          in_keys.extent(1),
<<<<<<< HEAD
                          handle.get_stream(),
                          translations_ptr);
=======
                          resource::get_cuda_stream(handle),
                          translations.value_or(nullptr));
>>>>>>> 0db8f158
}

/**
 * @brief Flat C++ API function to perform a brute force knn on
 * a series of input arrays and combine the results into a single
 * output array for indexes and distances. Inputs can be either
 * row- or column-major but the output matrices will always be in
 * row-major format.
 *
 * Usage example:
 * @code{.cpp}
 *  #include <raft/core/resources.hpp>
 *  #include <raft/neighbors/brute_force.cuh>
 *  #include <raft/distance/distance_types.hpp>
 *  using namespace raft::neighbors;
 *
 *  raft::raft::resources handle;
 *  ...
 *  auto metric = raft::distance::DistanceType::L2SqrtExpanded;
 *  brute_force::knn(handle, index, search, indices, distances, metric);
 * @endcode
 *
 * @param[in] handle: the cuml handle to use
 * @param[in] index: vector of device matrices (each size m_i*d) to be used as the knn index
 * @param[in] search: matrix (size n*d) to be used for searching the index
 * @param[out] indices: matrix (size n*k) to store output knn indices
 * @param[out] distances: matrix (size n*k) to store the output knn distance
 * @param[in] metric: distance metric to use. Euclidean (L2) is used by default
 * @param[in] metric_arg: the value of `p` for Minkowski (l-p) distances. This
 * 					 is ignored if the metric_type is not Minkowski.
 * @param[in] global_id_offset: optional starting global id mapping for the local partition
 *                              (assumes the index contains contiguous ids in the global id space)
 * @param[in] distance_epilogue: optional epilogue function to run after computing distances. This
                                 function takes a triple of the (value, rowid, colid) for each
                                 element in the pairwise distances and returns a transformed value
                                 back.
 */
template <typename idx_t,
          typename value_t,
          typename matrix_idx,
          typename index_layout,
          typename search_layout,
          typename epilogue_op = raft::identity_op>
void knn(raft::resources const& handle,
         std::vector<raft::device_matrix_view<const value_t, matrix_idx, index_layout>> index,
         raft::device_matrix_view<const value_t, matrix_idx, search_layout> search,
         raft::device_matrix_view<idx_t, matrix_idx, row_major> indices,
         raft::device_matrix_view<value_t, matrix_idx, row_major> distances,
         distance::DistanceType metric         = distance::DistanceType::L2Unexpanded,
         std::optional<float> metric_arg       = std::make_optional<float>(2.0f),
         std::optional<idx_t> global_id_offset = std::nullopt,
         epilogue_op distance_epilogue         = raft::identity_op())
{
  RAFT_EXPECTS(index[0].extent(1) == search.extent(1),
               "Number of dimensions for both index and search matrices must be equal");

  RAFT_EXPECTS(indices.extent(0) == distances.extent(0) && distances.extent(0) == search.extent(0),
               "Number of rows in output indices and distances matrices must equal number of rows "
               "in search matrix.");
  RAFT_EXPECTS(indices.extent(1) == distances.extent(1) && distances.extent(1),
               "Number of columns in output indices and distances matrices must the same");

  bool rowMajorIndex = std::is_same_v<index_layout, layout_c_contiguous>;
  bool rowMajorQuery = std::is_same_v<search_layout, layout_c_contiguous>;

  std::vector<value_t*> inputs;
  std::vector<matrix_idx> sizes;
  for (std::size_t i = 0; i < index.size(); ++i) {
    inputs.push_back(const_cast<value_t*>(index[i].data_handle()));
    sizes.push_back(index[i].extent(0));
  }

  std::vector<idx_t> trans;
  if (global_id_offset.has_value()) { trans.push_back(global_id_offset.value()); }

  std::vector<idx_t>* trans_arg = global_id_offset.has_value() ? &trans : nullptr;

  raft::neighbors::detail::brute_force_knn_impl(handle,
                                                inputs,
                                                sizes,
                                                index[0].extent(1),
                                                // TODO: This is unfortunate. Need to fix.
                                                const_cast<value_t*>(search.data_handle()),
                                                search.extent(0),
                                                indices.data_handle(),
                                                distances.data_handle(),
                                                indices.extent(1),
                                                rowMajorIndex,
                                                rowMajorQuery,
                                                trans_arg,
                                                metric,
                                                metric_arg.value_or(2.0f),
                                                distance_epilogue);
}

/**
 * @brief Compute the k-nearest neighbors using L2 expanded/unexpanded distance.
 *
 * This is a specialized function for fusing the k-selection with the distance
 * computation when k < 64. The value of k will be inferred from the number
 * of columns in the output matrices.
 *
 * Usage example:
 * @code{.cpp}
 *  #include <raft/core/resources.hpp>
 *  #include <raft/neighbors/brute_force.cuh>
 *  #include <raft/distance/distance_types.hpp>
 *  using namespace raft::neighbors;
 *
 *  raft::raft::resources handle;
 *  ...
 *  auto metric = raft::distance::DistanceType::L2SqrtExpanded;
 *  brute_force::fused_l2_knn(handle, index, search, indices, distances, metric);
 * @endcode

 * @tparam value_t type of values
 * @tparam idx_t type of indices
 * @tparam idx_layout layout type of index matrix
 * @tparam query_layout layout type of query matrix
 * @param[in] handle raft handle for sharing expensive resources
 * @param[in] index input index array on device (size m * d)
 * @param[in] query input query array on device (size n * d)
 * @param[out] out_inds output indices array on device (size n * k)
 * @param[out] out_dists output dists array on device (size n * k)
 * @param[in] metric type of distance computation to perform (must be a variant of L2)
 */
template <typename value_t, typename idx_t, typename idx_layout, typename query_layout>
void fused_l2_knn(raft::resources const& handle,
                  raft::device_matrix_view<const value_t, idx_t, idx_layout> index,
                  raft::device_matrix_view<const value_t, idx_t, query_layout> query,
                  raft::device_matrix_view<idx_t, idx_t, row_major> out_inds,
                  raft::device_matrix_view<value_t, idx_t, row_major> out_dists,
                  raft::distance::DistanceType metric)
{
  int k = static_cast<int>(out_inds.extent(1));

  RAFT_EXPECTS(k <= 64, "For fused k-selection, k must be < 64");
  RAFT_EXPECTS(out_inds.extent(1) == out_dists.extent(1), "Value of k must match for outputs");
  RAFT_EXPECTS(index.extent(1) == query.extent(1),
               "Number of columns in input matrices must be the same.");

  RAFT_EXPECTS(metric == distance::DistanceType::L2Expanded ||
                 metric == distance::DistanceType::L2Unexpanded ||
                 metric == distance::DistanceType::L2SqrtUnexpanded ||
                 metric == distance::DistanceType::L2SqrtExpanded,
               "Distance metric must be L2");

  size_t n_index_rows = index.extent(0);
  size_t n_query_rows = query.extent(0);
  size_t D            = index.extent(1);

  RAFT_EXPECTS(raft::is_row_or_column_major(index), "Index must be row or column major layout");
  RAFT_EXPECTS(raft::is_row_or_column_major(query), "Query must be row or column major layout");

  const bool rowMajorIndex = raft::is_row_major(index);
  const bool rowMajorQuery = raft::is_row_major(query);

  raft::spatial::knn::detail::fusedL2Knn(D,
                                         out_inds.data_handle(),
                                         out_dists.data_handle(),
                                         index.data_handle(),
                                         query.data_handle(),
                                         n_index_rows,
                                         n_query_rows,
                                         k,
                                         rowMajorIndex,
                                         rowMajorQuery,
                                         resource::get_cuda_stream(handle),
                                         metric);
}

/** @} */  // end group brute_force_knn

}  // namespace raft::neighbors::brute_force<|MERGE_RESOLUTION|>--- conflicted
+++ resolved
@@ -107,13 +107,8 @@
                           n_samples,
                           n_parts,
                           in_keys.extent(1),
-<<<<<<< HEAD
-                          handle.get_stream(),
+                          resource::get_cuda_stream(handle),
                           translations_ptr);
-=======
-                          resource::get_cuda_stream(handle),
-                          translations.value_or(nullptr));
->>>>>>> 0db8f158
 }
 
 /**
