--- conflicted
+++ resolved
@@ -51,15 +51,9 @@
  * @code{.cpp}
  *   using namespace raft::neighbors;
  *   // use default index parameters
-<<<<<<< HEAD
  *   ivf_pq::index_params build_params;
  *   ivf_pq::search_params search_params
  *   auto knn_graph      = raft::make_host_matrix<IdxT, IdxT>(dataset.extent(0), 128);
-=======
- *   cagra::index_params build_params;
- *   cagra::search_params search_params
- *   auto knn_graph = raft::make_host_matrix<IdxT, IdxT>(dataset.extent(0), 128);
->>>>>>> cb24d998
  *   // create knn graph
  *   cagra::build_knn_graph(res, dataset, knn_graph.view(), 2, build_params, search_params);
  *   auto optimized_gaph = raft::make_host_matrix<IdxT, IdxT>(dataset.extent(0), 64);
