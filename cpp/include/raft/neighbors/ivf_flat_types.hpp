--- conflicted
+++ resolved
@@ -252,11 +252,7 @@
    * Replace the content of the index with new uninitialized mdarrays to hold the indicated amount
    * of data.
    */
-<<<<<<< HEAD
-  void allocate(raft::device_resources const& handle, IdxT index_size, bool allocate_center_norms)
-=======
-  void allocate(const handle_t& handle, IdxT index_size)
->>>>>>> ab4f1fd6
+  void allocate(raft::device_resources const& handle, IdxT index_size)
   {
     data_    = make_device_mdarray<T>(handle, make_extents<IdxT>(index_size, dim()));
     indices_ = make_device_mdarray<IdxT>(handle, make_extents<IdxT>(index_size));
