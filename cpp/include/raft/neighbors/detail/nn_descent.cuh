/*
 * Copyright (c) 2023, NVIDIA CORPORATION.
 *
 * Licensed under the Apache License, Version 2.0 (the "License");
 * you may not use this file except in compliance with the License.
 * You may obtain a copy of the License at
 *
 *     http://www.apache.org/licenses/LICENSE-2.0
 *
 * Unless required by applicable law or agreed to in writing, software
 * distributed under the License is distributed on an "AS IS" BASIS,
 * WITHOUT WARRANTIES OR CONDITIONS OF ANY KIND, either express or implied.
 * See the License for the specific language governing permissions and
 * limitations under the License.
 */

#pragma once

#include <cuda_runtime.h>
#include <mma.h>
#include <omp.h>

#include <cub/cub.cuh>
#include <limits>
#include <queue>

#include <rmm/device_uvector.hpp>

#include <thrust/execution_policy.h>
#include <thrust/fill.h>
#include <thrust/host_vector.h>
#include <thrust/mr/allocator.h>
#include <thrust/mr/device_memory_resource.h>

#include "../nn_descent_types.hpp"

#include <raft/core/device_mdarray.hpp>
#include <raft/core/error.hpp>
#include <raft/core/host_mdarray.hpp>
#include <raft/core/resource/cuda_stream.hpp>
#include <raft/core/resources.hpp>
#include <raft/neighbors/detail/cagra/device_common.hpp>
#include <raft/spatial/knn/detail/ann_utils.cuh>
#include <raft/util/arch.cuh>  // raft::util::arch::SM_*
#include <raft/util/cuda_dev_essentials.cuh>
#include <raft/util/cuda_rt_essentials.hpp>
#include <raft/util/cudart_utils.hpp>
#include <raft/util/pow2_utils.cuh>

namespace raft::neighbors::experimental::nn_descent::detail {

using pinned_memory_resource = thrust::universal_host_pinned_memory_resource;
template <typename T>
using pinned_memory_allocator = thrust::mr::stateless_resource_allocator<T, pinned_memory_resource>;

using DistData_t = float;
constexpr int DEGREE_ON_DEVICE{32};
constexpr int SEGMENT_SIZE{32};
constexpr int counter_interval{100};
template <typename Index_t>
struct InternalID_t;

// InternalID_t uses 1 bit for marking (new or old).
template <>
class InternalID_t<int> {
 private:
  using Index_t = int;
  Index_t id_{std::numeric_limits<Index_t>::max()};

 public:
  __host__ __device__ bool is_new() const { return id_ >= 0; }
  __host__ __device__ Index_t& id_with_flag() { return id_; }
  __host__ __device__ Index_t id() const
  {
    if (is_new()) return id_;
    return -id_ - 1;
  }
  __host__ __device__ void mark_old()
  {
    if (id_ >= 0) id_ = -id_ - 1;
  }
  __host__ __device__ bool operator==(const InternalID_t<int>& other) const
  {
    return id() == other.id();
  }
};

template <typename Index_t>
struct ResultItem;

template <>
class ResultItem<int> {
 private:
  using Index_t = int;
  Index_t id_;
  DistData_t dist_;

 public:
  __host__ __device__ ResultItem()
    : id_(std::numeric_limits<Index_t>::max()), dist_(std::numeric_limits<DistData_t>::max()){};
  __host__ __device__ ResultItem(const Index_t id_with_flag, const DistData_t dist)
    : id_(id_with_flag), dist_(dist){};
  __host__ __device__ bool is_new() const { return id_ >= 0; }
  __host__ __device__ Index_t& id_with_flag() { return id_; }
  __host__ __device__ Index_t id() const
  {
    if (is_new()) return id_;
    return -id_ - 1;
  }
  __host__ __device__ DistData_t& dist() { return dist_; }

  __host__ __device__ void mark_old()
  {
    if (id_ >= 0) id_ = -id_ - 1;
  }

  __host__ __device__ bool operator<(const ResultItem<Index_t>& other) const
  {
    if (dist_ == other.dist_) return id() < other.id();
    return dist_ < other.dist_;
  }
  __host__ __device__ bool operator==(const ResultItem<Index_t>& other) const
  {
    return id() == other.id();
  }
  __host__ __device__ bool operator>=(const ResultItem<Index_t>& other) const
  {
    return !(*this < other);
  }
  __host__ __device__ bool operator<=(const ResultItem<Index_t>& other) const
  {
    return (*this == other) || (*this < other);
  }
  __host__ __device__ bool operator>(const ResultItem<Index_t>& other) const
  {
    return !(*this <= other);
  }
  __host__ __device__ bool operator!=(const ResultItem<Index_t>& other) const
  {
    return !(*this == other);
  }
};

using align32 = raft::Pow2<32>;

template <typename T>
int get_batch_size(const int it_now, const T nrow, const int batch_size)
{
  int it_total = ceildiv(nrow, batch_size);
  return (it_now == it_total - 1) ? nrow - it_now * batch_size : batch_size;
}

// for avoiding bank conflict
template <typename T>
constexpr __host__ __device__ __forceinline__ int skew_dim(int ndim)
{
  // all "4"s are for alignment
  if constexpr (std::is_same<T, float>::value) {
    ndim = ceildiv(ndim, 4) * 4;
    return ndim + (ndim % 32 == 0) * 4;
  }
}

template <typename T>
__device__ __forceinline__ ResultItem<T> xor_swap(ResultItem<T> x, int mask, int dir)
{
  ResultItem<T> y;
  y.dist() = __shfl_xor_sync(raft::warp_full_mask(), x.dist(), mask, raft::warp_size());
  y.id_with_flag() =
    __shfl_xor_sync(raft::warp_full_mask(), x.id_with_flag(), mask, raft::warp_size());
  return x < y == dir ? y : x;
}

__device__ __forceinline__ int xor_swap(int x, int mask, int dir)
{
  int y = __shfl_xor_sync(raft::warp_full_mask(), x, mask, raft::warp_size());
  return x < y == dir ? y : x;
}

// TODO: Move to RAFT utils https://github.com/rapidsai/raft/issues/1827
__device__ __forceinline__ uint bfe(uint lane_id, uint pos)
{
  uint res;
  asm("bfe.u32 %0,%1,%2,%3;" : "=r"(res) : "r"(lane_id), "r"(pos), "r"(1));
  return res;
}

template <typename T>
__device__ __forceinline__ void warp_bitonic_sort(T* element_ptr, const int lane_id)
{
  static_assert(raft::warp_size() == 32);
  auto& element = *element_ptr;
  element       = xor_swap(element, 0x01, bfe(lane_id, 1) ^ bfe(lane_id, 0));
  element       = xor_swap(element, 0x02, bfe(lane_id, 2) ^ bfe(lane_id, 1));
  element       = xor_swap(element, 0x01, bfe(lane_id, 2) ^ bfe(lane_id, 0));
  element       = xor_swap(element, 0x04, bfe(lane_id, 3) ^ bfe(lane_id, 2));
  element       = xor_swap(element, 0x02, bfe(lane_id, 3) ^ bfe(lane_id, 1));
  element       = xor_swap(element, 0x01, bfe(lane_id, 3) ^ bfe(lane_id, 0));
  element       = xor_swap(element, 0x08, bfe(lane_id, 4) ^ bfe(lane_id, 3));
  element       = xor_swap(element, 0x04, bfe(lane_id, 4) ^ bfe(lane_id, 2));
  element       = xor_swap(element, 0x02, bfe(lane_id, 4) ^ bfe(lane_id, 1));
  element       = xor_swap(element, 0x01, bfe(lane_id, 4) ^ bfe(lane_id, 0));
  element       = xor_swap(element, 0x10, bfe(lane_id, 4));
  element       = xor_swap(element, 0x08, bfe(lane_id, 3));
  element       = xor_swap(element, 0x04, bfe(lane_id, 2));
  element       = xor_swap(element, 0x02, bfe(lane_id, 1));
  element       = xor_swap(element, 0x01, bfe(lane_id, 0));
  return;
}

struct BuildConfig {
  size_t max_dataset_size;
  size_t dataset_dim;
  size_t node_degree{64};
  size_t internal_node_degree{0};
  // If internal_node_degree == 0, the value of node_degree will be assigned to it
  size_t max_iterations{50};
  float termination_threshold{0.0001};
};

template <typename Index_t>
class BloomFilter {
 public:
  BloomFilter(size_t nrow, size_t num_sets_per_list, size_t num_hashs)
    : nrow_(nrow),
      num_sets_per_list_(num_sets_per_list),
      num_hashs_(num_hashs),
      bitsets_(nrow * num_bits_per_set_ * num_sets_per_list)
  {
  }

  void add(size_t list_id, Index_t key)
  {
    if (is_cleared) { is_cleared = false; }
    uint32_t hash         = hash_0(key);
    size_t global_set_idx = list_id * num_bits_per_set_ * num_sets_per_list_ +
                            key % num_sets_per_list_ * num_bits_per_set_;
    bitsets_[global_set_idx + hash % num_bits_per_set_] = 1;
    for (size_t i = 1; i < num_hashs_; i++) {
      hash                                                = hash + hash_1(key);
      bitsets_[global_set_idx + hash % num_bits_per_set_] = 1;
    }
  }

  bool check(size_t list_id, Index_t key)
  {
    bool is_present       = true;
    uint32_t hash         = hash_0(key);
    size_t global_set_idx = list_id * num_bits_per_set_ * num_sets_per_list_ +
                            key % num_sets_per_list_ * num_bits_per_set_;
    is_present &= bitsets_[global_set_idx + hash % num_bits_per_set_];

    if (!is_present) return false;
    for (size_t i = 1; i < num_hashs_; i++) {
      hash = hash + hash_1(key);
      is_present &= bitsets_[global_set_idx + hash % num_bits_per_set_];
      if (!is_present) return false;
    }
    return true;
  }

  void clear()
  {
    if (is_cleared) return;
#pragma omp parallel for
    for (size_t i = 0; i < nrow_ * num_bits_per_set_ * num_sets_per_list_; i++) {
      bitsets_[i] = 0;
    }
    is_cleared = true;
  }

 private:
  uint32_t hash_0(uint32_t value)
  {
    value *= 1103515245;
    value += 12345;
    value ^= value << 13;
    value ^= value >> 17;
    value ^= value << 5;
    return value;
  }

  uint32_t hash_1(uint32_t value)
  {
    value *= 1664525;
    value += 1013904223;
    value ^= value << 13;
    value ^= value >> 17;
    value ^= value << 5;
    return value;
  }

  static constexpr int num_bits_per_set_ = 512;
  bool is_cleared{true};
  std::vector<bool> bitsets_;
  size_t nrow_;
  size_t num_sets_per_list_;
  size_t num_hashs_;
};

template <typename Index_t>
struct GnndGraph {
  static constexpr int segment_size = 32;
  InternalID_t<Index_t>* h_graph;

  size_t nrow;
  size_t node_degree;
  int num_samples;
  int num_segments;

  raft::host_matrix<DistData_t, size_t, raft::row_major> h_dists;

  thrust::host_vector<Index_t, pinned_memory_allocator<Index_t>> h_graph_new;
  thrust::host_vector<int2, pinned_memory_allocator<int2>> h_list_sizes_new;

  thrust::host_vector<Index_t, pinned_memory_allocator<Index_t>> h_graph_old;
  thrust::host_vector<int2, pinned_memory_allocator<int2>> h_list_sizes_old;
  BloomFilter<Index_t> bloom_filter;

  GnndGraph(const GnndGraph&)            = delete;
  GnndGraph& operator=(const GnndGraph&) = delete;
  GnndGraph(const size_t nrow,
            const size_t node_degree,
            const size_t internal_node_degree,
            const size_t num_samples);
  void init_random_graph();
  // TODO: Create a generic bloom filter utility https://github.com/rapidsai/raft/issues/1827
  // Use Bloom filter to sample "new" neighbors for local joining
  void sample_graph_new(InternalID_t<Index_t>* new_neighbors, const size_t width);
  void sample_graph(bool sample_new);
  void update_graph(const InternalID_t<Index_t>* new_neighbors,
                    const DistData_t* new_dists,
                    const size_t width,
                    std::atomic<int64_t>& update_counter);
  void sort_lists();
  void clear();
  ~GnndGraph();
};

template <typename Data_t = float, typename Index_t = int>
class GNND {
 public:
  GNND(raft::resources const& res, const BuildConfig& build_config);
  GNND(const GNND&)            = delete;
  GNND& operator=(const GNND&) = delete;

  void build(Data_t* data, const Index_t nrow, Index_t* output_graph);
  ~GNND()    = default;
  using ID_t = InternalID_t<Index_t>;

 private:
  void add_reverse_edges(Index_t* graph_ptr,
                         Index_t* h_rev_graph_ptr,
                         Index_t* d_rev_graph_ptr,
                         int2* list_sizes,
                         cudaStream_t stream = 0);
  void local_join(cudaStream_t stream = 0);

  raft::resources const& res;

  BuildConfig build_config_;
  GnndGraph<Index_t> graph_;
  std::atomic<int64_t> update_counter_;

  size_t nrow_;
  size_t ndim_;

  raft::device_matrix<__half, size_t, raft::row_major> d_data_;
  raft::device_vector<DistData_t, size_t> l2_norms_;

  raft::device_matrix<ID_t, size_t, raft::row_major> graph_buffer_;
  raft::device_matrix<DistData_t, size_t, raft::row_major> dists_buffer_;

  // TODO: Investigate using RMM/RAFT types https://github.com/rapidsai/raft/issues/1827
  thrust::host_vector<ID_t, pinned_memory_allocator<ID_t>> graph_host_buffer_;
  thrust::host_vector<DistData_t, pinned_memory_allocator<DistData_t>> dists_host_buffer_;

  raft::device_vector<int, size_t> d_locks_;

  thrust::host_vector<Index_t, pinned_memory_allocator<Index_t>> h_rev_graph_new_;
  thrust::host_vector<Index_t, pinned_memory_allocator<Index_t>> h_graph_old_;
  thrust::host_vector<Index_t, pinned_memory_allocator<Index_t>> h_rev_graph_old_;
  // int2.x is the number of forward edges, int2.y is the number of reverse edges

  raft::device_vector<int2, size_t> d_list_sizes_new_;
  raft::device_vector<int2, size_t> d_list_sizes_old_;
};

constexpr int TILE_ROW_WIDTH = 64;
constexpr int TILE_COL_WIDTH = 128;

constexpr int NUM_SAMPLES = 32;
// For now, the max. number of samples is 32, so the sample cache size is fixed
// to 64 (32 * 2).
constexpr int MAX_NUM_BI_SAMPLES        = 64;
constexpr int SKEWED_MAX_NUM_BI_SAMPLES = skew_dim<float>(MAX_NUM_BI_SAMPLES);
constexpr int BLOCK_SIZE                = 512;
constexpr int WMMA_M                    = 16;
constexpr int WMMA_N                    = 16;
constexpr int WMMA_K                    = 16;

template <typename Data_t>
__device__ __forceinline__ void load_vec(Data_t* vec_buffer,
                                         const Data_t* d_vec,
                                         const int load_dims,
                                         const int padding_dims,
                                         const int lane_id)
{
  if constexpr (std::is_same_v<Data_t, float> or std::is_same_v<Data_t, uint8_t> or
                std::is_same_v<Data_t, int8_t>) {
    constexpr int num_load_elems_per_warp = raft::warp_size();
    for (int step = 0; step < ceildiv(padding_dims, num_load_elems_per_warp); step++) {
      int idx = step * num_load_elems_per_warp + lane_id;
      if (idx < load_dims) {
        vec_buffer[idx] = d_vec[idx];
      } else if (idx < padding_dims) {
        vec_buffer[idx] = 0.0f;
      }
    }
  }
  if constexpr (std::is_same_v<Data_t, __half>) {
    if ((size_t)d_vec % sizeof(float2) == 0 && (size_t)vec_buffer % sizeof(float2) == 0 &&
        load_dims % 4 == 0 && padding_dims % 4 == 0) {
      constexpr int num_load_elems_per_warp = raft::warp_size() * 4;
#pragma unroll
      for (int step = 0; step < ceildiv(padding_dims, num_load_elems_per_warp); step++) {
        int idx_in_vec = step * num_load_elems_per_warp + lane_id * 4;
        if (idx_in_vec + 4 <= load_dims) {
          *(float2*)(vec_buffer + idx_in_vec) = *(float2*)(d_vec + idx_in_vec);
        } else if (idx_in_vec + 4 <= padding_dims) {
          *(float2*)(vec_buffer + idx_in_vec) = float2({0.0f, 0.0f});
        }
      }
    } else {
      constexpr int num_load_elems_per_warp = raft::warp_size();
      for (int step = 0; step < ceildiv(padding_dims, num_load_elems_per_warp); step++) {
        int idx = step * num_load_elems_per_warp + lane_id;
        if (idx < load_dims) {
          vec_buffer[idx] = d_vec[idx];
        } else if (idx < padding_dims) {
          vec_buffer[idx] = 0.0f;
        }
      }
    }
  }
}

// TODO: Replace with RAFT utilities https://github.com/rapidsai/raft/issues/1827
/** Calculate L2 norm, and cast data to __half */
template <typename Data_t>
__global__ void preprocess_data_kernel(const Data_t* input_data,
                                       __half* output_data,
                                       int dim,
                                       DistData_t* l2_norms,
                                       size_t list_offset = 0)
{
  extern __shared__ char buffer[];
  __shared__ float l2_norm;
  Data_t* s_vec  = (Data_t*)buffer;
  size_t list_id = list_offset + blockIdx.x;

  load_vec(s_vec, input_data + blockIdx.x * dim, dim, dim, threadIdx.x % raft::warp_size());
  if (threadIdx.x == 0) { l2_norm = 0; }
  __syncthreads();
  int lane_id = threadIdx.x % raft::warp_size();
  for (int step = 0; step < ceildiv(dim, raft::warp_size()); step++) {
    int idx         = step * raft::warp_size() + lane_id;
    float part_dist = 0;
    if (idx < dim) {
      part_dist = s_vec[idx];
      part_dist = part_dist * part_dist;
    }
    __syncwarp();
    for (int offset = raft::warp_size() >> 1; offset >= 1; offset >>= 1) {
      part_dist += __shfl_down_sync(raft::warp_full_mask(), part_dist, offset);
    }
    if (lane_id == 0) { l2_norm += part_dist; }
    __syncwarp();
  }

  for (int step = 0; step < ceildiv(dim, raft::warp_size()); step++) {
    int idx = step * raft::warp_size() + threadIdx.x;
    if (idx < dim) {
      if (l2_norms == nullptr) {
        output_data[list_id * dim + idx] =
          (float)input_data[(size_t)blockIdx.x * dim + idx] / sqrt(l2_norm);
      } else {
        output_data[list_id * dim + idx] = input_data[(size_t)blockIdx.x * dim + idx];
        if (idx == 0) { l2_norms[list_id] = l2_norm; }
      }
    }
  }
}

template <typename Index_t>
__global__ void add_rev_edges_kernel(const Index_t* graph,
                                     Index_t* rev_graph,
                                     int num_samples,
                                     int2* list_sizes)
{
  size_t list_id = blockIdx.x;
  int2 list_size = list_sizes[list_id];

  for (int idx = threadIdx.x; idx < list_size.x; idx += blockDim.x) {
    // each node has same number (num_samples) of forward and reverse edges
    size_t rev_list_id = graph[list_id * num_samples + idx];
    // there are already num_samples forward edges
    int idx_in_rev_list = atomicAdd(&list_sizes[rev_list_id].y, 1);
    if (idx_in_rev_list >= num_samples) {
      atomicExch(&list_sizes[rev_list_id].y, num_samples);
    } else {
      rev_graph[rev_list_id * num_samples + idx_in_rev_list] = list_id;
    }
  }
}

template <typename Index_t, typename ID_t = InternalID_t<Index_t>>
__device__ void insert_to_global_graph(ResultItem<Index_t> elem,
                                       size_t list_id,
                                       ID_t* graph,
                                       DistData_t* dists,
                                       int node_degree,
                                       int* locks)
{
  int tx                 = threadIdx.x;
  int lane_id            = tx % raft::warp_size();
  size_t global_idx_base = list_id * node_degree;
  if (elem.id() == list_id) return;

  const int num_segments = ceildiv(node_degree, raft::warp_size());

  int loop_flag = 0;
  do {
    int segment_id = elem.id() % num_segments;
    if (lane_id == 0) {
      loop_flag = atomicCAS(&locks[list_id * num_segments + segment_id], 0, 1) == 0;
    }

    loop_flag = __shfl_sync(raft::warp_full_mask(), loop_flag, 0);

    if (loop_flag == 1) {
      ResultItem<Index_t> knn_list_frag;
      int local_idx     = segment_id * raft::warp_size() + lane_id;
      size_t global_idx = global_idx_base + local_idx;
      if (local_idx < node_degree) {
        knn_list_frag.id_with_flag() = graph[global_idx].id_with_flag();
        knn_list_frag.dist()         = dists[global_idx];
      }

      int pos_to_insert = -1;
      ResultItem<Index_t> prev_elem;

      prev_elem.id_with_flag() =
        __shfl_up_sync(raft::warp_full_mask(), knn_list_frag.id_with_flag(), 1);
      prev_elem.dist() = __shfl_up_sync(raft::warp_full_mask(), knn_list_frag.dist(), 1);

      if (lane_id == 0) {
        prev_elem = ResultItem<Index_t>{std::numeric_limits<Index_t>::min(),
                                        std::numeric_limits<DistData_t>::lowest()};
      }
      if (elem > prev_elem && elem < knn_list_frag) {
        pos_to_insert = segment_id * raft::warp_size() + lane_id;
      } else if (elem == prev_elem || elem == knn_list_frag) {
        pos_to_insert = -2;
      }
      uint mask = __ballot_sync(raft::warp_full_mask(), pos_to_insert >= 0);
      if (mask) {
        uint set_lane_id = __fns(mask, 0, 1);
        pos_to_insert    = __shfl_sync(raft::warp_full_mask(), pos_to_insert, set_lane_id);
      }

      if (pos_to_insert >= 0) {
        int local_idx = segment_id * raft::warp_size() + lane_id;
        if (local_idx > pos_to_insert) {
          local_idx++;
        } else if (local_idx == pos_to_insert) {
          graph[global_idx_base + local_idx].id_with_flag() = elem.id_with_flag();
          dists[global_idx_base + local_idx]                = elem.dist();
          local_idx++;
        }
        size_t global_pos = global_idx_base + local_idx;
        if (local_idx < (segment_id + 1) * raft::warp_size() && local_idx < node_degree) {
          graph[global_pos].id_with_flag() = knn_list_frag.id_with_flag();
          dists[global_pos]                = knn_list_frag.dist();
        }
      }
      __threadfence();
      if (loop_flag && lane_id == 0) { atomicExch(&locks[list_id * num_segments + segment_id], 0); }
    }
  } while (!loop_flag);
}

template <typename Index_t>
__device__ ResultItem<Index_t> get_min_item(const Index_t id,
                                            const int idx_in_list,
                                            const Index_t* neighbs,
                                            const DistData_t* distances,
                                            const bool find_in_row = true)
{
  int lane_id = threadIdx.x % raft::warp_size();

  static_assert(MAX_NUM_BI_SAMPLES == 64);
  int idx[MAX_NUM_BI_SAMPLES / raft::warp_size()];
  float dist[MAX_NUM_BI_SAMPLES / raft::warp_size()] = {std::numeric_limits<DistData_t>::max(),
                                                        std::numeric_limits<DistData_t>::max()};
  idx[0]                                             = lane_id;
  idx[1]                                             = raft::warp_size() + lane_id;

  if (neighbs[idx[0]] != id) {
    dist[0] = find_in_row ? distances[idx_in_list * SKEWED_MAX_NUM_BI_SAMPLES + lane_id]
                          : distances[idx_in_list + lane_id * SKEWED_MAX_NUM_BI_SAMPLES];
  }

  if (neighbs[idx[1]] != id) {
    dist[1] =
      find_in_row
        ? distances[idx_in_list * SKEWED_MAX_NUM_BI_SAMPLES + raft::warp_size() + lane_id]
        : distances[idx_in_list + (raft::warp_size() + lane_id) * SKEWED_MAX_NUM_BI_SAMPLES];
  }

  if (dist[1] < dist[0]) {
    dist[0] = dist[1];
    idx[0]  = idx[1];
  }
  __syncwarp();
  for (int offset = raft::warp_size() >> 1; offset >= 1; offset >>= 1) {
    float other_idx  = __shfl_down_sync(raft::warp_full_mask(), idx[0], offset);
    float other_dist = __shfl_down_sync(raft::warp_full_mask(), dist[0], offset);
    if (other_dist < dist[0]) {
      dist[0] = other_dist;
      idx[0]  = other_idx;
    }
  }

  ResultItem<Index_t> result;
  result.dist()         = __shfl_sync(raft::warp_full_mask(), dist[0], 0);
  result.id_with_flag() = neighbs[__shfl_sync(raft::warp_full_mask(), idx[0], 0)];
  return result;
}

template <typename T>
__device__ __forceinline__ void remove_duplicates(
  T* list_a, int list_a_size, T* list_b, int list_b_size, int& unique_counter, int execute_warp_id)
{
  static_assert(raft::warp_size() == 32);
  if (!(threadIdx.x >= execute_warp_id * raft::warp_size() &&
        threadIdx.x < execute_warp_id * raft::warp_size() + raft::warp_size())) {
    return;
  }
  int lane_id = threadIdx.x % raft::warp_size();
  T elem      = std::numeric_limits<T>::max();
  if (lane_id < list_a_size) { elem = list_a[lane_id]; }
  warp_bitonic_sort(&elem, lane_id);

  if (elem != std::numeric_limits<T>::max()) { list_a[lane_id] = elem; }

  T elem_b = std::numeric_limits<T>::max();

  if (lane_id < list_b_size) { elem_b = list_b[lane_id]; }
  __syncwarp();

  int idx_l    = 0;
  int idx_r    = list_a_size;
  bool existed = false;
  while (idx_l < idx_r) {
    int idx  = (idx_l + idx_r) / 2;
    int elem = list_a[idx];
    if (elem == elem_b) {
      existed = true;
      break;
    }
    if (elem_b > elem) {
      idx_l = idx + 1;
    } else {
      idx_r = idx;
    }
  }
  if (!existed && elem_b != std::numeric_limits<T>::max()) {
    int idx                   = atomicAdd(&unique_counter, 1);
    list_a[list_a_size + idx] = elem_b;
  }
}

// launch_bounds here denote BLOCK_SIZE = 512 and MIN_BLOCKS_PER_SM = 4
// Per
// https://docs.nvidia.com/cuda/cuda-c-programming-guide/index.html#features-and-technical-specifications,
// MAX_RESIDENT_THREAD_PER_SM = BLOCK_SIZE * BLOCKS_PER_SM = 2048
// For architectures 750 and 860, the values for MAX_RESIDENT_THREAD_PER_SM
// is 1024 and 1536 respectively, which means the bounds don't work anymore
template <typename Index_t, typename ID_t = InternalID_t<Index_t>>
__global__ void
#ifdef __CUDA_ARCH__
#if (__CUDA_ARCH__) == 750 || (__CUDA_ARCH__) == 860
__launch_bounds__(BLOCK_SIZE)
#else
__launch_bounds__(BLOCK_SIZE, 4)
#endif
#endif
  local_join_kernel(const Index_t* graph_new,
                    const Index_t* rev_graph_new,
                    const int2* sizes_new,
                    const Index_t* graph_old,
                    const Index_t* rev_graph_old,
                    const int2* sizes_old,
                    const int width,
                    const __half* data,
                    const int data_dim,
                    ID_t* graph,
                    DistData_t* dists,
                    int graph_width,
                    int* locks,
                    DistData_t* l2_norms)
{
#if (__CUDA_ARCH__ >= 700)
  using namespace nvcuda;
  __shared__ int s_list[MAX_NUM_BI_SAMPLES * 2];

  constexpr int APAD = 8;
  constexpr int BPAD = 8;
  __shared__ __half s_nv[MAX_NUM_BI_SAMPLES][TILE_COL_WIDTH + APAD];  // New vectors
  __shared__ __half s_ov[MAX_NUM_BI_SAMPLES][TILE_COL_WIDTH + BPAD];  // Old vectors
  static_assert(sizeof(float) * MAX_NUM_BI_SAMPLES * SKEWED_MAX_NUM_BI_SAMPLES <=
                sizeof(__half) * MAX_NUM_BI_SAMPLES * (TILE_COL_WIDTH + BPAD));
  // s_distances: MAX_NUM_BI_SAMPLES x SKEWED_MAX_NUM_BI_SAMPLES, reuse the space of s_ov
  float* s_distances    = (float*)&s_ov[0][0];
  int* s_unique_counter = (int*)&s_ov[0][0];

  if (threadIdx.x == 0) {
    s_unique_counter[0] = 0;
    s_unique_counter[1] = 0;
  }

  Index_t* new_neighbors = s_list;
  Index_t* old_neighbors = s_list + MAX_NUM_BI_SAMPLES;

  size_t list_id      = blockIdx.x;
  int2 list_new_size2 = sizes_new[list_id];
  int list_new_size   = list_new_size2.x + list_new_size2.y;
  int2 list_old_size2 = sizes_old[list_id];
  int list_old_size   = list_old_size2.x + list_old_size2.y;

  if (!list_new_size) return;
  int tx = threadIdx.x;

  if (tx < list_new_size2.x) {
    new_neighbors[tx] = graph_new[list_id * width + tx];
  } else if (tx >= list_new_size2.x && tx < list_new_size) {
    new_neighbors[tx] = rev_graph_new[list_id * width + tx - list_new_size2.x];
  }

  if (tx < list_old_size2.x) {
    old_neighbors[tx] = graph_old[list_id * width + tx];
  } else if (tx >= list_old_size2.x && tx < list_old_size) {
    old_neighbors[tx] = rev_graph_old[list_id * width + tx - list_old_size2.x];
  }

  __syncthreads();

  remove_duplicates(new_neighbors,
                    list_new_size2.x,
                    new_neighbors + list_new_size2.x,
                    list_new_size2.y,
                    s_unique_counter[0],
                    0);

  remove_duplicates(old_neighbors,
                    list_old_size2.x,
                    old_neighbors + list_old_size2.x,
                    list_old_size2.y,
                    s_unique_counter[1],
                    1);
  __syncthreads();
  list_new_size = list_new_size2.x + s_unique_counter[0];
  list_old_size = list_old_size2.x + s_unique_counter[1];

  int warp_id             = threadIdx.x / raft::warp_size();
  int lane_id             = threadIdx.x % raft::warp_size();
  constexpr int num_warps = BLOCK_SIZE / raft::warp_size();

  int warp_id_y = warp_id / 4;
  int warp_id_x = warp_id % 4;

  wmma::fragment<wmma::matrix_a, WMMA_M, WMMA_N, WMMA_K, half, wmma::row_major> a_frag;
  wmma::fragment<wmma::matrix_b, WMMA_M, WMMA_N, WMMA_K, half, wmma::col_major> b_frag;
  wmma::fragment<wmma::accumulator, WMMA_M, WMMA_N, WMMA_K, float> c_frag;
  wmma::fill_fragment(c_frag, 0.0);
  for (int step = 0; step < ceildiv(data_dim, TILE_COL_WIDTH); step++) {
    int num_load_elems = (step == ceildiv(data_dim, TILE_COL_WIDTH) - 1)
                           ? data_dim - step * TILE_COL_WIDTH
                           : TILE_COL_WIDTH;
#pragma unroll
    for (int i = 0; i < MAX_NUM_BI_SAMPLES / num_warps; i++) {
      int idx = i * num_warps + warp_id;
      if (idx < list_new_size) {
        size_t neighbor_id = new_neighbors[idx];
        size_t idx_in_data = neighbor_id * data_dim;
        load_vec(s_nv[idx],
                 data + idx_in_data + step * TILE_COL_WIDTH,
                 num_load_elems,
                 TILE_COL_WIDTH,
                 lane_id);
      }
    }
    __syncthreads();

    for (int i = 0; i < TILE_COL_WIDTH / WMMA_K; i++) {
      wmma::load_matrix_sync(a_frag, s_nv[warp_id_y * WMMA_M] + i * WMMA_K, TILE_COL_WIDTH + APAD);
      wmma::load_matrix_sync(b_frag, s_nv[warp_id_x * WMMA_N] + i * WMMA_K, TILE_COL_WIDTH + BPAD);
      wmma::mma_sync(c_frag, a_frag, b_frag, c_frag);
      __syncthreads();
    }
  }

  wmma::store_matrix_sync(
    s_distances + warp_id_y * WMMA_M * SKEWED_MAX_NUM_BI_SAMPLES + warp_id_x * WMMA_N,
    c_frag,
    SKEWED_MAX_NUM_BI_SAMPLES,
    wmma::mem_row_major);
  __syncthreads();

  for (int i = threadIdx.x; i < MAX_NUM_BI_SAMPLES * SKEWED_MAX_NUM_BI_SAMPLES; i += blockDim.x) {
    if (i % SKEWED_MAX_NUM_BI_SAMPLES < list_new_size &&
        i / SKEWED_MAX_NUM_BI_SAMPLES < list_new_size) {
      if (l2_norms == nullptr) {
        s_distances[i] = -s_distances[i];
      } else {
        s_distances[i] = l2_norms[new_neighbors[i % SKEWED_MAX_NUM_BI_SAMPLES]] +
                         l2_norms[new_neighbors[i / SKEWED_MAX_NUM_BI_SAMPLES]] -
                         2.0 * s_distances[i];
      }
    } else {
      s_distances[i] = std::numeric_limits<float>::max();
    }
  }
  __syncthreads();

  for (int step = 0; step < ceildiv(list_new_size, num_warps); step++) {
    int idx_in_list = step * num_warps + tx / raft::warp_size();
    if (idx_in_list >= list_new_size) continue;
    auto min_elem = get_min_item(s_list[idx_in_list], idx_in_list, new_neighbors, s_distances);
    if (min_elem.id() < gridDim.x) {
      insert_to_global_graph(min_elem, s_list[idx_in_list], graph, dists, graph_width, locks);
    }
  }

  if (!list_old_size) return;

  __syncthreads();

  wmma::fill_fragment(c_frag, 0.0);
  for (int step = 0; step < ceildiv(data_dim, TILE_COL_WIDTH); step++) {
    int num_load_elems = (step == ceildiv(data_dim, TILE_COL_WIDTH) - 1)
                           ? data_dim - step * TILE_COL_WIDTH
                           : TILE_COL_WIDTH;
    if (TILE_COL_WIDTH < data_dim) {
#pragma unroll
      for (int i = 0; i < MAX_NUM_BI_SAMPLES / num_warps; i++) {
        int idx = i * num_warps + warp_id;
        if (idx < list_new_size) {
          size_t neighbor_id = new_neighbors[idx];
          size_t idx_in_data = neighbor_id * data_dim;
          load_vec(s_nv[idx],
                   data + idx_in_data + step * TILE_COL_WIDTH,
                   num_load_elems,
                   TILE_COL_WIDTH,
                   lane_id);
        }
      }
    }
#pragma unroll
    for (int i = 0; i < MAX_NUM_BI_SAMPLES / num_warps; i++) {
      int idx = i * num_warps + warp_id;
      if (idx < list_old_size) {
        size_t neighbor_id = old_neighbors[idx];
        size_t idx_in_data = neighbor_id * data_dim;
        load_vec(s_ov[idx],
                 data + idx_in_data + step * TILE_COL_WIDTH,
                 num_load_elems,
                 TILE_COL_WIDTH,
                 lane_id);
      }
    }
    __syncthreads();

    for (int i = 0; i < TILE_COL_WIDTH / WMMA_K; i++) {
      wmma::load_matrix_sync(a_frag, s_nv[warp_id_y * WMMA_M] + i * WMMA_K, TILE_COL_WIDTH + APAD);
      wmma::load_matrix_sync(b_frag, s_ov[warp_id_x * WMMA_N] + i * WMMA_K, TILE_COL_WIDTH + BPAD);
      wmma::mma_sync(c_frag, a_frag, b_frag, c_frag);
      __syncthreads();
    }
  }

  wmma::store_matrix_sync(
    s_distances + warp_id_y * WMMA_M * SKEWED_MAX_NUM_BI_SAMPLES + warp_id_x * WMMA_N,
    c_frag,
    SKEWED_MAX_NUM_BI_SAMPLES,
    wmma::mem_row_major);
  __syncthreads();

  for (int i = threadIdx.x; i < MAX_NUM_BI_SAMPLES * SKEWED_MAX_NUM_BI_SAMPLES; i += blockDim.x) {
    if (i % SKEWED_MAX_NUM_BI_SAMPLES < list_old_size &&
        i / SKEWED_MAX_NUM_BI_SAMPLES < list_new_size) {
      if (l2_norms == nullptr) {
        s_distances[i] = -s_distances[i];
      } else {
        s_distances[i] = l2_norms[old_neighbors[i % SKEWED_MAX_NUM_BI_SAMPLES]] +
                         l2_norms[new_neighbors[i / SKEWED_MAX_NUM_BI_SAMPLES]] -
                         2.0 * s_distances[i];
      }
    } else {
      s_distances[i] = std::numeric_limits<float>::max();
    }
  }
  __syncthreads();

  for (int step = 0; step < ceildiv(MAX_NUM_BI_SAMPLES * 2, num_warps); step++) {
    int idx_in_list = step * num_warps + tx / raft::warp_size();
    if (idx_in_list >= list_new_size && idx_in_list < MAX_NUM_BI_SAMPLES) continue;
    if (idx_in_list >= MAX_NUM_BI_SAMPLES + list_old_size && idx_in_list < MAX_NUM_BI_SAMPLES * 2)
      continue;
    ResultItem<Index_t> min_elem{std::numeric_limits<Index_t>::max(),
                                 std::numeric_limits<DistData_t>::max()};
    if (idx_in_list < MAX_NUM_BI_SAMPLES) {
      auto temp_min_item =
        get_min_item(s_list[idx_in_list], idx_in_list, old_neighbors, s_distances);
      if (temp_min_item.dist() < min_elem.dist()) { min_elem = temp_min_item; }
    } else {
      auto temp_min_item = get_min_item(
        s_list[idx_in_list], idx_in_list - MAX_NUM_BI_SAMPLES, new_neighbors, s_distances, false);
      if (temp_min_item.dist() < min_elem.dist()) { min_elem = temp_min_item; }
    }

    if (min_elem.id() < gridDim.x) {
      insert_to_global_graph(min_elem, s_list[idx_in_list], graph, dists, graph_width, locks);
    }
  }
#endif
}

namespace {
template <typename Index_t>
int insert_to_ordered_list(InternalID_t<Index_t>* list,
                           DistData_t* dist_list,
                           const int width,
                           const InternalID_t<Index_t> neighb_id,
                           const DistData_t dist)
{
  if (dist > dist_list[width - 1]) { return width; }

  int idx_insert      = width;
  bool position_found = false;
  for (int i = 0; i < width; i++) {
    if (list[i].id() == neighb_id.id()) { return width; }
    if (!position_found && dist_list[i] > dist) {
      idx_insert     = i;
      position_found = true;
    }
  }
  if (idx_insert == width) return idx_insert;

  memmove(list + idx_insert + 1, list + idx_insert, sizeof(*list) * (width - idx_insert - 1));
  memmove(dist_list + idx_insert + 1,
          dist_list + idx_insert,
          sizeof(*dist_list) * (width - idx_insert - 1));

  list[idx_insert]      = neighb_id;
  dist_list[idx_insert] = dist;
  return idx_insert;
};

}  // namespace

template <typename Index_t>
GnndGraph<Index_t>::GnndGraph(const size_t nrow,
                              const size_t node_degree,
                              const size_t internal_node_degree,
                              const size_t num_samples)
  : nrow(nrow),
    node_degree(node_degree),
    num_samples(num_samples),
    bloom_filter(nrow, internal_node_degree / segment_size, 3),
    h_dists{raft::make_host_matrix<DistData_t, size_t, raft::row_major>(nrow, node_degree)},
    h_graph_new(nrow * num_samples),
    h_list_sizes_new(nrow),
    h_graph_old(nrow * num_samples),
    h_list_sizes_old{nrow}
{
  // node_degree must be a multiple of segment_size;
  assert(node_degree % segment_size == 0);
  assert(internal_node_degree % segment_size == 0);

  num_segments = node_degree / segment_size;
  // To save the CPU memory, graph should be allocated by external function
  h_graph = nullptr;
}

// This is the only operation on the CPU that cannot be overlapped.
// So it should be as fast as possible.
template <typename Index_t>
void GnndGraph<Index_t>::sample_graph_new(InternalID_t<Index_t>* new_neighbors, const size_t width)
{
#pragma omp parallel for
  for (size_t i = 0; i < nrow; i++) {
    auto list_new         = h_graph_new.data() + i * num_samples;
    h_list_sizes_new[i].x = 0;
    h_list_sizes_new[i].y = 0;

    for (size_t j = 0; j < width; j++) {
      auto new_neighb_id = new_neighbors[i * width + j].id();
      if ((size_t)new_neighb_id >= nrow) break;
      if (bloom_filter.check(i, new_neighb_id)) { continue; }
      bloom_filter.add(i, new_neighb_id);
      new_neighbors[i * width + j].mark_old();
      list_new[h_list_sizes_new[i].x++] = new_neighb_id;
      if (h_list_sizes_new[i].x == num_samples) break;
    }
  }
}

template <typename Index_t>
void GnndGraph<Index_t>::init_random_graph()
{
  for (size_t seg_idx = 0; seg_idx < static_cast<size_t>(num_segments); seg_idx++) {
    // random sequence (range: 0~nrow)
    // segment_x stores neighbors which id % num_segments == x
    std::vector<Index_t> rand_seq(nrow / num_segments);
    std::iota(rand_seq.begin(), rand_seq.end(), 0);
    std::random_shuffle(rand_seq.begin(), rand_seq.end());

#pragma omp parallel for
    for (size_t i = 0; i < nrow; i++) {
      size_t base_idx      = i * node_degree + seg_idx * segment_size;
      auto h_neighbor_list = h_graph + base_idx;
      auto h_dist_list     = h_dists.data_handle() + base_idx;
      for (size_t j = 0; j < static_cast<size_t>(segment_size); j++) {
        size_t idx = base_idx + j;
        Index_t id = rand_seq[idx % rand_seq.size()] * num_segments + seg_idx;
        if ((size_t)id == i) {
          id = rand_seq[(idx + segment_size) % rand_seq.size()] * num_segments + seg_idx;
        }
        h_neighbor_list[j].id_with_flag() = id;
        h_dist_list[j]                    = std::numeric_limits<DistData_t>::max();
      }
    }
  }
}

template <typename Index_t>
void GnndGraph<Index_t>::sample_graph(bool sample_new)
{
#pragma omp parallel for
  for (size_t i = 0; i < nrow; i++) {
    h_list_sizes_old[i].x = 0;
    h_list_sizes_old[i].y = 0;
    h_list_sizes_new[i].x = 0;
    h_list_sizes_new[i].y = 0;

    auto list     = h_graph + i * node_degree;
    auto list_old = h_graph_old.data() + i * num_samples;
    auto list_new = h_graph_new.data() + i * num_samples;
    for (int j = 0; j < segment_size; j++) {
      for (int k = 0; k < num_segments; k++) {
        auto neighbor = list[k * segment_size + j];
        if ((size_t)neighbor.id() >= nrow) continue;
        if (!neighbor.is_new()) {
          if (h_list_sizes_old[i].x < num_samples) {
            list_old[h_list_sizes_old[i].x++] = neighbor.id();
          }
        } else if (sample_new) {
          if (h_list_sizes_new[i].x < num_samples) {
            list[k * segment_size + j].mark_old();
            list_new[h_list_sizes_new[i].x++] = neighbor.id();
          }
        }
        if (h_list_sizes_old[i].x == num_samples && h_list_sizes_new[i].x == num_samples) { break; }
      }
      if (h_list_sizes_old[i].x == num_samples && h_list_sizes_new[i].x == num_samples) { break; }
    }
  }
}

template <typename Index_t>
void GnndGraph<Index_t>::update_graph(const InternalID_t<Index_t>* new_neighbors,
                                      const DistData_t* new_dists,
                                      const size_t width,
                                      std::atomic<int64_t>& update_counter)
{
#pragma omp parallel for
  for (size_t i = 0; i < nrow; i++) {
    for (size_t j = 0; j < width; j++) {
      auto new_neighb_id = new_neighbors[i * width + j];
      auto new_dist      = new_dists[i * width + j];
      if (new_dist == std::numeric_limits<DistData_t>::max()) break;
      if ((size_t)new_neighb_id.id() == i) continue;
      int seg_idx    = new_neighb_id.id() % num_segments;
      auto list      = h_graph + i * node_degree + seg_idx * segment_size;
      auto dist_list = h_dists.data_handle() + i * node_degree + seg_idx * segment_size;
      int insert_pos =
        insert_to_ordered_list(list, dist_list, segment_size, new_neighb_id, new_dist);
      if (i % counter_interval == 0 && insert_pos != segment_size) { update_counter++; }
    }
  }
}

template <typename Index_t>
void GnndGraph<Index_t>::sort_lists()
{
#pragma omp parallel for
  for (size_t i = 0; i < nrow; i++) {
    std::vector<std::pair<DistData_t, Index_t>> new_list;
    for (size_t j = 0; j < node_degree; j++) {
      new_list.emplace_back(h_dists.data_handle()[i * node_degree + j],
                            h_graph[i * node_degree + j].id());
    }
    std::sort(new_list.begin(), new_list.end());
    for (size_t j = 0; j < node_degree; j++) {
      h_graph[i * node_degree + j].id_with_flag() = new_list[j].second;
      h_dists.data_handle()[i * node_degree + j]  = new_list[j].first;
    }
  }
}

template <typename Index_t>
void GnndGraph<Index_t>::clear()
{
  bloom_filter.clear();
}

template <typename Index_t>
GnndGraph<Index_t>::~GnndGraph()
{
  assert(h_graph == nullptr);
}

template <typename Data_t, typename Index_t>
GNND<Data_t, Index_t>::GNND(raft::resources const& res, const BuildConfig& build_config)
  : res(res),
    build_config_(build_config),
    graph_(build_config.max_dataset_size,
           align32::roundUp(build_config.node_degree),
           align32::roundUp(build_config.internal_node_degree ? build_config.internal_node_degree
                                                              : build_config.node_degree),
           NUM_SAMPLES),
    nrow_(build_config.max_dataset_size),
    ndim_(build_config.dataset_dim),
    d_data_{raft::make_device_matrix<__half, size_t, raft::row_major>(
      res, nrow_, build_config.dataset_dim)},
    l2_norms_{raft::make_device_vector<DistData_t, size_t>(res, nrow_)},
    graph_buffer_{
      raft::make_device_matrix<ID_t, size_t, raft::row_major>(res, nrow_, DEGREE_ON_DEVICE)},
    dists_buffer_{
<<<<<<< HEAD
      raft::make_device_matrix<DistData_t, size_t, raft::row_major>(res, nrow_, DEGREE_ON_DEVICE)},
    graph_host_buffer_{static_cast<size_t>(nrow_ * DEGREE_ON_DEVICE)},
    dists_host_buffer_{static_cast<size_t>(nrow_ * DEGREE_ON_DEVICE)},
    d_locks_{raft::make_device_vector<int, size_t>(res, nrow_)},
    h_rev_graph_new_{static_cast<size_t>(nrow_ * NUM_SAMPLES)},
    h_graph_old_{static_cast<size_t>(nrow_ * NUM_SAMPLES)},
    h_rev_graph_old_{static_cast<size_t>(nrow_ * NUM_SAMPLES)},
    d_list_sizes_new_{raft::make_device_vector<int2, size_t>(res, nrow_)},
    d_list_sizes_old_{raft::make_device_vector<int2, size_t>(res, nrow_)}
=======
      raft::make_device_matrix<DistData_t, Index_t, raft::row_major>(res, nrow_, DEGREE_ON_DEVICE)},
    graph_host_buffer_(nrow_ * DEGREE_ON_DEVICE),
    dists_host_buffer_(nrow_ * DEGREE_ON_DEVICE),
    d_locks_{raft::make_device_vector<int, Index_t>(res, nrow_)},
    h_rev_graph_new_(nrow_ * NUM_SAMPLES),
    h_graph_old_(nrow_ * NUM_SAMPLES),
    h_rev_graph_old_(nrow_ * NUM_SAMPLES),
    d_list_sizes_new_{raft::make_device_vector<int2, Index_t>(res, nrow_)},
    d_list_sizes_old_{raft::make_device_vector<int2, Index_t>(res, nrow_)}
>>>>>>> d9fde97f
{
  static_assert(NUM_SAMPLES <= 32);

  thrust::fill(thrust::device,
               dists_buffer_.data_handle(),
               dists_buffer_.data_handle() + dists_buffer_.size(),
               std::numeric_limits<float>::max());
  thrust::fill(thrust::device,
               reinterpret_cast<Index_t*>(graph_buffer_.data_handle()),
               reinterpret_cast<Index_t*>(graph_buffer_.data_handle()) + graph_buffer_.size(),
               std::numeric_limits<Index_t>::max());
  thrust::fill(thrust::device, d_locks_.data_handle(), d_locks_.data_handle() + d_locks_.size(), 0);
};

template <typename Data_t, typename Index_t>
void GNND<Data_t, Index_t>::add_reverse_edges(Index_t* graph_ptr,
                                              Index_t* h_rev_graph_ptr,
                                              Index_t* d_rev_graph_ptr,
                                              int2* list_sizes,
                                              cudaStream_t stream)
{
  add_rev_edges_kernel<<<nrow_, raft::warp_size(), 0, stream>>>(
    graph_ptr, d_rev_graph_ptr, NUM_SAMPLES, list_sizes);
  raft::copy(
    h_rev_graph_ptr, d_rev_graph_ptr, nrow_ * NUM_SAMPLES, raft::resource::get_cuda_stream(res));
}

template <typename Data_t, typename Index_t>
void GNND<Data_t, Index_t>::local_join(cudaStream_t stream)
{
  thrust::fill(thrust::device.on(stream),
               dists_buffer_.data_handle(),
               dists_buffer_.data_handle() + dists_buffer_.size(),
               std::numeric_limits<float>::max());
  local_join_kernel<<<nrow_, BLOCK_SIZE, 0, stream>>>(
    thrust::raw_pointer_cast(graph_.h_graph_new.data()),
    thrust::raw_pointer_cast(h_rev_graph_new_.data()),
    d_list_sizes_new_.data_handle(),
    thrust::raw_pointer_cast(h_graph_old_.data()),
    thrust::raw_pointer_cast(h_rev_graph_old_.data()),
    d_list_sizes_old_.data_handle(),
    NUM_SAMPLES,
    d_data_.data_handle(),
    ndim_,
    graph_buffer_.data_handle(),
    dists_buffer_.data_handle(),
    DEGREE_ON_DEVICE,
    d_locks_.data_handle(),
    l2_norms_.data_handle());
}

template <typename Data_t, typename Index_t>
void GNND<Data_t, Index_t>::build(Data_t* data, const Index_t nrow, Index_t* output_graph)
{
  using input_t = typename std::remove_const<Data_t>::type;

  cudaStream_t stream = raft::resource::get_cuda_stream(res);
  nrow_               = nrow;
  graph_.h_graph      = (InternalID_t<Index_t>*)output_graph;

  cudaPointerAttributes data_ptr_attr;
  RAFT_CUDA_TRY(cudaPointerGetAttributes(&data_ptr_attr, data));
  size_t batch_size = (data_ptr_attr.devicePointer == nullptr) ? 100000 : nrow_;

  raft::spatial::knn::detail::utils::batch_load_iterator vec_batches{
    data, static_cast<size_t>(nrow_), build_config_.dataset_dim, batch_size, stream};
  for (auto const& batch : vec_batches) {
    preprocess_data_kernel<<<
      batch.size(),
      raft::warp_size(),
      sizeof(Data_t) * ceildiv(build_config_.dataset_dim, static_cast<size_t>(raft::warp_size())) *
        raft::warp_size(),
      stream>>>(batch.data(),
                d_data_.data_handle(),
                build_config_.dataset_dim,
                l2_norms_.data_handle(),
                batch.offset());
  }

  thrust::fill(thrust::device.on(stream),
               (Index_t*)graph_buffer_.data_handle(),
               (Index_t*)graph_buffer_.data_handle() + graph_buffer_.size(),
               std::numeric_limits<Index_t>::max());

  graph_.clear();
  graph_.init_random_graph();
  graph_.sample_graph(true);

  auto update_and_sample = [&](bool update_graph) {
    if (update_graph) {
      update_counter_ = 0;
      graph_.update_graph(thrust::raw_pointer_cast(graph_host_buffer_.data()),
                          thrust::raw_pointer_cast(dists_host_buffer_.data()),
                          DEGREE_ON_DEVICE,
                          update_counter_);
      if (update_counter_ < build_config_.termination_threshold * nrow_ *
                              build_config_.dataset_dim / counter_interval) {
        update_counter_ = -1;
      }
    }
    graph_.sample_graph(false);
  };

  for (size_t it = 0; it < build_config_.max_iterations; it++) {
    raft::copy(d_list_sizes_new_.data_handle(),
               thrust::raw_pointer_cast(graph_.h_list_sizes_new.data()),
               nrow_,
               raft::resource::get_cuda_stream(res));
    raft::copy(thrust::raw_pointer_cast(h_graph_old_.data()),
               thrust::raw_pointer_cast(graph_.h_graph_old.data()),
               nrow_ * NUM_SAMPLES,
               raft::resource::get_cuda_stream(res));
    raft::copy(d_list_sizes_old_.data_handle(),
               thrust::raw_pointer_cast(graph_.h_list_sizes_old.data()),
               nrow_,
               raft::resource::get_cuda_stream(res));
    raft::resource::sync_stream(res);

    std::thread update_and_sample_thread(update_and_sample, it);

    RAFT_LOG_DEBUG("# GNND iteraton: %lu / %lu", it + 1, build_config_.max_iterations);

    // Reuse dists_buffer_ to save GPU memory. graph_buffer_ cannot be reused, because it
    // contains some information for local_join.
    static_assert(DEGREE_ON_DEVICE * sizeof(*(dists_buffer_.data_handle())) >=
                  NUM_SAMPLES * sizeof(*(graph_buffer_.data_handle())));
    add_reverse_edges(thrust::raw_pointer_cast(graph_.h_graph_new.data()),
                      thrust::raw_pointer_cast(h_rev_graph_new_.data()),
                      (Index_t*)dists_buffer_.data_handle(),
                      d_list_sizes_new_.data_handle(),
                      stream);
    add_reverse_edges(thrust::raw_pointer_cast(h_graph_old_.data()),
                      thrust::raw_pointer_cast(h_rev_graph_old_.data()),
                      (Index_t*)dists_buffer_.data_handle(),
                      d_list_sizes_old_.data_handle(),
                      stream);

    // Tensor operations from `mma.h` are guarded with archicteture
    // __CUDA_ARCH__ >= 700. Since RAFT supports compilation for ARCH 600,
    // we need to ensure that `local_join_kernel` (which uses tensor) operations
    // is not only not compiled, but also a runtime error is presented to the user
    auto kernel       = preprocess_data_kernel<input_t>;
    void* kernel_ptr  = reinterpret_cast<void*>(kernel);
    auto runtime_arch = raft::util::arch::kernel_virtual_arch(kernel_ptr);
    auto wmma_range =
      raft::util::arch::SM_range(raft::util::arch::SM_70(), raft::util::arch::SM_future());

    if (wmma_range.contains(runtime_arch)) {
      local_join(stream);
    } else {
      THROW("NN_DESCENT cannot be run for __CUDA_ARCH__ < 700");
    }

    update_and_sample_thread.join();

    if (update_counter_ == -1) { break; }
    raft::copy(thrust::raw_pointer_cast(graph_host_buffer_.data()),
               graph_buffer_.data_handle(),
               nrow_ * DEGREE_ON_DEVICE,
               raft::resource::get_cuda_stream(res));
    raft::resource::sync_stream(res);
    raft::copy(thrust::raw_pointer_cast(dists_host_buffer_.data()),
               dists_buffer_.data_handle(),
               nrow_ * DEGREE_ON_DEVICE,
               raft::resource::get_cuda_stream(res));

    graph_.sample_graph_new(thrust::raw_pointer_cast(graph_host_buffer_.data()), DEGREE_ON_DEVICE);
  }

  graph_.update_graph(thrust::raw_pointer_cast(graph_host_buffer_.data()),
                      thrust::raw_pointer_cast(dists_host_buffer_.data()),
                      DEGREE_ON_DEVICE,
                      update_counter_);
  raft::resource::sync_stream(res);
  graph_.sort_lists();

  // Reuse graph_.h_dists as the buffer for shrink the lists in graph
  static_assert(sizeof(decltype(*(graph_.h_dists.data_handle()))) >= sizeof(Index_t));
  Index_t* graph_shrink_buffer = (Index_t*)graph_.h_dists.data_handle();

#pragma omp parallel for
  for (size_t i = 0; i < (size_t)nrow_; i++) {
    for (size_t j = 0; j < build_config_.node_degree; j++) {
      size_t idx = i * graph_.node_degree + j;
      int id     = graph_.h_graph[idx].id();
      if (id < static_cast<int>(nrow_)) {
        graph_shrink_buffer[i * build_config_.node_degree + j] = id;
      } else {
        graph_shrink_buffer[i * build_config_.node_degree + j] =
          raft::neighbors::cagra::detail::device::xorshift64(idx) % nrow_;
      }
    }
  }
  graph_.h_graph = nullptr;

#pragma omp parallel for
  for (size_t i = 0; i < (size_t)nrow_; i++) {
    for (size_t j = 0; j < build_config_.node_degree; j++) {
      output_graph[i * build_config_.node_degree + j] =
        graph_shrink_buffer[i * build_config_.node_degree + j];
    }
  }
}

template <typename T,
          typename IdxT = uint32_t,
          typename Accessor =
            host_device_accessor<std::experimental::default_accessor<T>, memory_type::host>>
void build(raft::resources const& res,
           const index_params& params,
           mdspan<const T, matrix_extent<int64_t>, row_major, Accessor> dataset,
           index<IdxT>& idx)
{
  RAFT_EXPECTS(dataset.extent(0) < std::numeric_limits<int>::max() - 1,
               "The dataset size for GNND should be less than %d",
               std::numeric_limits<int>::max() - 1);
  size_t intermediate_degree = params.intermediate_graph_degree;
  size_t graph_degree        = params.graph_degree;

  if (intermediate_degree >= static_cast<size_t>(dataset.extent(0))) {
    RAFT_LOG_WARN(
      "Intermediate graph degree cannot be larger than dataset size, reducing it to %lu",
      dataset.extent(0));
    intermediate_degree = dataset.extent(0) - 1;
  }
  if (intermediate_degree < graph_degree) {
    RAFT_LOG_WARN(
      "Graph degree (%lu) cannot be larger than intermediate graph degree (%lu), reducing "
      "graph_degree.",
      graph_degree,
      intermediate_degree);
    graph_degree = intermediate_degree;
  }

  // The elements in each knn-list are partitioned into different buckets, and we need more buckets
  // to mitigate bucket collisions. `intermediate_degree` is OK to larger than
  // extended_graph_degree.
  size_t extended_graph_degree =
    align32::roundUp(static_cast<size_t>(graph_degree * (graph_degree <= 32 ? 1.0 : 1.3)));
  size_t extended_intermediate_degree = align32::roundUp(
    static_cast<size_t>(intermediate_degree * (intermediate_degree <= 32 ? 1.0 : 1.3)));

  auto int_graph = raft::make_host_matrix<int, int64_t, row_major>(
    dataset.extent(0), static_cast<int64_t>(extended_graph_degree));

  BuildConfig build_config{.max_dataset_size      = static_cast<size_t>(dataset.extent(0)),
                           .dataset_dim           = static_cast<size_t>(dataset.extent(1)),
                           .node_degree           = extended_graph_degree,
                           .internal_node_degree  = extended_intermediate_degree,
                           .max_iterations        = params.max_iterations,
                           .termination_threshold = params.termination_threshold};

  GNND<const T, int> nnd(res, build_config);
  nnd.build(dataset.data_handle(), dataset.extent(0), int_graph.data_handle());

#pragma omp parallel for
  for (size_t i = 0; i < static_cast<size_t>(dataset.extent(0)); i++) {
    for (size_t j = 0; j < graph_degree; j++) {
      auto graph                  = idx.graph().data_handle();
      graph[i * graph_degree + j] = int_graph.data_handle()[i * extended_graph_degree + j];
    }
  }
}

template <typename T,
          typename IdxT = uint32_t,
          typename Accessor =
            host_device_accessor<std::experimental::default_accessor<T>, memory_type::host>>
index<IdxT> build(raft::resources const& res,
                  const index_params& params,
                  mdspan<const T, matrix_extent<int64_t>, row_major, Accessor> dataset)
{
  size_t intermediate_degree = params.intermediate_graph_degree;
  size_t graph_degree        = params.graph_degree;

  if (intermediate_degree < graph_degree) {
    RAFT_LOG_WARN(
      "Graph degree (%lu) cannot be larger than intermediate graph degree (%lu), reducing "
      "graph_degree.",
      graph_degree,
      intermediate_degree);
    graph_degree = intermediate_degree;
  }

  index<IdxT> idx{res, dataset.extent(0), static_cast<int64_t>(graph_degree)};

  build(res, params, dataset, idx);

  return idx;
}

}  // namespace raft::neighbors::experimental::nn_descent::detail<|MERGE_RESOLUTION|>--- conflicted
+++ resolved
@@ -1149,27 +1149,15 @@
     graph_buffer_{
       raft::make_device_matrix<ID_t, size_t, raft::row_major>(res, nrow_, DEGREE_ON_DEVICE)},
     dists_buffer_{
-<<<<<<< HEAD
       raft::make_device_matrix<DistData_t, size_t, raft::row_major>(res, nrow_, DEGREE_ON_DEVICE)},
-    graph_host_buffer_{static_cast<size_t>(nrow_ * DEGREE_ON_DEVICE)},
-    dists_host_buffer_{static_cast<size_t>(nrow_ * DEGREE_ON_DEVICE)},
-    d_locks_{raft::make_device_vector<int, size_t>(res, nrow_)},
-    h_rev_graph_new_{static_cast<size_t>(nrow_ * NUM_SAMPLES)},
-    h_graph_old_{static_cast<size_t>(nrow_ * NUM_SAMPLES)},
-    h_rev_graph_old_{static_cast<size_t>(nrow_ * NUM_SAMPLES)},
-    d_list_sizes_new_{raft::make_device_vector<int2, size_t>(res, nrow_)},
-    d_list_sizes_old_{raft::make_device_vector<int2, size_t>(res, nrow_)}
-=======
-      raft::make_device_matrix<DistData_t, Index_t, raft::row_major>(res, nrow_, DEGREE_ON_DEVICE)},
     graph_host_buffer_(nrow_ * DEGREE_ON_DEVICE),
     dists_host_buffer_(nrow_ * DEGREE_ON_DEVICE),
-    d_locks_{raft::make_device_vector<int, Index_t>(res, nrow_)},
+    d_locks_{raft::make_device_vector<int, size_t>(res, nrow_)},
     h_rev_graph_new_(nrow_ * NUM_SAMPLES),
     h_graph_old_(nrow_ * NUM_SAMPLES),
     h_rev_graph_old_(nrow_ * NUM_SAMPLES),
-    d_list_sizes_new_{raft::make_device_vector<int2, Index_t>(res, nrow_)},
-    d_list_sizes_old_{raft::make_device_vector<int2, Index_t>(res, nrow_)}
->>>>>>> d9fde97f
+    d_list_sizes_new_{raft::make_device_vector<int2, size_t>(res, nrow_)},
+    d_list_sizes_old_{raft::make_device_vector<int2, size_t>(res, nrow_)}
 {
   static_assert(NUM_SAMPLES <= 32);
 
