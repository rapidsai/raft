--- conflicted
+++ resolved
@@ -36,23 +36,8 @@
 // backward compatibility.
 // TODO(hcho3) Implement next-gen serializer for IVF that allows for expansion in a backward
 //             compatible fashion.
-constexpr int kSerializationVersion = 4;
+constexpr int kSerializationVersion = 3;
 
-<<<<<<< HEAD
-// NB: we wrap this check in a struct, so that the updated RealSize is easy to see in the error
-// message.
-template <size_t RealSize, size_t ExpectedSize>
-struct check_index_layout {
-  static_assert(RealSize == ExpectedSize,
-                "The size of the index struct has changed since the last update; "
-                "paste in the new size and consider updating the serialization logic");
-};
-
-// TODO: Recompute this and come back to it.
-template struct check_index_layout<sizeof(index<std::uint64_t>), 536>;
-
-=======
->>>>>>> 31fcbf17
 /**
  * Write the index to an output stream
  *
