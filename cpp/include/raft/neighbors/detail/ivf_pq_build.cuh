--- conflicted
+++ resolved
@@ -1810,13 +1810,8 @@
       handle, kmeans_params, trainset_const_view, centers_view, utils::mapping<float>{});
 
     // Trainset labels are needed for training PQ codebooks
-<<<<<<< HEAD
     rmm::device_uvector<uint32_t> labels(n_rows_train, stream, big_memory_resource);
-    auto centers_const_view = raft::make_device_matrix_view<const float, IdxT>(
-=======
-    rmm::device_uvector<uint32_t> labels(n_rows_train, stream, device_memory);
     auto centers_const_view = raft::make_device_matrix_view<const float, internal_extents_t>(
->>>>>>> 5f2bd192
       cluster_centers, index.n_lists(), index.dim());
     auto labels_view =
       raft::make_device_vector_view<uint32_t, internal_extents_t>(labels.data(), n_rows_train);
