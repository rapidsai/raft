--- conflicted
+++ resolved
@@ -63,56 +63,8 @@
 
 using namespace raft::spatial::knn::detail;  // NOLINT
 
-<<<<<<< HEAD
-=======
 using internal_extents_t = int64_t;  // The default mdspan extent type used internally.
 
-template <uint32_t BlockDim, typename T, typename S>
-__launch_bounds__(BlockDim) RAFT_KERNEL copy_warped_kernel(
-  T* out, uint32_t ld_out, const S* in, uint32_t ld_in, uint32_t n_cols, size_t n_rows)
-{
-  using warp    = Pow2<WarpSize>;
-  size_t row_ix = warp::div(size_t(threadIdx.x) + size_t(BlockDim) * size_t(blockIdx.x));
-  uint32_t i    = warp::mod(threadIdx.x);
-  if (row_ix >= n_rows) return;
-  out += row_ix * ld_out;
-  in += row_ix * ld_in;
-  auto f = utils::mapping<T>{};
-  for (uint32_t col_ix = i; col_ix < n_cols; col_ix += warp::Value) {
-    auto x = f(in[col_ix]);
-    __syncwarp();
-    out[col_ix] = x;
-  }
-}
-
-/**
- * Copy the data one warp-per-row:
- *
- *  1. load the data per-warp
- *  2. apply the `utils::mapping<T>{}`
- *  3. sync within warp
- *  4. store the data.
- *
- * Assuming sizeof(T) >= sizeof(S) and the data is properly aligned (see the usage in `build`), this
- * allows to re-structure the data within rows in-place.
- */
-template <typename T, typename S>
-void copy_warped(T* out,
-                 uint32_t ld_out,
-                 const S* in,
-                 uint32_t ld_in,
-                 uint32_t n_cols,
-                 size_t n_rows,
-                 rmm::cuda_stream_view stream)
-{
-  constexpr uint32_t kBlockDim = 128;
-  dim3 threads(kBlockDim, 1, 1);
-  dim3 blocks(div_rounding_up_safe<size_t>(n_rows, kBlockDim / WarpSize), 1, 1);
-  copy_warped_kernel<kBlockDim, T, S>
-    <<<blocks, threads, 0, stream>>>(out, ld_out, in, ld_in, n_cols, n_rows);
-}
-
->>>>>>> d14cac2a
 /**
  * @brief Fill-in a random orthogonal transformation matrix.
  *
@@ -454,28 +406,16 @@
                  stream);
 
     // train PQ codebook for this subspace
-<<<<<<< HEAD
-    auto sub_trainset_view = raft::make_device_matrix_view<const float, IdxT>(
+    auto sub_trainset_view = raft::make_device_matrix_view<const float, internal_extents_t>(
       sub_trainset.data(), pq_n_rows, index.pq_len());
-    auto centers_tmp_view = raft::make_device_matrix_view<float, IdxT>(
-=======
-    auto sub_trainset_view = raft::make_device_matrix_view<const float, internal_extents_t>(
-      sub_trainset.data(), n_rows, index.pq_len());
     auto centers_tmp_view = raft::make_device_matrix_view<float, internal_extents_t>(
->>>>>>> d14cac2a
       pq_centers_tmp.data() + index.pq_book_size() * index.pq_len() * j,
       index.pq_book_size(),
       index.pq_len());
     auto sub_labels_view =
-<<<<<<< HEAD
-      raft::make_device_vector_view<uint32_t, IdxT>(sub_labels.data(), pq_n_rows);
-    auto cluster_sizes_view =
-      raft::make_device_vector_view<uint32_t, IdxT>(pq_cluster_sizes.data(), index.pq_book_size());
-=======
-      raft::make_device_vector_view<uint32_t, internal_extents_t>(sub_labels.data(), n_rows);
+      raft::make_device_vector_view<uint32_t, internal_extents_t>(sub_labels.data(), pq_n_rows);
     auto cluster_sizes_view = raft::make_device_vector_view<uint32_t, internal_extents_t>(
       pq_cluster_sizes.data(), index.pq_book_size());
->>>>>>> d14cac2a
     raft::cluster::kmeans_balanced_params kmeans_params;
     kmeans_params.n_iters = kmeans_n_iters;
     kmeans_params.metric  = raft::distance::DistanceType::L2Expanded;
@@ -1738,16 +1678,16 @@
 
     // Besides just sampling, we transform the input dataset into floats to make it easier
     // to use gemm operations from cublas.
-    auto trainset =
-      make_device_mdarray<float>(handle, device_mr, make_extents<IdxT>(n_rows_train, dim));
+    auto trainset = make_device_mdarray<float>(
+      handle, device_mr, make_extents<internal_extents_t>(n_rows_train, dim));
 
     if constexpr (std::is_same_v<T, float>) {
       raft::matrix::detail::sample_rows(handle, random_state, dataset, n_rows, trainset.view());
     } else {
       // TODO(tfeher): Enable codebook generation with any type T, and then remove
       // trainset tmp.
-      auto trainset_tmp =
-        make_device_mdarray<T>(handle, &managed_mr, make_extents<IdxT>(n_rows_train, dim));
+      auto trainset_tmp = make_device_mdarray<T>(
+        handle, &managed_mr, make_extents<internal_extents_t>(n_rows_train, dim));
       raft::matrix::detail::sample_rows(handle, random_state, dataset, n_rows, trainset_tmp.view());
 
       raft::linalg::unaryOp(trainset.data_handle(),
@@ -1764,16 +1704,9 @@
     auto cluster_centers = cluster_centers_buf.data();
 
     // Train balanced hierarchical kmeans clustering
-<<<<<<< HEAD
     auto trainset_const_view = raft::make_const_mdspan(trainset.view());
-    auto centers_view =
-      raft::make_device_matrix_view<float, IdxT>(cluster_centers, index.n_lists(), index.dim());
-=======
-    auto trainset_const_view = raft::make_device_matrix_view<const float, internal_extents_t>(
-      trainset.data(), n_rows_train, index.dim());
-    auto centers_view = raft::make_device_matrix_view<float, internal_extents_t>(
+    auto centers_view        = raft::make_device_matrix_view<float, internal_extents_t>(
       cluster_centers, index.n_lists(), index.dim());
->>>>>>> d14cac2a
     raft::cluster::kmeans_balanced_params kmeans_params;
     kmeans_params.n_iters = params.kmeans_n_iters;
     kmeans_params.metric  = index.metric();
@@ -1781,13 +1714,8 @@
       handle, kmeans_params, trainset_const_view, centers_view, utils::mapping<float>{});
 
     // Trainset labels are needed for training PQ codebooks
-<<<<<<< HEAD
     rmm::device_uvector<uint32_t> labels(n_rows_train, stream, device_mr);
-    auto centers_const_view = raft::make_device_matrix_view<const float, IdxT>(
-=======
-    rmm::device_uvector<uint32_t> labels(n_rows_train, stream, device_memory);
     auto centers_const_view = raft::make_device_matrix_view<const float, internal_extents_t>(
->>>>>>> d14cac2a
       cluster_centers, index.n_lists(), index.dim());
     auto labels_view =
       raft::make_device_vector_view<uint32_t, internal_extents_t>(labels.data(), n_rows_train);
