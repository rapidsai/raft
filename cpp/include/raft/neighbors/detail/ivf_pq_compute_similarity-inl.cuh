--- conflicted
+++ resolved
@@ -18,17 +18,6 @@
 
 #include <raft/distance/distance_types.hpp>  // raft::distance::DistanceType
 #include <raft/matrix/detail/select_warpsort.cuh>  // matrix::detail::select::warpsort::warp_sort_distributed
-<<<<<<< HEAD
-#include <raft/neighbors/detail/ivf_pq_dummy_block_sort.cuh>  // dummy_block_sort_t
-#include <raft/neighbors/ivf_pq_types.hpp>                    // codebook_gen
-#include <raft/neighbors/sample_filter_types.hpp>             // none_ivf_sample_filter
-#include <raft/util/cuda_rt_essentials.hpp>                   // RAFT_CUDA_TRY
-#include <raft/util/device_atomics.cuh>                       // raft::atomicMin
-#include <raft/util/pow2_utils.cuh>                           // raft::Pow2
-#include <raft/util/vectorized.cuh>                           // raft::TxN_t
-
-#include <rmm/cuda_stream_view.hpp>  // rmm::cuda_stream_view
-=======
 #include <raft/neighbors/detail/ivf_common.cuh>    // dummy_block_sort_t
 #include <raft/neighbors/ivf_pq_types.hpp>         // codebook_gen
 #include <raft/neighbors/sample_filter_types.hpp>  // none_ivf_sample_filter
@@ -36,8 +25,8 @@
 #include <raft/util/device_atomics.cuh>            // raft::atomicMin
 #include <raft/util/pow2_utils.cuh>                // raft::Pow2
 #include <raft/util/vectorized.cuh>                // raft::TxN_t
-#include <rmm/cuda_stream_view.hpp>                // rmm::cuda_stream_view
->>>>>>> 515ac621
+
+#include <rmm/cuda_stream_view.hpp>  // rmm::cuda_stream_view
 
 namespace raft::neighbors::ivf_pq::detail {
 
