--- conflicted
+++ resolved
@@ -428,18 +428,11 @@
                          IdxT* neighbors,                    // [n_queries, topK]
                          float* distances,                   // [n_queries, topK]
                          float scaling_factor,
-<<<<<<< HEAD
-                         double preferred_shmem_carveout)
-{
-  auto stream = handle.get_stream();
-  auto mr     = handle.get_workspace_resource();
-=======
                          double preferred_shmem_carveout,
-                         IvfSampleFilterT sample_filter,
-                         rmm::mr::device_memory_resource* mr)
+                         IvfSampleFilterT sample_filter)
 {
   auto stream = resource::get_cuda_stream(handle);
->>>>>>> 1034a41e
+  auto mr     = resource::get_workspace_resource(handle);
 
   bool manage_local_topk = is_local_topk_feasible(topK, n_probes, n_queries);
   auto topk_len          = manage_local_topk ? n_probes * topK : max_samples;
@@ -734,13 +727,8 @@
                    uint32_t n_queries,
                    uint32_t k,
                    IdxT* neighbors,
-<<<<<<< HEAD
-                   float* distances)
-=======
                    float* distances,
-                   rmm::mr::device_memory_resource* mr = nullptr,
-                   IvfSampleFilterT sample_filter      = IvfSampleFilterT())
->>>>>>> 1034a41e
+                   IvfSampleFilterT sample_filter = IvfSampleFilterT())
 {
   static_assert(std::is_same_v<T, float> || std::is_same_v<T, uint8_t> || std::is_same_v<T, int8_t>,
                 "Unsupported element type.");
@@ -786,7 +774,7 @@
     max_samples = ms;
   }
 
-  auto mr = handle.get_workspace_resource();
+  auto mr = resource::get_workspace_resource(handle);
 
   // Maximum number of query vectors to search at the same time.
   const auto max_queries = std::min<uint32_t>(std::max<uint32_t>(n_queries, 1), 4096);
@@ -851,13 +839,8 @@
                       neighbors + uint64_t(k) * (offset_q + offset_b),
                       distances + uint64_t(k) * (offset_q + offset_b),
                       utils::config<T>::kDivisor / utils::config<float>::kDivisor,
-<<<<<<< HEAD
-                      params.preferred_shmem_carveout);
-=======
                       params.preferred_shmem_carveout,
-                      sample_filter,
-                      mr);
->>>>>>> 1034a41e
+                      sample_filter);
     }
   }
 }
