--- conflicted
+++ resolved
@@ -30,12 +30,8 @@
 #include <raft/neighbors/ivf_flat_types.hpp>                    // raft::neighbors::ivf_flat::index
 #include <raft/neighbors/sample_filter_types.hpp>               // none_ivf_sample_filter
 #include <raft/spatial/knn/detail/ann_utils.cuh>                // utils::mapping
-<<<<<<< HEAD
-#include <rmm/mr/device/device_memory_resource.hpp>             // rmm::device_memory_resource
-=======
-
-#include <rmm/mr/device/per_device_resource.hpp>  // rmm::device_memory_resource
->>>>>>> 04c9b331
+
+#include <rmm/mr/device/device_memory_resource.hpp>  // rmm::device_memory_resource
 
 namespace raft::neighbors::ivf_flat::detail {
 
@@ -289,27 +285,19 @@
   }
 
   // a batch size heuristic: try to keep the workspace within the specified size
-<<<<<<< HEAD
   uint64_t expected_ws_size = 1024 * 1024 * 1024ull;
   if (mr == nullptr) {
     mr               = resource::get_workspace_resource(handle);
     expected_ws_size = resource::get_workspace_free_bytes(handle);
   }
-  const uint32_t max_queries =
-    std::min<uint32_t>(n_queries,
-                       raft::div_rounding_up_safe<uint64_t>(
-                         expected_ws_size, 16ull * uint64_t{n_probes} * k + 4ull * index.dim()));
-=======
-  constexpr uint64_t kExpectedWsSize = 1024 * 1024 * 1024;
-  uint64_t max_ws_size = std::min(resource::get_workspace_free_bytes(handle), kExpectedWsSize);
 
   uint64_t ws_size_per_query = 4ull * (2 * n_probes + index.n_lists() + index.dim() + 1) +
                                (manage_local_topk ? ((sizeof(IdxT) + 4) * n_probes * k)
                                                   : (4ull * (max_samples + n_probes + 1)));
 
   const uint32_t max_queries =
-    std::min<uint32_t>(n_queries, raft::div_rounding_up_safe(max_ws_size, ws_size_per_query));
->>>>>>> 04c9b331
+    std::min<uint32_t>(n_queries, raft::div_rounding_up_safe(expected_ws_size, ws_size_per_query));
+
 
   for (uint32_t offset_q = 0; offset_q < n_queries; offset_q += max_queries) {
     uint32_t queries_batch = min(max_queries, n_queries - offset_q);
