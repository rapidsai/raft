/*
 * Copyright (c) 2023-2024, NVIDIA CORPORATION.
 *
 * Licensed under the Apache License, Version 2.0 (the "License");
 * you may not use this file except in compliance with the License.
 * You may obtain a copy of the License at
 *
 *     http://www.apache.org/licenses/LICENSE-2.0
 *
 * Unless required by applicable law or agreed to in writing, software
 * distributed under the License is distributed on an "AS IS" BASIS,
 * WITHOUT WARRANTIES OR CONDITIONS OF ANY KIND, either express or implied.
 * See the License for the specific language governing permissions and
 * limitations under the License.
 */
#pragma once

#include "device_common.hpp"
#include "hashmap.hpp"
#include "utils.hpp"

#include <raft/distance/distance_types.hpp>
#include <raft/spatial/knn/detail/ann_utils.cuh>
#include <raft/util/vectorized.cuh>

#include <type_traits>

namespace raft::neighbors::cagra::detail {
namespace device {

// using LOAD_256BIT_T = ulonglong4;
using LOAD_128BIT_T = uint4;
using LOAD_64BIT_T  = uint64_t;

template <class LOAD_T, class DATA_T>
_RAFT_DEVICE constexpr unsigned get_vlen()
{
  return utils::size_of<LOAD_T>() / utils::size_of<DATA_T>();
}

template <unsigned TEAM_SIZE,
          unsigned DATASET_BLOCK_DIM,
          class DATASET_DESCRIPTOR_T,
          class DISTANCE_T,
          class INDEX_T>
_RAFT_DEVICE void compute_distance_to_random_nodes(
  INDEX_T* const result_indices_ptr,       // [num_pickup]
  DISTANCE_T* const result_distances_ptr,  // [num_pickup]
  const typename DATASET_DESCRIPTOR_T::QUERY_T* const query_buffer,
  const DATASET_DESCRIPTOR_T& dataset_desc,
  const std::size_t num_pickup,
  const unsigned num_distilation,
  const uint64_t rand_xor_mask,
  const INDEX_T* const seed_ptr,  // [num_seeds]
  const uint32_t num_seeds,
  INDEX_T* const visited_hash_ptr,
  const uint32_t hash_bitlen,
  const raft::distance::DistanceType metric,
  const uint32_t block_id   = 0,
  const uint32_t num_blocks = 1)
{
  uint32_t max_i = num_pickup;
  if (max_i % (32 / TEAM_SIZE)) { max_i += (32 / TEAM_SIZE) - (max_i % (32 / TEAM_SIZE)); }

  for (uint32_t i = threadIdx.x / TEAM_SIZE; i < max_i; i += blockDim.x / TEAM_SIZE) {
    const bool valid_i = (i < num_pickup);

    INDEX_T best_index_team_local;
    DISTANCE_T best_norm2_team_local = utils::get_max_value<DISTANCE_T>();
    for (uint32_t j = 0; j < num_distilation; j++) {
      // Select a node randomly and compute the distance to it
      INDEX_T seed_index;
      if (valid_i) {
        // uint32_t gid = i + (num_pickup * (j + (num_distilation * block_id)));
        uint32_t gid = block_id + (num_blocks * (i + (num_pickup * j)));
        if (seed_ptr && (gid < num_seeds)) {
          seed_index = seed_ptr[gid];
        } else {
          seed_index = device::xorshift64(gid ^ rand_xor_mask) % dataset_desc.size;
        }
      }

      const auto norm2 =
        dataset_desc
          .template compute_similarity<DATASET_BLOCK_DIM, TEAM_SIZE, raft::distance::L2Expanded>(
            query_buffer, seed_index, valid_i);

      if (valid_i && (norm2 < best_norm2_team_local)) {
        best_norm2_team_local = norm2;
        best_index_team_local = seed_index;
      }
    }

    const unsigned lane_id = threadIdx.x % TEAM_SIZE;
    if (valid_i && lane_id == 0) {
      if (hashmap::insert(visited_hash_ptr, hash_bitlen, best_index_team_local)) {
        result_distances_ptr[i] = best_norm2_team_local;
        result_indices_ptr[i]   = best_index_team_local;
      } else {
        result_distances_ptr[i] = utils::get_max_value<DISTANCE_T>();
        result_indices_ptr[i]   = utils::get_max_value<INDEX_T>();
      }
    }
  }
}

template <unsigned TEAM_SIZE,
          unsigned DATASET_BLOCK_DIM,
          unsigned MAX_N_FRAGS,
          class DATASET_DESCRIPTOR_T,
          class DISTANCE_T,
          class INDEX_T>
_RAFT_DEVICE void compute_distance_to_child_nodes(
  INDEX_T* const result_child_indices_ptr,
  DISTANCE_T* const result_child_distances_ptr,
  // query
  const typename DATASET_DESCRIPTOR_T::QUERY_T* const query_buffer,
  // [dataset_dim, dataset_size]
  const DATASET_DESCRIPTOR_T& dataset_desc,
  // [knn_k, dataset_size]
  const INDEX_T* const knn_graph,
  const std::uint32_t knn_k,
  // hashmap
  INDEX_T* const visited_hashmap_ptr,
  const std::uint32_t hash_bitlen,
  const INDEX_T* const parent_indices,
  const INDEX_T* const internal_topk_list,
  const std::uint32_t search_width,
  const raft::distance::DistanceType metric)
{
  constexpr INDEX_T index_msb_1_mask = utils::gen_index_msb_1_mask<INDEX_T>::value;
  const INDEX_T invalid_index        = utils::get_max_value<INDEX_T>();

  // Read child indices of parents from knn graph and check if the distance
  // computaiton is necessary.
  for (uint32_t i = threadIdx.x; i < knn_k * search_width; i += blockDim.x) {
    const INDEX_T smem_parent_id = parent_indices[i / knn_k];
    INDEX_T child_id             = invalid_index;
    if (smem_parent_id != invalid_index) {
      const auto parent_id = internal_topk_list[smem_parent_id] & ~index_msb_1_mask;
      child_id             = knn_graph[(i % knn_k) + (static_cast<int64_t>(knn_k) * parent_id)];
    }
    if (child_id != invalid_index) {
      if (hashmap::insert(visited_hashmap_ptr, hash_bitlen, child_id) == 0) {
        child_id = invalid_index;
      }
    }
    result_child_indices_ptr[i] = child_id;
  }
  __syncthreads();

  // Compute the distance to child nodes
  std::uint32_t max_i = knn_k * search_width;
  if (max_i % (32 / TEAM_SIZE)) { max_i += (32 / TEAM_SIZE) - (max_i % (32 / TEAM_SIZE)); }
  for (std::uint32_t tid = threadIdx.x; tid < max_i * TEAM_SIZE; tid += blockDim.x) {
    const auto i       = tid / TEAM_SIZE;
    const bool valid_i = (i < (knn_k * search_width));
    INDEX_T child_id   = invalid_index;
    if (valid_i) { child_id = result_child_indices_ptr[i]; }

    const auto norm2 =
      dataset_desc
        .template compute_similarity<DATASET_BLOCK_DIM, TEAM_SIZE, raft::distance::L2Expanded>(
          query_buffer, child_id, child_id != invalid_index);

    // Store the distance
    const unsigned lane_id = threadIdx.x % TEAM_SIZE;
    if (valid_i && lane_id == 0) {
      if (child_id != invalid_index) {
        result_child_distances_ptr[i] = norm2;
      } else {
        result_child_distances_ptr[i] = utils::get_max_value<DISTANCE_T>();
      }
    }
  }
}

}  // namespace device

template <class QUERY_T_, class DISTANCE_T_, class INDEX_T_>
struct dataset_descriptor_base_t {
  using INDEX_T    = INDEX_T_;
  using QUERY_T    = QUERY_T_;
  using DISTANCE_T = DISTANCE_T_;

  const INDEX_T size;
  const std::uint32_t dim;

  dataset_descriptor_base_t(const INDEX_T size, const std::uint32_t dim) : size(size), dim(dim) {}
};

template <class DATA_T_, class INDEX_T, class DISTANCE_T = float>
struct standard_dataset_descriptor_t
  : public dataset_descriptor_base_t<float, DISTANCE_T, INDEX_T> {
  using LOAD_T  = device::LOAD_128BIT_T;
  using DATA_T  = DATA_T_;
  using QUERY_T = typename dataset_descriptor_base_t<float, DISTANCE_T, INDEX_T>::QUERY_T;

  const DATA_T* const ptr;
  const std::size_t ld;
  using dataset_descriptor_base_t<float, DISTANCE_T, INDEX_T>::size;
  using dataset_descriptor_base_t<float, DISTANCE_T, INDEX_T>::dim;

  standard_dataset_descriptor_t(const DATA_T* const ptr,
                                const std::size_t size,
                                const std::uint32_t dim,
                                const std::size_t ld)
    : dataset_descriptor_base_t<float, DISTANCE_T, INDEX_T>(size, dim), ptr(ptr), ld(ld)
  {
  }

  static const std::uint32_t smem_buffer_size_in_byte = 0;
  __device__ void set_smem_ptr(void* const){};

  template <uint32_t DATASET_BLOCK_DIM>
  __device__ void copy_query(const DATA_T* const dmem_query_ptr,
                             QUERY_T* const smem_query_ptr,
                             const std::uint32_t query_smem_buffer_length)
  {
    for (unsigned i = threadIdx.x; i < query_smem_buffer_length; i += blockDim.x) {
      unsigned j = device::swizzling(i);
      if (i < dim) {
        smem_query_ptr[j] = spatial::knn::detail::utils::mapping<QUERY_T>{}(dmem_query_ptr[i]);
      } else {
        smem_query_ptr[j] = 0.0;
      }
    }
  }

template <uint32_t DATASET_BLOCK_DIM, uint32_t TEAM_SIZE, raft::distance::DistanceType METRIC>
  __device__ DISTANCE_T compute_similarity(const QUERY_T* const query_ptr,
<<<<<<< HEAD
                     const INDEX_T dataset_i,
                     const bool valid) {}

  template <uint32_t DATASET_BLOCK_DIM, uint32_t TEAM_SIZE, raft::distance::DistanceType METRIC>
  std::enable_if_t<METRIC == raft::distance::DistanceType::L2Expanded, DISTANCE_T> __device__
  compute_similarity(const QUERY_T* const query_ptr,
                     const INDEX_T dataset_i,
                     const bool valid) const
  {
    const auto dataset_ptr  = ptr + dataset_i * ld;
    const unsigned lane_id  = threadIdx.x % TEAM_SIZE;
    constexpr unsigned vlen = device::get_vlen<LOAD_T, DATA_T>();
    // #include <raft/util/cuda_dev_essentials.cuh
    constexpr unsigned reg_nelem = raft::ceildiv<unsigned>(DATASET_BLOCK_DIM, TEAM_SIZE * vlen);
    raft::TxN_t<DATA_T, vlen> dl_buff[reg_nelem];

    DISTANCE_T norm2 = 0;
    if (valid) {
      for (uint32_t elem_offset = 0; elem_offset < dim; elem_offset += DATASET_BLOCK_DIM) {
#pragma unroll
        for (uint32_t e = 0; e < reg_nelem; e++) {
          const uint32_t k = (lane_id + (TEAM_SIZE * e)) * vlen + elem_offset;
          if (k >= dim) break;
          dl_buff[e].load(dataset_ptr, k);
        }
#pragma unroll
        for (uint32_t e = 0; e < reg_nelem; e++) {
          const uint32_t k = (lane_id + (TEAM_SIZE * e)) * vlen + elem_offset;
          if (k >= dim) break;
#pragma unroll
          for (uint32_t v = 0; v < vlen; v++) {
            const uint32_t kv = k + v;
            // Note this loop can go above the dataset_dim for padded arrays. This is not a problem
            // because:
            // - Above the last element (dataset_dim-1), the query array is filled with zeros.
            // - The data buffer has to be also padded with zeros.
            DISTANCE_T diff = query_ptr[device::swizzling(kv)];
            diff -= spatial::knn::detail::utils::mapping<float>{}(dl_buff[e].val.data[v]);
            norm2 += diff * diff;
          }
        }
      }
    }
    for (uint32_t offset = TEAM_SIZE / 2; offset > 0; offset >>= 1) {
      norm2 += __shfl_xor_sync(0xffffffff, norm2, offset);
    }
    return norm2;
  }

  template <uint32_t DATASET_BLOCK_DIM, uint32_t TEAM_SIZE, raft::distance::DistanceType METRIC>
  std::enable_if_t<METRIC == raft::distance::DistanceType::InnerProduct, DISTANCE_T> __device__
  compute_similarity(const QUERY_T* const query_ptr,
                     const INDEX_T dataset_i,
                     const bool valid) const
=======
                                           const INDEX_T dataset_i,
                                           const bool valid,
                                           const raft::distance::DistanceType metric) const
>>>>>>> 7e19937e
  {
    const auto dataset_ptr  = ptr + dataset_i * ld;
    const unsigned lane_id  = threadIdx.x % TEAM_SIZE;
    constexpr unsigned vlen = device::get_vlen<LOAD_T, DATA_T>();
    // #include <raft/util/cuda_dev_essentials.cuh
    constexpr unsigned reg_nelem = raft::ceildiv<unsigned>(DATASET_BLOCK_DIM, TEAM_SIZE * vlen);
    raft::TxN_t<DATA_T, vlen> dl_buff[reg_nelem];

    DISTANCE_T norm2 = 0;
    if (valid) {
      for (uint32_t elem_offset = 0; elem_offset < dim; elem_offset += DATASET_BLOCK_DIM) {
#pragma unroll
        for (uint32_t e = 0; e < reg_nelem; e++) {
          const uint32_t k = (lane_id + (TEAM_SIZE * e)) * vlen + elem_offset;
          if (k >= dim) break;
          dl_buff[e].load(dataset_ptr, k);
        }
#pragma unroll
        for (uint32_t e = 0; e < reg_nelem; e++) {
          const uint32_t k = (lane_id + (TEAM_SIZE * e)) * vlen + elem_offset;
          if (k >= dim) break;
#pragma unroll
          for (uint32_t v = 0; v < vlen; v++) {
            const uint32_t kv = k + v;
            // Note this loop can go above the dataset_dim for padded arrays. This is not a problem
            // because:
            // - Above the last element (dataset_dim-1), the query array is filled with zeros.
            // - The data buffer has to be also padded with zeros.
            DISTANCE_T prod = query_ptr[device::swizzling(kv)];
            prod *= spatial::knn::detail::utils::mapping<float>{}(dl_buff[e].val.data[v]);
            norm2 -= prod;
          }
        }
      }
    }
    for (uint32_t offset = TEAM_SIZE / 2; offset > 0; offset >>= 1) {
      norm2 += __shfl_xor_sync(0xffffffff, norm2, offset);
    }
    return norm2;
  }
};

}  // namespace raft::neighbors::cagra::detail<|MERGE_RESOLUTION|>--- conflicted
+++ resolved
@@ -19,6 +19,7 @@
 #include "hashmap.hpp"
 #include "utils.hpp"
 
+#include <raft/core/operators.hpp>
 #include <raft/distance/distance_types.hpp>
 #include <raft/spatial/knn/detail/ann_utils.cuh>
 #include <raft/util/vectorized.cuh>
@@ -40,6 +41,7 @@
 
 template <unsigned TEAM_SIZE,
           unsigned DATASET_BLOCK_DIM,
+          raft::distance::DistanceType METRIC,
           class DATASET_DESCRIPTOR_T,
           class DISTANCE_T,
           class INDEX_T>
@@ -55,7 +57,6 @@
   const uint32_t num_seeds,
   INDEX_T* const visited_hash_ptr,
   const uint32_t hash_bitlen,
-  const raft::distance::DistanceType metric,
   const uint32_t block_id   = 0,
   const uint32_t num_blocks = 1)
 {
@@ -81,9 +82,8 @@
       }
 
       const auto norm2 =
-        dataset_desc
-          .template compute_similarity<DATASET_BLOCK_DIM, TEAM_SIZE, raft::distance::L2Expanded>(
-            query_buffer, seed_index, valid_i);
+        dataset_desc.template compute_similarity<DATASET_BLOCK_DIM, TEAM_SIZE, METRIC>(
+          query_buffer, seed_index, valid_i);
 
       if (valid_i && (norm2 < best_norm2_team_local)) {
         best_norm2_team_local = norm2;
@@ -107,6 +107,7 @@
 template <unsigned TEAM_SIZE,
           unsigned DATASET_BLOCK_DIM,
           unsigned MAX_N_FRAGS,
+          raft::distance::DistanceType METRIC,
           class DATASET_DESCRIPTOR_T,
           class DISTANCE_T,
           class INDEX_T>
@@ -125,8 +126,7 @@
   const std::uint32_t hash_bitlen,
   const INDEX_T* const parent_indices,
   const INDEX_T* const internal_topk_list,
-  const std::uint32_t search_width,
-  const raft::distance::DistanceType metric)
+  const std::uint32_t search_width)
 {
   constexpr INDEX_T index_msb_1_mask = utils::gen_index_msb_1_mask<INDEX_T>::value;
   const INDEX_T invalid_index        = utils::get_max_value<INDEX_T>();
@@ -159,9 +159,8 @@
     if (valid_i) { child_id = result_child_indices_ptr[i]; }
 
     const auto norm2 =
-      dataset_desc
-        .template compute_similarity<DATASET_BLOCK_DIM, TEAM_SIZE, raft::distance::L2Expanded>(
-          query_buffer, child_id, child_id != invalid_index);
+      dataset_desc.template compute_similarity<DATASET_BLOCK_DIM, TEAM_SIZE, METRIC>(
+        query_buffer, child_id, child_id != invalid_index);
 
     // Store the distance
     const unsigned lane_id = threadIdx.x % TEAM_SIZE;
@@ -227,17 +226,24 @@
     }
   }
 
-template <uint32_t DATASET_BLOCK_DIM, uint32_t TEAM_SIZE, raft::distance::DistanceType METRIC>
+  template <typename T, raft::distance::DistanceType METRIC>
+  std::enable_if_t<METRIC == raft::distance::DistanceType::L2Expanded, T> __device__
+  dist_op(T a, T b) const
+  {
+    return sq_op{}(sub_op{}(a, b));
+  }
+
+  template <typename T, raft::distance::DistanceType METRIC>
+  std::enable_if_t<METRIC == raft::distance::DistanceType::InnerProduct, T> __device__
+  dist_op(T a, T b) const
+  {
+    return -mul_op{}(a, b);
+  }
+
+  template <uint32_t DATASET_BLOCK_DIM, uint32_t TEAM_SIZE, raft::distance::DistanceType METRIC>
   __device__ DISTANCE_T compute_similarity(const QUERY_T* const query_ptr,
-<<<<<<< HEAD
-                     const INDEX_T dataset_i,
-                     const bool valid) {}
-
-  template <uint32_t DATASET_BLOCK_DIM, uint32_t TEAM_SIZE, raft::distance::DistanceType METRIC>
-  std::enable_if_t<METRIC == raft::distance::DistanceType::L2Expanded, DISTANCE_T> __device__
-  compute_similarity(const QUERY_T* const query_ptr,
-                     const INDEX_T dataset_i,
-                     const bool valid) const
+                                           const INDEX_T dataset_i,
+                                           const bool valid) const
   {
     const auto dataset_ptr  = ptr + dataset_i * ld;
     const unsigned lane_id  = threadIdx.x % TEAM_SIZE;
@@ -266,9 +272,9 @@
             // because:
             // - Above the last element (dataset_dim-1), the query array is filled with zeros.
             // - The data buffer has to be also padded with zeros.
-            DISTANCE_T diff = query_ptr[device::swizzling(kv)];
-            diff -= spatial::knn::detail::utils::mapping<float>{}(dl_buff[e].val.data[v]);
-            norm2 += diff * diff;
+            DISTANCE_T d = query_ptr[device::swizzling(kv)];
+            norm2 += dist_op<DISTANCE_T, METRIC>(
+              d, spatial::knn::detail::utils::mapping<float>{}(dl_buff[e].val.data[v]));
           }
         }
       }
@@ -278,57 +284,6 @@
     }
     return norm2;
   }
-
-  template <uint32_t DATASET_BLOCK_DIM, uint32_t TEAM_SIZE, raft::distance::DistanceType METRIC>
-  std::enable_if_t<METRIC == raft::distance::DistanceType::InnerProduct, DISTANCE_T> __device__
-  compute_similarity(const QUERY_T* const query_ptr,
-                     const INDEX_T dataset_i,
-                     const bool valid) const
-=======
-                                           const INDEX_T dataset_i,
-                                           const bool valid,
-                                           const raft::distance::DistanceType metric) const
->>>>>>> 7e19937e
-  {
-    const auto dataset_ptr  = ptr + dataset_i * ld;
-    const unsigned lane_id  = threadIdx.x % TEAM_SIZE;
-    constexpr unsigned vlen = device::get_vlen<LOAD_T, DATA_T>();
-    // #include <raft/util/cuda_dev_essentials.cuh
-    constexpr unsigned reg_nelem = raft::ceildiv<unsigned>(DATASET_BLOCK_DIM, TEAM_SIZE * vlen);
-    raft::TxN_t<DATA_T, vlen> dl_buff[reg_nelem];
-
-    DISTANCE_T norm2 = 0;
-    if (valid) {
-      for (uint32_t elem_offset = 0; elem_offset < dim; elem_offset += DATASET_BLOCK_DIM) {
-#pragma unroll
-        for (uint32_t e = 0; e < reg_nelem; e++) {
-          const uint32_t k = (lane_id + (TEAM_SIZE * e)) * vlen + elem_offset;
-          if (k >= dim) break;
-          dl_buff[e].load(dataset_ptr, k);
-        }
-#pragma unroll
-        for (uint32_t e = 0; e < reg_nelem; e++) {
-          const uint32_t k = (lane_id + (TEAM_SIZE * e)) * vlen + elem_offset;
-          if (k >= dim) break;
-#pragma unroll
-          for (uint32_t v = 0; v < vlen; v++) {
-            const uint32_t kv = k + v;
-            // Note this loop can go above the dataset_dim for padded arrays. This is not a problem
-            // because:
-            // - Above the last element (dataset_dim-1), the query array is filled with zeros.
-            // - The data buffer has to be also padded with zeros.
-            DISTANCE_T prod = query_ptr[device::swizzling(kv)];
-            prod *= spatial::knn::detail::utils::mapping<float>{}(dl_buff[e].val.data[v]);
-            norm2 -= prod;
-          }
-        }
-      }
-    }
-    for (uint32_t offset = TEAM_SIZE / 2; offset > 0; offset >>= 1) {
-      norm2 += __shfl_xor_sync(0xffffffff, norm2, offset);
-    }
-    return norm2;
-  }
 };
 
 }  // namespace raft::neighbors::cagra::detail