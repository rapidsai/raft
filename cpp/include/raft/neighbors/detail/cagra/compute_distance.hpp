/*
 * Copyright (c) 2023, NVIDIA CORPORATION.
 *
 * Licensed under the Apache License, Version 2.0 (the "License");
 * you may not use this file except in compliance with the License.
 * You may obtain a copy of the License at
 *
 *     http://www.apache.org/licenses/LICENSE-2.0
 *
 * Unless required by applicable law or agreed to in writing, software
 * distributed under the License is distributed on an "AS IS" BASIS,
 * WITHOUT WARRANTIES OR CONDITIONS OF ANY KIND, either express or implied.
 * See the License for the specific language governing permissions and
 * limitations under the License.
 */
#pragma once

#include <raft/spatial/knn/detail/ann_utils.cuh>

#include "device_common.hpp"
#include "hashmap.hpp"
#include "utils.hpp"
#include <type_traits>

namespace raft::neighbors::cagra::detail {
namespace device {

// using LOAD_256BIT_T = ulonglong4;
using LOAD_128BIT_T = uint4;
using LOAD_64BIT_T  = uint64_t;

template <class LOAD_T, class DATA_T>
_RAFT_DEVICE constexpr unsigned get_vlen()
{
  return utils::size_of<LOAD_T>() / utils::size_of<DATA_T>();
}

template <class LOAD_T, class DATA_T, unsigned VLEN>
struct data_load_t {
  union {
    LOAD_T load;
    DATA_T data[VLEN];
  };
};

template <unsigned TEAM_SIZE,
          unsigned MAX_DATASET_DIM,
          class LOAD_T,
          class DATA_T,
          class DISTANCE_T,
          class INDEX_T>
_RAFT_DEVICE void compute_distance_to_random_nodes(
  INDEX_T* const result_indices_ptr,       // [num_pickup]
  DISTANCE_T* const result_distances_ptr,  // [num_pickup]
  const float* const query_buffer,
  const DATA_T* const dataset_ptr,  // [dataset_size, dataset_dim]
  const std::size_t dataset_dim,
  const std::size_t dataset_size,
  const std::size_t dataset_ld,
  const std::size_t num_pickup,
  const unsigned num_distilation,
  const uint64_t rand_xor_mask,
  const INDEX_T* const seed_ptr,  // [num_seeds]
  const uint32_t num_seeds,
  INDEX_T* const visited_hash_ptr,
  const uint32_t hash_bitlen,
  const uint32_t block_id   = 0,
  const uint32_t num_blocks = 1)
{
  const unsigned lane_id   = threadIdx.x % TEAM_SIZE;
  constexpr unsigned vlen  = get_vlen<LOAD_T, DATA_T>();
  constexpr unsigned nelem = (MAX_DATASET_DIM + (TEAM_SIZE * vlen) - 1) / (TEAM_SIZE * vlen);
  struct data_load_t<LOAD_T, DATA_T, vlen> dl_buff[nelem];
  uint32_t max_i = num_pickup;
  if (max_i % (32 / TEAM_SIZE)) { max_i += (32 / TEAM_SIZE) - (max_i % (32 / TEAM_SIZE)); }
  for (uint32_t i = threadIdx.x / TEAM_SIZE; i < max_i; i += blockDim.x / TEAM_SIZE) {
    const bool valid_i = (i < num_pickup);

    INDEX_T best_index_team_local;
    DISTANCE_T best_norm2_team_local = utils::get_max_value<DISTANCE_T>();
    for (uint32_t j = 0; j < num_distilation; j++) {
      // Select a node randomly and compute the distance to it
      INDEX_T seed_index;
      DISTANCE_T norm2 = 0.0;
      if (valid_i) {
        // uint32_t gid = i + (num_pickup * (j + (num_distilation * block_id)));
        uint32_t gid = block_id + (num_blocks * (i + (num_pickup * j)));
        if (seed_ptr && (gid < num_seeds)) {
          seed_index = seed_ptr[gid];
        } else {
          seed_index = device::xorshift64(gid ^ rand_xor_mask) % dataset_size;
        }
#pragma unroll
        for (uint32_t e = 0; e < nelem; e++) {
          const uint32_t k = (lane_id + (TEAM_SIZE * e)) * vlen;
          if (k >= dataset_dim) break;
          dl_buff[e].load = ((LOAD_T*)(dataset_ptr + k + (dataset_ld * seed_index)))[0];
        }
#pragma unroll
        for (uint32_t e = 0; e < nelem; e++) {
          const uint32_t k = (lane_id + (TEAM_SIZE * e)) * vlen;
          if (k >= dataset_dim) break;
#pragma unroll
          for (uint32_t v = 0; v < vlen; v++) {
            const uint32_t kv = k + v;
            // if (kv >= dataset_dim) break;
            DISTANCE_T diff = query_buffer[device::swizzling(kv)];
            diff -= spatial::knn::detail::utils::mapping<float>{}(dl_buff[e].data[v]);
            norm2 += diff * diff;
          }
        }
      }
      for (uint32_t offset = TEAM_SIZE / 2; offset > 0; offset >>= 1) {
        norm2 += __shfl_xor_sync(0xffffffff, norm2, offset);
      }

      if (valid_i && (norm2 < best_norm2_team_local)) {
        best_norm2_team_local = norm2;
        best_index_team_local = seed_index;
      }
    }

    if (valid_i && (threadIdx.x % TEAM_SIZE == 0)) {
      if (hashmap::insert(visited_hash_ptr, hash_bitlen, best_index_team_local)) {
        result_distances_ptr[i] = best_norm2_team_local;
        result_indices_ptr[i]   = best_index_team_local;
      } else {
        result_distances_ptr[i] = utils::get_max_value<DISTANCE_T>();
        result_indices_ptr[i]   = utils::get_max_value<INDEX_T>();
      }
    }
  }
}

template <unsigned TEAM_SIZE,
          unsigned MAX_DATASET_DIM,
          unsigned MAX_N_FRAGS,
          class LOAD_T,
          class DATA_T,
          class DISTANCE_T,
          class INDEX_T>
_RAFT_DEVICE void compute_distance_to_child_nodes(INDEX_T* const result_child_indices_ptr,
                                                  DISTANCE_T* const result_child_distances_ptr,
                                                  // query
                                                  const float* const query_buffer,
                                                  // [dataset_dim, dataset_size]
                                                  const DATA_T* const dataset_ptr,
                                                  const std::size_t dataset_dim,
                                                  const std::size_t dataset_ld,
                                                  // [knn_k, dataset_size]
                                                  const INDEX_T* const knn_graph,
                                                  const std::uint32_t knn_k,
                                                  // hashmap
                                                  INDEX_T* const visited_hashmap_ptr,
                                                  const std::uint32_t hash_bitlen,
                                                  const INDEX_T* const parent_indices,
                                                  const INDEX_T* const internal_topk_list,
                                                  const std::uint32_t search_width)
{
  constexpr INDEX_T index_msb_1_mask = utils::gen_index_msb_1_mask<INDEX_T>::value;
  const INDEX_T invalid_index        = utils::get_max_value<INDEX_T>();

  // Read child indices of parents from knn graph and check if the distance
  // computaiton is necessary.
<<<<<<< HEAD
  for (uint32_t i = threadIdx.x; i < knn_k * search_width; i += blockDim.x) {
    const INDEX_T parent_id = parent_indices[i / knn_k];
    INDEX_T child_id        = invalid_index;
    if (parent_id != invalid_index) {
      child_id = knn_graph[(i % knn_k) + ((uint64_t)knn_k * parent_id)];
=======
  for (uint32_t i = threadIdx.x; i < knn_k * search_width; i += BLOCK_SIZE) {
    const INDEX_T smem_parent_id = parent_indices[i / knn_k];
    INDEX_T child_id             = invalid_index;
    if (smem_parent_id != invalid_index) {
      const auto parent_id = internal_topk_list[smem_parent_id] & ~index_msb_1_mask;
      child_id             = knn_graph[(i % knn_k) + ((uint64_t)knn_k * parent_id)];
>>>>>>> d4002b09
    }
    if (child_id != invalid_index) {
      if (hashmap::insert(visited_hashmap_ptr, hash_bitlen, child_id) == 0) {
        child_id = invalid_index;
      }
    }
    result_child_indices_ptr[i] = child_id;
  }

  constexpr unsigned vlen  = get_vlen<LOAD_T, DATA_T>();
  constexpr unsigned nelem = (MAX_DATASET_DIM + (TEAM_SIZE * vlen) - 1) / (TEAM_SIZE * vlen);
  const unsigned lane_id   = threadIdx.x % TEAM_SIZE;

  // [Notice]
  //   Loading the query vector here from shared memory into registers reduces
  //   shared memory trafiic. However, register usage increase. The
  //   MAX_N_FRAGS below is used as the threshold to enable or disable this,
  //   but the appropriate value should be discussed.
  constexpr unsigned N_FRAGS = (MAX_DATASET_DIM + TEAM_SIZE - 1) / TEAM_SIZE;
  float query_frags[N_FRAGS];
  if (N_FRAGS <= MAX_N_FRAGS) {
    // Pre-load query vectors into registers when register usage is not too large.
#pragma unroll
    for (unsigned e = 0; e < nelem; e++) {
      const unsigned k = (lane_id + (TEAM_SIZE * e)) * vlen;
      // if (k >= dataset_dim) break;
#pragma unroll
      for (unsigned v = 0; v < vlen; v++) {
        const unsigned kv = k + v;
        const unsigned ev = (vlen * e) + v;
        query_frags[ev]   = query_buffer[device::swizzling(kv)];
      }
    }
  }
  __syncthreads();

  // Compute the distance to child nodes
  std::uint32_t max_i = knn_k * search_width;
  if (max_i % (32 / TEAM_SIZE)) { max_i += (32 / TEAM_SIZE) - (max_i % (32 / TEAM_SIZE)); }
  for (std::uint32_t tid = threadIdx.x; tid < max_i * TEAM_SIZE; tid += blockDim.x) {
    const auto i       = tid / TEAM_SIZE;
    const bool valid_i = (i < (knn_k * search_width));
    INDEX_T child_id   = invalid_index;
    if (valid_i) { child_id = result_child_indices_ptr[i]; }

    DISTANCE_T norm2 = 0.0;
    struct data_load_t<LOAD_T, DATA_T, vlen> dl_buff[nelem];
    if (child_id != invalid_index) {
#pragma unroll
      for (unsigned e = 0; e < nelem; e++) {
        const unsigned k = (lane_id + (TEAM_SIZE * e)) * vlen;
        if (k >= dataset_dim) break;
        dl_buff[e].load = ((LOAD_T*)(dataset_ptr + k + (dataset_ld * child_id)))[0];
      }
#pragma unroll
      for (unsigned e = 0; e < nelem; e++) {
        const unsigned k = (lane_id + (TEAM_SIZE * e)) * vlen;
        if (k >= dataset_dim) break;
#pragma unroll
        for (unsigned v = 0; v < vlen; v++) {
          DISTANCE_T diff;
          if (N_FRAGS <= MAX_N_FRAGS) {
            const unsigned ev = (vlen * e) + v;
            diff              = query_frags[ev];
          } else {
            const unsigned kv = k + v;
            diff              = query_buffer[device::swizzling(kv)];
          }
          diff -= spatial::knn::detail::utils::mapping<float>{}(dl_buff[e].data[v]);
          norm2 += diff * diff;
        }
      }
    }
    for (unsigned offset = TEAM_SIZE / 2; offset > 0; offset >>= 1) {
      norm2 += __shfl_xor_sync(0xffffffff, norm2, offset);
    }

    // Store the distance
    if (valid_i && (threadIdx.x % TEAM_SIZE == 0)) {
      if (child_id != invalid_index) {
        result_child_distances_ptr[i] = norm2;
      } else {
        result_child_distances_ptr[i] = utils::get_max_value<DISTANCE_T>();
      }
    }
  }
}

}  // namespace device
}  // namespace raft::neighbors::cagra::detail<|MERGE_RESOLUTION|>--- conflicted
+++ resolved
@@ -162,20 +162,12 @@
 
   // Read child indices of parents from knn graph and check if the distance
   // computaiton is necessary.
-<<<<<<< HEAD
   for (uint32_t i = threadIdx.x; i < knn_k * search_width; i += blockDim.x) {
-    const INDEX_T parent_id = parent_indices[i / knn_k];
+    const INDEX_T smem_parent_id = parent_indices[i / knn_k];
     INDEX_T child_id        = invalid_index;
-    if (parent_id != invalid_index) {
-      child_id = knn_graph[(i % knn_k) + ((uint64_t)knn_k * parent_id)];
-=======
-  for (uint32_t i = threadIdx.x; i < knn_k * search_width; i += BLOCK_SIZE) {
-    const INDEX_T smem_parent_id = parent_indices[i / knn_k];
-    INDEX_T child_id             = invalid_index;
     if (smem_parent_id != invalid_index) {
       const auto parent_id = internal_topk_list[smem_parent_id] & ~index_msb_1_mask;
       child_id             = knn_graph[(i % knn_k) + ((uint64_t)knn_k * parent_id)];
->>>>>>> d4002b09
     }
     if (child_id != invalid_index) {
       if (hashmap::insert(visited_hashmap_ptr, hash_bitlen, child_id) == 0) {
