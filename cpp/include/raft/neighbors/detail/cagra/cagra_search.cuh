/*
 * Copyright (c) 2023, NVIDIA CORPORATION.
 *
 * Licensed under the Apache License, Version 2.0 (the "License");
 * you may not use this file except in compliance with the License.
 * You may obtain a copy of the License at
 *
 *     http://www.apache.org/licenses/LICENSE-2.0
 *
 * Unless required by applicable law or agreed to in writing, software
 * distributed under the License is distributed on an "AS IS" BASIS,
 * WITHOUT WARRANTIES OR CONDITIONS OF ANY KIND, either express or implied.
 * See the License for the specific language governing permissions and
 * limitations under the License.
 */

#pragma once

#include <raft/core/resource/cuda_stream.hpp>
#include <raft/neighbors/detail/ivf_pq_search.cuh>
#include <raft/neighbors/sample_filter_types.hpp>
#include <raft/spatial/knn/detail/ann_utils.cuh>

#include <raft/core/device_mdspan.hpp>
#include <raft/core/host_mdspan.hpp>
#include <raft/core/nvtx.hpp>
#include <raft/core/resource/detail/device_memory_resource.hpp>
#include <raft/core/resources.hpp>
#include <raft/neighbors/cagra_types.hpp>
#include <rmm/cuda_stream_view.hpp>

#include "factory.cuh"
#include "search_plan.cuh"
#include "search_single_cta.cuh"

namespace raft::neighbors::cagra::detail {

template <class CagraSampleFilterT>
struct CagraSampleFilterWithQueryIdOffset {
  const uint32_t offset;
  CagraSampleFilterT filter;

  CagraSampleFilterWithQueryIdOffset(const uint32_t offset, const CagraSampleFilterT filter)
    : offset(offset), filter(filter)
  {
  }

  _RAFT_DEVICE auto operator()(const uint32_t query_id, const uint32_t sample_id)
  {
    return filter(query_id + offset, sample_id);
  }
};

template <class CagraSampleFilterT>
struct CagraSampleFilterT_Selector {
  using type = CagraSampleFilterWithQueryIdOffset<CagraSampleFilterT>;
};
template <>
struct CagraSampleFilterT_Selector<raft::neighbors::filtering::none_cagra_sample_filter> {
  using type = raft::neighbors::filtering::none_cagra_sample_filter;
};

// A helper function to set a query id offset
template <class CagraSampleFilterT>
inline typename CagraSampleFilterT_Selector<CagraSampleFilterT>::type set_offset(
  CagraSampleFilterT filter, const uint32_t offset)
{
  typename CagraSampleFilterT_Selector<CagraSampleFilterT>::type new_filter(offset, filter);
  return new_filter;
}
template <>
inline
  typename CagraSampleFilterT_Selector<raft::neighbors::filtering::none_cagra_sample_filter>::type
  set_offset<raft::neighbors::filtering::none_cagra_sample_filter>(
    raft::neighbors::filtering::none_cagra_sample_filter filter, const uint32_t)
{
  return filter;
}

/**
 * @brief Search ANN using the constructed index.
 *
 * See the [build](#build) documentation for a usage example.
 *
 * @tparam T data element type
 * @tparam IdxT type of database vector indices
 * @tparam internal_IdxT during search we map IdxT to internal_IdxT, this way we do not need
 * separate kernels for int/uint.
 *
 * @param[in] handle
 * @param[in] params configure the search
 * @param[in] idx ivf-pq constructed index
 * @param[in] queries a device matrix view to a row-major matrix [n_queries, index->dim()]
 * @param[out] neighbors a device matrix view to the indices of the neighbors in the source dataset
 * [n_queries, k]
 * @param[out] distances a device matrix view to the distances to the selected neighbors [n_queries,
 * k]
 */

template <typename T,
          typename internal_IdxT,
          typename CagraSampleFilterT,
          typename IdxT      = uint32_t,
          typename DistanceT = float>
void search_main(raft::resources const& res,
                 search_params params,
                 const index<T, IdxT>& index,
                 raft::device_matrix_view<const T, int64_t, row_major> queries,
                 raft::device_matrix_view<internal_IdxT, int64_t, row_major> neighbors,
                 raft::device_matrix_view<DistanceT, int64_t, row_major> distances,
                 CagraSampleFilterT sample_filter = CagraSampleFilterT())
{
  resource::detail::warn_non_pool_workspace(res, "raft::neighbors::cagra::search");
  RAFT_LOG_DEBUG("# dataset size = %lu, dim = %lu\n",
                 static_cast<size_t>(index.dataset().extent(0)),
                 static_cast<size_t>(index.dataset().extent(1)));
  RAFT_LOG_DEBUG("# query size = %lu, dim = %lu\n",
                 static_cast<size_t>(queries.extent(0)),
                 static_cast<size_t>(queries.extent(1)));
  RAFT_EXPECTS(queries.extent(1) == index.dim(), "Queries and index dim must match");
  const uint32_t topk = neighbors.extent(1);

  if (params.max_queries == 0) { params.max_queries = queries.extent(0); }

<<<<<<< HEAD
  using CagraSampleFilterT_s = typename CagraSampleFilterT_Selector<CagraSampleFilterT>::type;
  std::unique_ptr<search_plan_impl<T, internal_IdxT, DistanceT, CagraSampleFilterT_s>> plan =
    factory<T, internal_IdxT, DistanceT, CagraSampleFilterT_s>::create(
=======
  common::nvtx::range<common::nvtx::domain::raft> fun_scope(
    "cagra::search(max_queries = %u, k = %u, dim = %zu)", params.max_queries, topk, index.dim());

  std::unique_ptr<search_plan_impl<T, internal_IdxT, DistanceT>> plan =
    factory<T, internal_IdxT, DistanceT>::create(
>>>>>>> 4f0a2d2d
      res, params, index.dim(), index.graph_degree(), topk);

  plan->check(neighbors.extent(1));

  RAFT_LOG_DEBUG("Cagra search");
  const uint32_t max_queries = plan->max_queries;
  const uint32_t query_dim   = queries.extent(1);

  for (unsigned qid = 0; qid < queries.extent(0); qid += max_queries) {
    const uint32_t n_queries = std::min<std::size_t>(max_queries, queries.extent(0) - qid);
    internal_IdxT* _topk_indices_ptr =
      reinterpret_cast<internal_IdxT*>(neighbors.data_handle()) + (topk * qid);
    DistanceT* _topk_distances_ptr = distances.data_handle() + (topk * qid);
    // todo(tfeher): one could keep distances optional and pass nullptr
    const T* _query_ptr = queries.data_handle() + (query_dim * qid);
    const internal_IdxT* _seed_ptr =
      plan->num_seeds > 0
        ? reinterpret_cast<const internal_IdxT*>(plan->dev_seed.data()) + (plan->num_seeds * qid)
        : nullptr;
    uint32_t* _num_executed_iterations = nullptr;

    auto dataset_internal =
      make_device_strided_matrix_view<const T, int64_t, row_major>(index.dataset().data_handle(),
                                                                   index.dataset().extent(0),
                                                                   index.dataset().extent(1),
                                                                   index.dataset().stride(0));
    auto graph_internal = raft::make_device_matrix_view<const internal_IdxT, int64_t, row_major>(
      reinterpret_cast<const internal_IdxT*>(index.graph().data_handle()),
      index.graph().extent(0),
      index.graph().extent(1));

    (*plan)(res,
            dataset_internal,
            graph_internal,
            _topk_indices_ptr,
            _topk_distances_ptr,
            _query_ptr,
            n_queries,
            _seed_ptr,
            _num_executed_iterations,
            topk,
            set_offset(sample_filter, qid));
  }

  static_assert(std::is_same_v<DistanceT, float>,
                "only float distances are supported at the moment");
  float* dist_out          = distances.data_handle();
  const DistanceT* dist_in = distances.data_handle();
  // We're converting the data from T to DistanceT during distance computation
  // and divide the values by kDivisor. Here we restore the original scale.
  constexpr float kScale = spatial::knn::detail::utils::config<T>::kDivisor /
                           spatial::knn::detail::utils::config<DistanceT>::kDivisor;
  ivf_pq::detail::postprocess_distances(dist_out,
                                        dist_in,
                                        index.metric(),
                                        distances.extent(0),
                                        distances.extent(1),
                                        kScale,
                                        resource::get_cuda_stream(res));
}
/** @} */  // end group cagra

}  // namespace raft::neighbors::cagra::detail<|MERGE_RESOLUTION|>--- conflicted
+++ resolved
@@ -122,17 +122,14 @@
 
   if (params.max_queries == 0) { params.max_queries = queries.extent(0); }
 
-<<<<<<< HEAD
+
+
+  common::nvtx::range<common::nvtx::domain::raft> fun_scope(
+    "cagra::search(max_queries = %u, k = %u, dim = %zu)", params.max_queries, topk, index.dim());
+
   using CagraSampleFilterT_s = typename CagraSampleFilterT_Selector<CagraSampleFilterT>::type;
   std::unique_ptr<search_plan_impl<T, internal_IdxT, DistanceT, CagraSampleFilterT_s>> plan =
     factory<T, internal_IdxT, DistanceT, CagraSampleFilterT_s>::create(
-=======
-  common::nvtx::range<common::nvtx::domain::raft> fun_scope(
-    "cagra::search(max_queries = %u, k = %u, dim = %zu)", params.max_queries, topk, index.dim());
-
-  std::unique_ptr<search_plan_impl<T, internal_IdxT, DistanceT>> plan =
-    factory<T, internal_IdxT, DistanceT>::create(
->>>>>>> 4f0a2d2d
       res, params, index.dim(), index.graph_degree(), topk);
 
   plan->check(neighbors.extent(1));
