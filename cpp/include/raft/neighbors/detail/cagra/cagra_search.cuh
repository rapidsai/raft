/*
 * Copyright (c) 2023-2024, NVIDIA CORPORATION.
 *
 * Licensed under the Apache License, Version 2.0 (the "License");
 * you may not use this file except in compliance with the License.
 * You may obtain a copy of the License at
 *
 *     http://www.apache.org/licenses/LICENSE-2.0
 *
 * Unless required by applicable law or agreed to in writing, software
 * distributed under the License is distributed on an "AS IS" BASIS,
 * WITHOUT WARRANTIES OR CONDITIONS OF ANY KIND, either express or implied.
 * See the License for the specific language governing permissions and
 * limitations under the License.
 */

#pragma once

#include <raft/core/resource/cuda_stream.hpp>
#include <raft/neighbors/detail/ivf_common.cuh>
#include <raft/neighbors/sample_filter_types.hpp>
#include <raft/spatial/knn/detail/ann_utils.cuh>

#include <raft/core/device_mdspan.hpp>
#include <raft/core/host_mdspan.hpp>
#include <raft/core/nvtx.hpp>
#include <raft/core/resources.hpp>
#include <raft/neighbors/cagra_types.hpp>
#include <rmm/cuda_stream_view.hpp>

#include "factory.cuh"
#include "raft/distance/distance_types.hpp"
#include "raft/util/cudart_utils.hpp"
#include "search_plan.cuh"
#include "search_single_cta.cuh"

namespace raft::neighbors::cagra::detail {

template <class CagraSampleFilterT>
struct CagraSampleFilterWithQueryIdOffset {
  const uint32_t offset;
  CagraSampleFilterT filter;

  CagraSampleFilterWithQueryIdOffset(const uint32_t offset, const CagraSampleFilterT filter)
    : offset(offset), filter(filter)
  {
  }

  _RAFT_DEVICE auto operator()(const uint32_t query_id, const uint32_t sample_id)
  {
    return filter(query_id + offset, sample_id);
  }
};

template <class CagraSampleFilterT>
struct CagraSampleFilterT_Selector {
  using type = CagraSampleFilterWithQueryIdOffset<CagraSampleFilterT>;
};
template <>
struct CagraSampleFilterT_Selector<raft::neighbors::filtering::none_cagra_sample_filter> {
  using type = raft::neighbors::filtering::none_cagra_sample_filter;
};

// A helper function to set a query id offset
template <class CagraSampleFilterT>
inline typename CagraSampleFilterT_Selector<CagraSampleFilterT>::type set_offset(
  CagraSampleFilterT filter, const uint32_t offset)
{
  typename CagraSampleFilterT_Selector<CagraSampleFilterT>::type new_filter(offset, filter);
  return new_filter;
}
template <>
inline
  typename CagraSampleFilterT_Selector<raft::neighbors::filtering::none_cagra_sample_filter>::type
  set_offset<raft::neighbors::filtering::none_cagra_sample_filter>(
    raft::neighbors::filtering::none_cagra_sample_filter filter, const uint32_t)
{
  return filter;
}

/**
 * @brief Search ANN using the constructed index.
 *
 * See the [build](#build) documentation for a usage example.
 *
 * @tparam T data element type
 * @tparam IdxT type of database vector indices
 * @tparam internal_IdxT during search we map IdxT to internal_IdxT, this way we do not need
 * separate kernels for int/uint.
 *
 * @param[in] handle
 * @param[in] params configure the search
 * @param[in] idx ivf-pq constructed index
 * @param[in] queries a device matrix view to a row-major matrix [n_queries, index->dim()]
 * @param[out] neighbors a device matrix view to the indices of the neighbors in the source dataset
 * [n_queries, k]
 * @param[out] distances a device matrix view to the distances to the selected neighbors [n_queries,
 * k]
 */

template <typename T,
          typename internal_IdxT,
          typename CagraSampleFilterT,
          typename IdxT      = uint32_t,
          typename DistanceT = float>
void search_main(raft::resources const& res,
                 search_params params,
                 const index<T, IdxT>& index,
                 raft::device_matrix_view<const T, int64_t, row_major> queries,
                 raft::device_matrix_view<internal_IdxT, int64_t, row_major> neighbors,
                 raft::device_matrix_view<DistanceT, int64_t, row_major> distances,
                 CagraSampleFilterT sample_filter = CagraSampleFilterT())
{
  RAFT_LOG_DEBUG("# dataset size = %lu, dim = %lu\n",
                 static_cast<size_t>(index.dataset().extent(0)),
                 static_cast<size_t>(index.dataset().extent(1)));
  RAFT_LOG_DEBUG("# query size = %lu, dim = %lu\n",
                 static_cast<size_t>(queries.extent(0)),
                 static_cast<size_t>(queries.extent(1)));
  RAFT_EXPECTS(queries.extent(1) == index.dim(), "Queries and index dim must match");
  const uint32_t topk = neighbors.extent(1);

  cudaDeviceProp deviceProp = resource::get_device_properties(res);
  if (params.max_queries == 0) {
    params.max_queries = std::min<size_t>(queries.extent(0), deviceProp.maxGridSize[1]);
  }

  common::nvtx::range<common::nvtx::domain::raft> fun_scope(
    "cagra::search(max_queries = %u, k = %u, dim = %zu)", params.max_queries, topk, index.dim());

  using CagraSampleFilterT_s = typename CagraSampleFilterT_Selector<CagraSampleFilterT>::type;
  std::unique_ptr<search_plan_impl<T, internal_IdxT, DistanceT, CagraSampleFilterT_s>> plan =
    factory<T, internal_IdxT, DistanceT, CagraSampleFilterT_s>::create(
      res, params, index.dim(), index.graph_degree(), topk, index.metric());

  plan->check(topk);

  RAFT_LOG_DEBUG("Cagra search");
  const uint32_t max_queries = plan->max_queries;
  const uint32_t query_dim   = queries.extent(1);

  for (unsigned qid = 0; qid < queries.extent(0); qid += max_queries) {
    const uint32_t n_queries = std::min<std::size_t>(max_queries, queries.extent(0) - qid);
    internal_IdxT* _topk_indices_ptr =
      reinterpret_cast<internal_IdxT*>(neighbors.data_handle()) + (topk * qid);
    DistanceT* _topk_distances_ptr = distances.data_handle() + (topk * qid);
    // todo(tfeher): one could keep distances optional and pass nullptr
    const T* _query_ptr = queries.data_handle() + (query_dim * qid);
    const internal_IdxT* _seed_ptr =
      plan->num_seeds > 0
        ? reinterpret_cast<const internal_IdxT*>(plan->dev_seed.data()) + (plan->num_seeds * qid)
        : nullptr;
    uint32_t* _num_executed_iterations = nullptr;

    auto dataset_internal =
      make_device_strided_matrix_view<const T, int64_t, row_major>(index.dataset().data_handle(),
                                                                   index.dataset().extent(0),
                                                                   index.dataset().extent(1),
                                                                   index.dataset().stride(0));
    auto graph_internal = raft::make_device_matrix_view<const internal_IdxT, int64_t, row_major>(
      reinterpret_cast<const internal_IdxT*>(index.graph().data_handle()),
      index.graph().extent(0),
      index.graph().extent(1));

    (*plan)(res,
            dataset_internal,
            graph_internal,
            _topk_indices_ptr,
            _topk_distances_ptr,
            _query_ptr,
            n_queries,
            _seed_ptr,
            _num_executed_iterations,
            topk,
            set_offset(sample_filter, qid));
    raft::print_device_vector("topk_distances_ptr", _topk_distances_ptr, 10, std::cout);
  }

  static_assert(std::is_same_v<DistanceT, float>,
                "only float distances are supported at the moment");
  if (index.metric() != distance::InnerProduct) {
  float* dist_out          = distances.data_handle();
  const DistanceT* dist_in = distances.data_handle();
  // We're converting the data from T to DistanceT during distance computation
  // and divide the values by kDivisor. Here we restore the original scale.
  constexpr float kScale = spatial::knn::detail::utils::config<T>::kDivisor /
                           spatial::knn::detail::utils::config<DistanceT>::kDivisor;
<<<<<<< HEAD
  ivf_pq::detail::postprocess_distances(dist_out,
                                        dist_in,
                                        index.metric(),
                                        distances.extent(0),
                                        distances.extent(1),
                                        kScale,
                                        resource::get_cuda_stream(res));
  }
=======
  ivf::detail::postprocess_distances(dist_out,
                                     dist_in,
                                     index.metric(),
                                     distances.extent(0),
                                     distances.extent(1),
                                     kScale,
                                     true,
                                     resource::get_cuda_stream(res));
>>>>>>> 515ac621
}
/** @} */  // end group cagra

}  // namespace raft::neighbors::cagra::detail<|MERGE_RESOLUTION|>--- conflicted
+++ resolved
@@ -185,16 +185,6 @@
   // and divide the values by kDivisor. Here we restore the original scale.
   constexpr float kScale = spatial::knn::detail::utils::config<T>::kDivisor /
                            spatial::knn::detail::utils::config<DistanceT>::kDivisor;
-<<<<<<< HEAD
-  ivf_pq::detail::postprocess_distances(dist_out,
-                                        dist_in,
-                                        index.metric(),
-                                        distances.extent(0),
-                                        distances.extent(1),
-                                        kScale,
-                                        resource::get_cuda_stream(res));
-  }
-=======
   ivf::detail::postprocess_distances(dist_out,
                                      dist_in,
                                      index.metric(),
@@ -203,7 +193,6 @@
                                      kScale,
                                      true,
                                      resource::get_cuda_stream(res));
->>>>>>> 515ac621
 }
 /** @} */  // end group cagra
 
