/*
 * Copyright (c) 2023, NVIDIA CORPORATION.
 *
 * Licensed under the Apache License, Version 2.0 (the "License");
 * you may not use this file except in compliance with the License.
 * You may obtain a copy of the License at
 *
 *     http://www.apache.org/licenses/LICENSE-2.0
 *
 * Unless required by applicable law or agreed to in writing, software
 * distributed under the License is distributed on an "AS IS" BASIS,
 * WITHOUT WARRANTIES OR CONDITIONS OF ANY KIND, either express or implied.
 * See the License for the specific language governing permissions and
 * limitations under the License.
 */

#pragma once

#include <raft/core/mdarray.hpp>
#include <raft/core/nvtx.hpp>
#include <raft/core/serialize.hpp>
#include <raft/neighbors/cagra_types.hpp>

#include <fstream>

namespace raft::neighbors::cagra::detail {

constexpr int serialization_version = 3;

// NB: we wrap this check in a struct, so that the updated RealSize is easy to see in the error
// message.
template <size_t RealSize, size_t ExpectedSize>
struct check_index_layout {
  static_assert(RealSize == ExpectedSize,
                "The size of the index struct has changed since the last update; "
                "paste in the new size and consider updating the serialization logic");
};

constexpr size_t expected_size = 200;
template struct check_index_layout<sizeof(index<double, std::uint64_t>), expected_size>;

/**
 * Save the index to file.
 *
 * Experimental, both the API and the serialization format are subject to change.
 *
 * @param[in] res the raft resource handle
 * @param[in] filename the file name for saving the index
 * @param[in] index_ CAGRA index
 *
 */
template <typename T, typename IdxT>
void serialize(raft::resources const& res,
               std::ostream& os,
               const index<T, IdxT>& index_,
               bool include_dataset)
{
  common::nvtx::range<common::nvtx::domain::raft> fun_scope("cagra::serialize");

  RAFT_LOG_DEBUG(
    "Saving CAGRA index, size %zu, dim %u", static_cast<size_t>(index_.size()), index_.dim());

  std::string dtype_string = raft::detail::numpy_serializer::get_numpy_dtype<T>().to_string();
  dtype_string.resize(4);
  os << dtype_string;

  serialize_scalar(res, os, serialization_version);
  serialize_scalar(res, os, index_.size());
  serialize_scalar(res, os, index_.dim());
  serialize_scalar(res, os, index_.graph_degree());
  serialize_scalar(res, os, index_.metric());
  serialize_mdspan(res, os, index_.graph());

  serialize_scalar(res, os, include_dataset);
  if (include_dataset) {
    auto dataset = index_.dataset();
    // Remove padding before saving the dataset
    auto host_dataset = make_host_matrix<T, int64_t>(dataset.extent(0), dataset.extent(1));
    RAFT_CUDA_TRY(cudaMemcpy2DAsync(host_dataset.data_handle(),
                                    sizeof(T) * host_dataset.extent(1),
                                    dataset.data_handle(),
                                    sizeof(T) * dataset.stride(0),
                                    sizeof(T) * host_dataset.extent(1),
                                    dataset.extent(0),
                                    cudaMemcpyDefault,
                                    resource::get_cuda_stream(res)));
    resource::sync_stream(res);
    serialize_mdspan(res, os, host_dataset.view());
  }
}

template <typename T, typename IdxT>
void serialize(raft::resources const& res,
               const std::string& filename,
               const index<T, IdxT>& index_,
               bool include_dataset)
{
  std::ofstream of(filename, std::ios::out | std::ios::binary);
  if (!of) { RAFT_FAIL("Cannot open file %s", filename.c_str()); }

  detail::serialize(res, of, index_, include_dataset);

  of.close();
  if (!of) { RAFT_FAIL("Error writing output %s", filename.c_str()); }
}

/** Load an index from file.
 *
 * Experimental, both the API and the serialization format are subject to change.
 *
 * @param[in] res the raft resource handle
 * @param[in] filename the name of the file that stores the index
 * @param[in] index_ CAGRA index
 *
 */
template <typename T, typename IdxT>
auto deserialize(raft::resources const& res, std::istream& is) -> index<T, IdxT>
{
<<<<<<< HEAD
  common::nvtx::range<common::nvtx::domain::raft> fun_scope("cagra::deserialize");
=======
  char dtype_string[4];
  is.read(dtype_string, 4);

>>>>>>> 08a1fad9
  auto ver = deserialize_scalar<int>(res, is);
  if (ver != serialization_version) {
    RAFT_FAIL("serialization version mismatch, expected %d, got %d ", serialization_version, ver);
  }
  auto n_rows       = deserialize_scalar<IdxT>(res, is);
  auto dim          = deserialize_scalar<std::uint32_t>(res, is);
  auto graph_degree = deserialize_scalar<std::uint32_t>(res, is);
  auto metric       = deserialize_scalar<raft::distance::DistanceType>(res, is);

  auto dataset = raft::make_host_matrix<T, int64_t>(n_rows, dim);
  auto graph   = raft::make_host_matrix<IdxT, int64_t>(n_rows, graph_degree);
  deserialize_mdspan(res, is, graph.view());

  bool has_dataset = deserialize_scalar<bool>(res, is);
  if (has_dataset) { deserialize_mdspan(res, is, dataset.view()); }

  return index<T, IdxT>(
    res, metric, raft::make_const_mdspan(dataset.view()), raft::make_const_mdspan(graph.view()));
}

template <typename T, typename IdxT>
auto deserialize(raft::resources const& res, const std::string& filename) -> index<T, IdxT>
{
  std::ifstream is(filename, std::ios::in | std::ios::binary);

  if (!is) { RAFT_FAIL("Cannot open file %s", filename.c_str()); }

  auto index = detail::deserialize<T, IdxT>(res, is);

  is.close();

  return index;
}
}  // namespace raft::neighbors::cagra::detail<|MERGE_RESOLUTION|>--- conflicted
+++ resolved
@@ -116,13 +116,11 @@
 template <typename T, typename IdxT>
 auto deserialize(raft::resources const& res, std::istream& is) -> index<T, IdxT>
 {
-<<<<<<< HEAD
   common::nvtx::range<common::nvtx::domain::raft> fun_scope("cagra::deserialize");
-=======
+
   char dtype_string[4];
   is.read(dtype_string, 4);
 
->>>>>>> 08a1fad9
   auto ver = deserialize_scalar<int>(res, is);
   if (ver != serialization_version) {
     RAFT_FAIL("serialization version mismatch, expected %d, got %d ", serialization_version, ver);
