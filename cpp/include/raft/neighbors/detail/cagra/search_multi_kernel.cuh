--- conflicted
+++ resolved
@@ -324,17 +324,10 @@
   const DATA_T* query_ptr,             // [num_queries, data_dim]
   INDEX_T* const visited_hashmap_ptr,  // [num_queries, 1 << hash_bitlen]
   const std::uint32_t hash_bitlen,
-<<<<<<< HEAD
   INDEX_T* const result_indices_ptr,        // [num_queries, ldd]
   DISTANCE_T* const result_distances_ptr,   // [num_queries, ldd]
   const std::uint32_t ldd,                  // (*) ldd >= search_width * graph_degree
   SAMPLE_FILTER_T sample_filter)
-=======
-  INDEX_T* const result_indices_ptr,       // [num_queries, ldd]
-  DISTANCE_T* const result_distances_ptr,  // [num_queries, ldd]
-  const std::uint32_t ldd                  // (*) ldd >= search_width * graph_degree
-)
->>>>>>> 6bbcf1fe
 {
   const uint32_t ldb        = hashmap::get_size(hash_bitlen);
   const auto tid            = threadIdx.x + blockDim.x * blockIdx.x;
@@ -415,16 +408,10 @@
   const std::uint32_t num_queries,
   INDEX_T* const visited_hashmap_ptr,  // [num_queries, 1 << hash_bitlen]
   const std::uint32_t hash_bitlen,
-<<<<<<< HEAD
   INDEX_T* const result_indices_ptr,        // [num_queries, ldd]
   DISTANCE_T* const result_distances_ptr,   // [num_queries, ldd]
   const std::uint32_t ldd,                  // (*) ldd >= search_width * graph_degree
   SAMPLE_FILTER_T sample_filter,
-=======
-  INDEX_T* const result_indices_ptr,       // [num_queries, ldd]
-  DISTANCE_T* const result_distances_ptr,  // [num_queries, ldd]
-  const std::uint32_t ldd,                 // (*) ldd >= search_width * graph_degree
->>>>>>> 6bbcf1fe
   cudaStream_t cuda_stream = 0)
 {
   const auto block_size = 128;
