/*
 * Copyright (c) 2023, NVIDIA CORPORATION.
 *
 * Licensed under the Apache License, Version 2.0 (the "License");
 * you may not use this file except in compliance with the License.
 * You may obtain a copy of the License at
 *
 *     http://www.apache.org/licenses/LICENSE-2.0
 *
 * Unless required by applicable law or agreed to in writing, software
 * distributed under the License is distributed on an "AS IS" BASIS,
 * WITHOUT WARRANTIES OR CONDITIONS OF ANY KIND, either express or implied.
 * See the License for the specific language governing permissions and
 * limitations under the License.
 */
#pragma once

#include <algorithm>
#include <cassert>
#include <cstdint>
#include <iostream>
#include <memory>
#include <numeric>
#include <raft/core/device_mdspan.hpp>
#include <raft/core/resource/cuda_stream.hpp>
#include <raft/core/resource/device_properties.hpp>
#include <raft/core/resources.hpp>
#include <raft/neighbors/sample_filter_types.hpp>
#include <raft/spatial/knn/detail/ann_utils.cuh>
#include <rmm/device_uvector.hpp>
#include <vector>

#include "bitonic.hpp"
#include "compute_distance.hpp"
#include "device_common.hpp"
#include "hashmap.hpp"
#include "search_plan.cuh"
#include "topk_by_radix.cuh"
#include "topk_for_cagra/topk_core.cuh"  // TODO replace with raft topk
#include "utils.hpp"
#include <raft/core/logger.hpp>
#include <raft/util/cuda_rt_essentials.hpp>
#include <raft/util/cudart_utils.hpp>  // RAFT_CUDA_TRY_NOT_THROW is used TODO(tfeher): consider moving this to cuda_rt_essentials.hpp

namespace raft::neighbors::cagra::detail {
namespace single_cta_search {

// #define _CLK_BREAKDOWN

template <unsigned TOPK_BY_BITONIC_SORT, class INDEX_T>
__device__ void pickup_next_parents(std::uint32_t* const terminate_flag,
                                    INDEX_T* const next_parent_indices,
                                    INDEX_T* const internal_topk_indices,
                                    const std::size_t internal_topk_size,
                                    const std::size_t dataset_size,
                                    const std::uint32_t search_width)
{
  constexpr INDEX_T index_msb_1_mask = utils::gen_index_msb_1_mask<INDEX_T>::value;
  // if (threadIdx.x >= 32) return;

  for (std::uint32_t i = threadIdx.x; i < search_width; i += 32) {
    next_parent_indices[i] = utils::get_max_value<INDEX_T>();
  }
  std::uint32_t itopk_max = internal_topk_size;
  if (itopk_max % 32) { itopk_max += 32 - (itopk_max % 32); }
  std::uint32_t num_new_parents = 0;
  for (std::uint32_t j = threadIdx.x; j < itopk_max; j += 32) {
    std::uint32_t jj = j;
    if (TOPK_BY_BITONIC_SORT) { jj = device::swizzling(j); }
    INDEX_T index;
    int new_parent = 0;
    if (j < internal_topk_size) {
      index = internal_topk_indices[jj];
      if ((index & index_msb_1_mask) == 0) {  // check if most significant bit is set
        new_parent = 1;
      }
    }
    const std::uint32_t ballot_mask = __ballot_sync(0xffffffff, new_parent);
    if (new_parent) {
      const auto i = __popc(ballot_mask & ((1 << threadIdx.x) - 1)) + num_new_parents;
      if (i < search_width) {
        next_parent_indices[i] = jj;
        // set most significant bit as used node
        internal_topk_indices[jj] |= index_msb_1_mask;
      }
    }
    num_new_parents += __popc(ballot_mask);
    if (num_new_parents >= search_width) { break; }
  }
  if (threadIdx.x == 0 && (num_new_parents == 0)) { *terminate_flag = 1; }
}

template <unsigned MAX_CANDIDATES, class IdxT = void>
__device__ inline void topk_by_bitonic_sort_1st(float* candidate_distances,  // [num_candidates]
                                                IdxT* candidate_indices,     // [num_candidates]
                                                const std::uint32_t num_candidates,
                                                const std::uint32_t num_itopk,
                                                unsigned MULTI_WARPS = 0)
{
  const unsigned lane_id = threadIdx.x % 32;
  const unsigned warp_id = threadIdx.x / 32;
  if (MULTI_WARPS == 0) {
    if (warp_id > 0) { return; }
    constexpr unsigned N = (MAX_CANDIDATES + 31) / 32;
    float key[N];
    IdxT val[N];
    /* Candidates -> Reg */
    for (unsigned i = 0; i < N; i++) {
      unsigned j = lane_id + (32 * i);
      if (j < num_candidates) {
        key[i] = candidate_distances[j];
        val[i] = candidate_indices[j];
      } else {
        key[i] = utils::get_max_value<float>();
        val[i] = utils::get_max_value<IdxT>();
      }
    }
    /* Sort */
    bitonic::warp_sort<float, IdxT, N>(key, val);
    /* Reg -> Temp_itopk */
    for (unsigned i = 0; i < N; i++) {
      unsigned j = (N * lane_id) + i;
      if (j < num_candidates && j < num_itopk) {
        candidate_distances[device::swizzling(j)] = key[i];
        candidate_indices[device::swizzling(j)]   = val[i];
      }
    }
  } else {
    // Use two warps (64 threads)
    constexpr unsigned max_candidates_per_warp = (MAX_CANDIDATES + 1) / 2;
    constexpr unsigned N                       = (max_candidates_per_warp + 31) / 32;
    float key[N];
    IdxT val[N];
    if (warp_id < 2) {
      /* Candidates -> Reg */
      for (unsigned i = 0; i < N; i++) {
        unsigned jl = lane_id + (32 * i);
        unsigned j  = jl + (max_candidates_per_warp * warp_id);
        if (j < num_candidates) {
          key[i] = candidate_distances[j];
          val[i] = candidate_indices[j];
        } else {
          key[i] = utils::get_max_value<float>();
          val[i] = utils::get_max_value<IdxT>();
        }
      }
      /* Sort */
      bitonic::warp_sort<float, IdxT, N>(key, val);
      /* Reg -> Temp_candidates */
      for (unsigned i = 0; i < N; i++) {
        unsigned jl = (N * lane_id) + i;
        unsigned j  = jl + (max_candidates_per_warp * warp_id);
        if (j < num_candidates && jl < num_itopk) {
          candidate_distances[device::swizzling(j)] = key[i];
          candidate_indices[device::swizzling(j)]   = val[i];
        }
      }
    }
    __syncthreads();

    unsigned num_warps_used = (num_itopk + max_candidates_per_warp - 1) / max_candidates_per_warp;
    if (warp_id < num_warps_used) {
      /* Temp_candidates -> Reg */
      for (unsigned i = 0; i < N; i++) {
        unsigned jl = (N * lane_id) + i;
        unsigned kl = max_candidates_per_warp - 1 - jl;
        unsigned j  = jl + (max_candidates_per_warp * warp_id);
        unsigned k  = MAX_CANDIDATES - 1 - j;
        if (j >= num_candidates || k >= num_candidates || kl >= num_itopk) continue;
        float temp_key = candidate_distances[device::swizzling(k)];
        if (key[i] == temp_key) continue;
        if ((warp_id == 0) == (key[i] > temp_key)) {
          key[i] = temp_key;
          val[i] = candidate_indices[device::swizzling(k)];
        }
      }
    }
    if (num_warps_used > 1) { __syncthreads(); }
    if (warp_id < num_warps_used) {
      /* Merge */
      bitonic::warp_merge<float, IdxT, N>(key, val, 32);
      /* Reg -> Temp_itopk */
      for (unsigned i = 0; i < N; i++) {
        unsigned jl = (N * lane_id) + i;
        unsigned j  = jl + (max_candidates_per_warp * warp_id);
        if (j < num_candidates && j < num_itopk) {
          candidate_distances[device::swizzling(j)] = key[i];
          candidate_indices[device::swizzling(j)]   = val[i];
        }
      }
    }
    if (num_warps_used > 1) { __syncthreads(); }
  }
}

template <unsigned MAX_ITOPK, class IdxT = void>
__device__ inline void topk_by_bitonic_sort_2nd(float* itopk_distances,  // [num_itopk]
                                                IdxT* itopk_indices,     // [num_itopk]
                                                const std::uint32_t num_itopk,
                                                float* candidate_distances,  // [num_candidates]
                                                IdxT* candidate_indices,     // [num_candidates]
                                                const std::uint32_t num_candidates,
                                                std::uint32_t* work_buf,
                                                const bool first,
                                                unsigned MULTI_WARPS = 0)
{
  const unsigned lane_id = threadIdx.x % 32;
  const unsigned warp_id = threadIdx.x / 32;
  if (MULTI_WARPS == 0) {
    if (warp_id > 0) { return; }
    constexpr unsigned N = (MAX_ITOPK + 31) / 32;
    float key[N];
    IdxT val[N];
    if (first) {
      /* Load itopk results */
      for (unsigned i = 0; i < N; i++) {
        unsigned j = lane_id + (32 * i);
        if (j < num_itopk) {
          key[i] = itopk_distances[j];
          val[i] = itopk_indices[j];
        } else {
          key[i] = utils::get_max_value<float>();
          val[i] = utils::get_max_value<IdxT>();
        }
      }
      /* Warp Sort */
      bitonic::warp_sort<float, IdxT, N>(key, val);
    } else {
      /* Load itopk results */
      for (unsigned i = 0; i < N; i++) {
        unsigned j = (N * lane_id) + i;
        if (j < num_itopk) {
          key[i] = itopk_distances[device::swizzling(j)];
          val[i] = itopk_indices[device::swizzling(j)];
        } else {
          key[i] = utils::get_max_value<float>();
          val[i] = utils::get_max_value<IdxT>();
        }
      }
    }
    /* Merge candidates */
    for (unsigned i = 0; i < N; i++) {
      unsigned j = (N * lane_id) + i;  // [0:MAX_ITOPK-1]
      unsigned k = MAX_ITOPK - 1 - j;
      if (k >= num_itopk || k >= num_candidates) continue;
      float candidate_key = candidate_distances[device::swizzling(k)];
      if (key[i] > candidate_key) {
        key[i] = candidate_key;
        val[i] = candidate_indices[device::swizzling(k)];
      }
    }
    /* Warp Merge */
    bitonic::warp_merge<float, IdxT, N>(key, val, 32);
    /* Store new itopk results */
    for (unsigned i = 0; i < N; i++) {
      unsigned j = (N * lane_id) + i;
      if (j < num_itopk) {
        itopk_distances[device::swizzling(j)] = key[i];
        itopk_indices[device::swizzling(j)]   = val[i];
      }
    }
  } else {
    // Use two warps (64 threads) or more
    constexpr unsigned max_itopk_per_warp = (MAX_ITOPK + 1) / 2;
    constexpr unsigned N                  = (max_itopk_per_warp + 31) / 32;
    float key[N];
    IdxT val[N];
    if (first) {
      /* Load itop results (not sorted) */
      if (warp_id < 2) {
        for (unsigned i = 0; i < N; i++) {
          unsigned j = lane_id + (32 * i) + (max_itopk_per_warp * warp_id);
          if (j < num_itopk) {
            key[i] = itopk_distances[j];
            val[i] = itopk_indices[j];
          } else {
            key[i] = utils::get_max_value<float>();
            val[i] = utils::get_max_value<IdxT>();
          }
        }
        /* Warp Sort */
        bitonic::warp_sort<float, IdxT, N>(key, val);
        /* Store intermedidate results */
        for (unsigned i = 0; i < N; i++) {
          unsigned j = (N * threadIdx.x) + i;
          if (j >= num_itopk) continue;
          itopk_distances[device::swizzling(j)] = key[i];
          itopk_indices[device::swizzling(j)]   = val[i];
        }
      }
      __syncthreads();
      if (warp_id < 2) {
        /* Load intermedidate results */
        for (unsigned i = 0; i < N; i++) {
          unsigned j = (N * threadIdx.x) + i;
          unsigned k = MAX_ITOPK - 1 - j;
          if (k >= num_itopk) continue;
          float temp_key = itopk_distances[device::swizzling(k)];
          if (key[i] == temp_key) continue;
          if ((warp_id == 0) == (key[i] > temp_key)) {
            key[i] = temp_key;
            val[i] = itopk_indices[device::swizzling(k)];
          }
        }
        /* Warp Merge */
        bitonic::warp_merge<float, IdxT, N>(key, val, 32);
      }
      __syncthreads();
      /* Store itopk results (sorted) */
      if (warp_id < 2) {
        for (unsigned i = 0; i < N; i++) {
          unsigned j = (N * threadIdx.x) + i;
          if (j >= num_itopk) continue;
          itopk_distances[device::swizzling(j)] = key[i];
          itopk_indices[device::swizzling(j)]   = val[i];
        }
      }
    }
    const uint32_t num_itopk_div2 = num_itopk / 2;
    if (threadIdx.x < 3) {
      // work_buf is used to obtain turning points in 1st and 2nd half of itopk afer merge.
      work_buf[threadIdx.x] = num_itopk_div2;
    }
    __syncthreads();

    // Merge candidates (using whole threads)
    for (unsigned k = threadIdx.x; k < min(num_candidates, num_itopk); k += blockDim.x) {
      const unsigned j          = num_itopk - 1 - k;
      const float itopk_key     = itopk_distances[device::swizzling(j)];
      const float candidate_key = candidate_distances[device::swizzling(k)];
      if (itopk_key > candidate_key) {
        itopk_distances[device::swizzling(j)] = candidate_key;
        itopk_indices[device::swizzling(j)]   = candidate_indices[device::swizzling(k)];
        if (j < num_itopk_div2) {
          atomicMin(work_buf + 2, j);
        } else {
          atomicMin(work_buf + 1, j - num_itopk_div2);
        }
      }
    }
    __syncthreads();

    // Merge 1st and 2nd half of itopk (using whole threads)
    for (unsigned j = threadIdx.x; j < num_itopk_div2; j += blockDim.x) {
      const unsigned k = j + num_itopk_div2;
      float key_0      = itopk_distances[device::swizzling(j)];
      float key_1      = itopk_distances[device::swizzling(k)];
      if (key_0 > key_1) {
        itopk_distances[device::swizzling(j)] = key_1;
        itopk_distances[device::swizzling(k)] = key_0;
        IdxT val_0                            = itopk_indices[device::swizzling(j)];
        IdxT val_1                            = itopk_indices[device::swizzling(k)];
        itopk_indices[device::swizzling(j)]   = val_1;
        itopk_indices[device::swizzling(k)]   = val_0;
        atomicMin(work_buf + 0, j);
      }
    }
    if (threadIdx.x == blockDim.x - 1) {
      if (work_buf[2] < num_itopk_div2) { work_buf[1] = work_buf[2]; }
    }
    __syncthreads();
    // if ((blockIdx.x == 0) && (threadIdx.x == 0)) {
    //     RAFT_LOG_DEBUG( "work_buf: %u, %u, %u\n", work_buf[0], work_buf[1], work_buf[2] );
    // }

    // Warp-0 merges 1st half of itopk, warp-1 does 2nd half.
    if (warp_id < 2) {
      // Load intermedidate itopk results
      const uint32_t turning_point = work_buf[warp_id];  // turning_point <= num_itopk_div2
      for (unsigned i = 0; i < N; i++) {
        unsigned k = num_itopk;
        unsigned j = (N * lane_id) + i;
        if (j < turning_point) {
          k = j + (num_itopk_div2 * warp_id);
        } else if (j >= (MAX_ITOPK / 2 - num_itopk_div2)) {
          j -= (MAX_ITOPK / 2 - num_itopk_div2);
          if ((turning_point <= j) && (j < num_itopk_div2)) { k = j + (num_itopk_div2 * warp_id); }
        }
        if (k < num_itopk) {
          key[i] = itopk_distances[device::swizzling(k)];
          val[i] = itopk_indices[device::swizzling(k)];
        } else {
          key[i] = utils::get_max_value<float>();
          val[i] = utils::get_max_value<IdxT>();
        }
      }
      /* Warp Merge */
      bitonic::warp_merge<float, IdxT, N>(key, val, 32);
      /* Store new itopk results */
      for (unsigned i = 0; i < N; i++) {
        const unsigned j = (N * lane_id) + i;
        if (j < num_itopk_div2) {
          unsigned k                            = j + (num_itopk_div2 * warp_id);
          itopk_distances[device::swizzling(k)] = key[i];
          itopk_indices[device::swizzling(k)]   = val[i];
        }
      }
    }
  }
}

template <unsigned MAX_ITOPK,
          unsigned MAX_CANDIDATES,
          class IdxT>
__device__ void topk_by_bitonic_sort(float* itopk_distances,  // [num_itopk]
                                     IdxT* itopk_indices,     // [num_itopk]
                                     const std::uint32_t num_itopk,
                                     float* candidate_distances,  // [num_candidates]
                                     IdxT* candidate_indices,     // [num_candidates]
                                     const std::uint32_t num_candidates,
                                     std::uint32_t* work_buf,
                                     const bool first,
                                     const unsigned MULTI_WARPS_1,
                                     const unsigned MULTI_WARPS_2)
{
  // The results in candidate_distances/indices are sorted by bitonic sort.
  topk_by_bitonic_sort_1st<MAX_CANDIDATES, IdxT>(
    candidate_distances, candidate_indices, num_candidates, num_itopk, MULTI_WARPS_1);

  // The results sorted above are merged with the internal intermediate top-k
  // results so far using bitonic merge.
  topk_by_bitonic_sort_2nd<MAX_ITOPK, IdxT>(itopk_distances,
                                            itopk_indices,
                                            num_itopk,
                                            candidate_distances,
                                            candidate_indices,
                                            num_candidates,
                                            work_buf,
                                            first,
                                            MULTI_WARPS_2);
}

template <class INDEX_T>
__device__ inline void hashmap_restore(INDEX_T* const hashmap_ptr,
                                       const size_t hashmap_bitlen,
                                       const INDEX_T* itopk_indices,
                                       const uint32_t itopk_size,
                                       const uint32_t first_tid = 0)
{
  constexpr INDEX_T index_msb_1_mask = utils::gen_index_msb_1_mask<INDEX_T>::value;
  if (threadIdx.x < first_tid) return;
  for (unsigned i = threadIdx.x - first_tid; i < itopk_size; i += blockDim.x - first_tid) {
    auto key = itopk_indices[i] & ~index_msb_1_mask;  // clear most significant bit
    hashmap::insert(hashmap_ptr, hashmap_bitlen, key);
  }
}

template <class T, unsigned BLOCK_SIZE>
__device__ inline void set_value_device(T* const ptr, const T fill, const std::uint32_t count)
{
  for (std::uint32_t i = threadIdx.x; i < count; i += BLOCK_SIZE) {
    ptr[i] = fill;
  }
}

// One query one thread block
template <unsigned TEAM_SIZE,
          unsigned MAX_ITOPK,
          unsigned MAX_CANDIDATES,
          unsigned TOPK_BY_BITONIC_SORT,
          unsigned MAX_DATASET_DIM,
          class DATA_T,
          class DISTANCE_T,
<<<<<<< HEAD
          class INDEX_T>
__launch_bounds__(1024, 1) __global__
=======
          class INDEX_T,
          class SAMPLE_FILTER_T>
__launch_bounds__(BLOCK_SIZE, BLOCK_COUNT) __global__
>>>>>>> d4002b09
  void search_kernel(INDEX_T* const result_indices_ptr,       // [num_queries, top_k]
                     DISTANCE_T* const result_distances_ptr,  // [num_queries, top_k]
                     const std::uint32_t top_k,
                     const DATA_T* const dataset_ptr,  // [dataset_size, dataset_dim]
                     const std::size_t dataset_dim,
                     const std::size_t dataset_size,
                     const std::size_t dataset_ld,     // stride of dataset
                     const DATA_T* const queries_ptr,  // [num_queries, dataset_dim]
                     const INDEX_T* const knn_graph,   // [dataset_size, graph_degree]
                     const std::uint32_t graph_degree,
                     const unsigned num_distilation,
                     const uint64_t rand_xor_mask,
                     const INDEX_T* seed_ptr,  // [num_queries, num_seeds]
                     const uint32_t num_seeds,
                     INDEX_T* const visited_hashmap_ptr,  // [num_queries, 1 << hash_bitlen]
                     const std::uint32_t internal_topk,
                     const std::uint32_t search_width,
                     const std::uint32_t min_iteration,
                     const std::uint32_t max_iteration,
                     std::uint32_t* const num_executed_iterations,  // [num_queries]
                     const std::uint32_t hash_bitlen,
                     const std::uint32_t small_hash_bitlen,
                     const std::uint32_t small_hash_reset_interval,
                     SAMPLE_FILTER_T sample_filter)
{
  using LOAD_T        = device::LOAD_128BIT_T;
  const auto query_id = blockIdx.y;

#ifdef _CLK_BREAKDOWN
  std::uint64_t clk_init                 = 0;
  std::uint64_t clk_compute_1st_distance = 0;
  std::uint64_t clk_topk                 = 0;
  std::uint64_t clk_reset_hash           = 0;
  std::uint64_t clk_pickup_parents       = 0;
  std::uint64_t clk_restore_hash         = 0;
  std::uint64_t clk_compute_distance     = 0;
  std::uint64_t clk_start;
#define _CLK_START() clk_start = clock64()
#define _CLK_REC(V)  V += clock64() - clk_start;
#else
#define _CLK_START()
#define _CLK_REC(V)
#endif
  _CLK_START();

  extern __shared__ std::uint32_t smem[];

  // Layout of result_buffer
  // +----------------------+------------------------------+---------+
  // | internal_top_k       | neighbors of internal_top_k  | padding |
  // | <internal_topk_size> | <search_width * graph_degree> | upto 32 |
  // +----------------------+------------------------------+---------+
  // |<---             result_buffer_size              --->|
  std::uint32_t result_buffer_size    = internal_topk + (search_width * graph_degree);
  std::uint32_t result_buffer_size_32 = result_buffer_size;
  if (result_buffer_size % 32) { result_buffer_size_32 += 32 - (result_buffer_size % 32); }
  const auto small_hash_size = hashmap::get_size(small_hash_bitlen);
  auto query_buffer          = reinterpret_cast<float*>(smem);
  auto result_indices_buffer = reinterpret_cast<INDEX_T*>(query_buffer + MAX_DATASET_DIM);
  auto result_distances_buffer =
    reinterpret_cast<DISTANCE_T*>(result_indices_buffer + result_buffer_size_32);
  auto visited_hash_buffer =
    reinterpret_cast<INDEX_T*>(result_distances_buffer + result_buffer_size_32);
  auto parent_list_buffer = reinterpret_cast<INDEX_T*>(visited_hash_buffer + small_hash_size);
  auto topk_ws            = reinterpret_cast<std::uint32_t*>(parent_list_buffer + search_width);
  auto terminate_flag     = reinterpret_cast<std::uint32_t*>(topk_ws + 3);
  auto smem_working_ptr   = reinterpret_cast<std::uint32_t*>(terminate_flag + 1);

  // A flag for filtering.
  auto filter_flag = terminate_flag;

  const DATA_T* const query_ptr = queries_ptr + query_id * dataset_dim;
  for (unsigned i = threadIdx.x; i < MAX_DATASET_DIM; i += blockDim.x) {
    unsigned j = device::swizzling(i);
    if (i < dataset_dim) {
      query_buffer[j] = spatial::knn::detail::utils::mapping<float>{}(query_ptr[i]);
    } else {
      query_buffer[j] = 0.0;
    }
  }
  if (threadIdx.x == 0) {
    terminate_flag[0] = 0;
    topk_ws[0]        = ~0u;
  }

  // Init hashmap
  INDEX_T* local_visited_hashmap_ptr;
  if (small_hash_bitlen) {
    local_visited_hashmap_ptr = visited_hash_buffer;
  } else {
    local_visited_hashmap_ptr = visited_hashmap_ptr + (hashmap::get_size(hash_bitlen) * query_id);
  }
  hashmap::init(local_visited_hashmap_ptr, hash_bitlen, 0);
  __syncthreads();
  _CLK_REC(clk_init);

  // compute distance to randomly selecting nodes
  _CLK_START();
  const INDEX_T* const local_seed_ptr = seed_ptr ? seed_ptr + (num_seeds * query_id) : nullptr;
  device::compute_distance_to_random_nodes<TEAM_SIZE, MAX_DATASET_DIM, LOAD_T>(
    result_indices_buffer,
    result_distances_buffer,
    query_buffer,
    dataset_ptr,
    dataset_dim,
    dataset_size,
    dataset_ld,
    result_buffer_size,
    num_distilation,
    rand_xor_mask,
    local_seed_ptr,
    num_seeds,
    local_visited_hashmap_ptr,
    hash_bitlen);
  __syncthreads();
  _CLK_REC(clk_compute_1st_distance);

  std::uint32_t iter = 0;
  while (1) {
    // sort
    if constexpr (TOPK_BY_BITONIC_SORT) {
      // [Notice]
      // It is good to use multiple warps in topk_by_bitonic_sort() when
      // batch size is small (short-latency), but it might not be always good
      // when batch size is large (high-throughput).
      // topk_by_bitonic_sort() consists of two operations:
      // if MAX_CANDIDATES is greater than 128, the first operation uses two warps;
      // if MAX_ITOPK is greater than 256, the second operation used two warps.
      const unsigned multi_warps_1 = ((blockDim.x >= 64) && (MAX_CANDIDATES > 128)) ? 1 : 0;
      const unsigned multi_warps_2 = ((blockDim.x >= 64) && (MAX_ITOPK > 256)) ? 1 : 0;

      // reset small-hash table.
      if ((iter + 1) % small_hash_reset_interval == 0) {
        // Depending on the block size and the number of warps used in
        // topk_by_bitonic_sort(), determine which warps are used to reset
        // the small hash and whether they are performed in overlap with
        // topk_by_bitonic_sort().
        _CLK_START();
        unsigned hash_start_tid;
        if (blockDim.x == 32) {
          hash_start_tid = 0;
        } else if (blockDim.x == 64) {
          if (multi_warps_1 || multi_warps_2) {
            hash_start_tid = 0;
          } else {
            hash_start_tid = 32;
          }
        } else {
          if (multi_warps_1 || multi_warps_2) {
            hash_start_tid = 64;
          } else {
            hash_start_tid = 32;
          }
        }
        hashmap::init(local_visited_hashmap_ptr, hash_bitlen, hash_start_tid);
        _CLK_REC(clk_reset_hash);
      }

      // topk with bitonic sort
      _CLK_START();
<<<<<<< HEAD
      topk_by_bitonic_sort<MAX_ITOPK, MAX_CANDIDATES>(result_distances_buffer,
                                                      result_indices_buffer,
                                                      internal_topk,
                                                      result_distances_buffer + internal_topk,
                                                      result_indices_buffer + internal_topk,
                                                      search_width * graph_degree,
                                                      topk_ws,
                                                      (iter == 0),
                                                      multi_warps_1,
                                                      multi_warps_2);
=======
      if (std::is_same<SAMPLE_FILTER_T,
                       raft::neighbors::filtering::none_cagra_sample_filter>::value ||
          *filter_flag == 0) {
        topk_by_bitonic_sort<MAX_ITOPK, MAX_CANDIDATES, multi_warps_1, multi_warps_2>(
          result_distances_buffer,
          result_indices_buffer,
          internal_topk,
          result_distances_buffer + internal_topk,
          result_indices_buffer + internal_topk,
          search_width * graph_degree,
          topk_ws,
          (iter == 0));
        __syncthreads();
      } else {
        topk_by_bitonic_sort_1st<MAX_ITOPK + MAX_CANDIDATES, false>(
          result_distances_buffer,
          result_indices_buffer,
          internal_topk + search_width * graph_degree,
          internal_topk);
        if (threadIdx.x == 0) { *terminate_flag = 0; }
      }
>>>>>>> d4002b09
      _CLK_REC(clk_topk);
    } else {
      _CLK_START();
      // topk with radix block sort
      topk_by_radix_sort<MAX_ITOPK, INDEX_T>{}(
        internal_topk,
        gridDim.x,
        result_buffer_size,
        reinterpret_cast<std::uint32_t*>(result_distances_buffer),
        result_indices_buffer,
        reinterpret_cast<std::uint32_t*>(result_distances_buffer),
        result_indices_buffer,
        nullptr,
        topk_ws,
        true,
        reinterpret_cast<std::uint32_t*>(smem_working_ptr));
      _CLK_REC(clk_topk);

      // reset small-hash table
      if ((iter + 1) % small_hash_reset_interval == 0) {
        _CLK_START();
        hashmap::init(local_visited_hashmap_ptr, hash_bitlen);
        _CLK_REC(clk_reset_hash);
      }
    }
    __syncthreads();

    if (iter + 1 == max_iteration) { break; }

    // pick up next parents
    if (threadIdx.x < 32) {
      _CLK_START();
      pickup_next_parents<TOPK_BY_BITONIC_SORT, INDEX_T>(terminate_flag,
                                                         parent_list_buffer,
                                                         result_indices_buffer,
                                                         internal_topk,
                                                         dataset_size,
                                                         search_width);
      _CLK_REC(clk_pickup_parents);
    }

    // restore small-hash table by putting internal-topk indices in it
    if ((iter + 1) % small_hash_reset_interval == 0) {
      const unsigned first_tid = ((blockDim.x <= 32) ? 0 : 32);
      _CLK_START();
      hashmap_restore(
        local_visited_hashmap_ptr, hash_bitlen, result_indices_buffer, internal_topk, first_tid);
      _CLK_REC(clk_restore_hash);
    }
    __syncthreads();

    if (*terminate_flag && iter >= min_iteration) { break; }

    // compute the norms between child nodes and query node
    _CLK_START();
    constexpr unsigned max_n_frags = 16;
<<<<<<< HEAD
    device::compute_distance_to_child_nodes<TEAM_SIZE, MAX_DATASET_DIM, max_n_frags, LOAD_T>(
      result_indices_buffer + internal_topk,
      result_distances_buffer + internal_topk,
      query_buffer,
      dataset_ptr,
      dataset_dim,
      dataset_ld,
      knn_graph,
      graph_degree,
      local_visited_hashmap_ptr,
      hash_bitlen,
      parent_list_buffer,
      search_width);
=======
    device::
      compute_distance_to_child_nodes<TEAM_SIZE, BLOCK_SIZE, MAX_DATASET_DIM, max_n_frags, LOAD_T>(
        result_indices_buffer + internal_topk,
        result_distances_buffer + internal_topk,
        query_buffer,
        dataset_ptr,
        dataset_dim,
        dataset_ld,
        knn_graph,
        graph_degree,
        local_visited_hashmap_ptr,
        hash_bitlen,
        parent_list_buffer,
        result_indices_buffer,
        search_width);
>>>>>>> d4002b09
    __syncthreads();
    _CLK_REC(clk_compute_distance);

    // Filtering
    if constexpr (!std::is_same<SAMPLE_FILTER_T,
                                raft::neighbors::filtering::none_cagra_sample_filter>::value) {
      if (threadIdx.x == 0) { *filter_flag = 0; }
      __syncthreads();

      constexpr INDEX_T index_msb_1_mask = utils::gen_index_msb_1_mask<INDEX_T>::value;
      const INDEX_T invalid_index        = utils::get_max_value<INDEX_T>();

      for (unsigned p = threadIdx.x; p < search_width; p += blockDim.x) {
        if (parent_list_buffer[p] != invalid_index) {
          const auto parent_id = result_indices_buffer[parent_list_buffer[p]] & ~index_msb_1_mask;
          if (!sample_filter(query_id, parent_id)) {
            // If the parent must not be in the resulting top-k list, remove from the parent list
            result_distances_buffer[parent_list_buffer[p]] = utils::get_max_value<DISTANCE_T>();
            result_indices_buffer[parent_list_buffer[p]]   = invalid_index;
            *filter_flag                                   = 1;
          }
        }
      }
      __syncthreads();
    }

    iter++;
  }
<<<<<<< HEAD
  for (std::uint32_t i = threadIdx.x; i < top_k; i += blockDim.x) {
=======

  // Post process for filtering
  if constexpr (!std::is_same<SAMPLE_FILTER_T,
                              raft::neighbors::filtering::none_cagra_sample_filter>::value) {
    constexpr INDEX_T index_msb_1_mask = utils::gen_index_msb_1_mask<INDEX_T>::value;
    const INDEX_T invalid_index        = utils::get_max_value<INDEX_T>();

    for (unsigned i = threadIdx.x; i < internal_topk + search_width * graph_degree;
         i += blockDim.x) {
      const auto node_id = result_indices_buffer[i] & ~index_msb_1_mask;
      if (node_id != (invalid_index & ~index_msb_1_mask) && !sample_filter(query_id, node_id)) {
        result_distances_buffer[i] = utils::get_max_value<DISTANCE_T>();
        result_indices_buffer[i]   = invalid_index;
      }
    }

    __syncthreads();
    topk_by_bitonic_sort_1st<MAX_ITOPK + MAX_CANDIDATES, false>(
      result_distances_buffer,
      result_indices_buffer,
      internal_topk + search_width * graph_degree,
      top_k);
    __syncthreads();
  }

  for (std::uint32_t i = threadIdx.x; i < top_k; i += BLOCK_SIZE) {
>>>>>>> d4002b09
    unsigned j  = i + (top_k * query_id);
    unsigned ii = i;
    if (TOPK_BY_BITONIC_SORT) { ii = device::swizzling(i); }
    if (result_distances_ptr != nullptr) { result_distances_ptr[j] = result_distances_buffer[ii]; }
    constexpr INDEX_T index_msb_1_mask = utils::gen_index_msb_1_mask<INDEX_T>::value;

    result_indices_ptr[j] =
      result_indices_buffer[ii] & ~index_msb_1_mask;  // clear most significant bit
  }
  if (threadIdx.x == 0 && num_executed_iterations != nullptr) {
    num_executed_iterations[query_id] = iter + 1;
  }
#ifdef _CLK_BREAKDOWN
  if ((threadIdx.x == 0 || threadIdx.x == BLOCK_SIZE - 1) && ((query_id * 3) % gridDim.y < 3)) {
    RAFT_LOG_DEBUG(
      "query, %d, thread, %d"
      ", init, %d"
      ", 1st_distance, %lu"
      ", topk, %lu"
      ", reset_hash, %lu"
      ", pickup_parents, %lu"
      ", restore_hash, %lu"
      ", distance, %lu"
      "\n",
      query_id,
      threadIdx.x,
      clk_init,
      clk_compute_1st_distance,
      clk_topk,
      clk_reset_hash,
      clk_pickup_parents,
      clk_restore_hash,
      clk_compute_distance);
  }
#endif
}

template <unsigned TEAM_SIZE,
          unsigned MX_DIM,
          typename T,
          typename IdxT,
          typename DistT,
          typename SAMPLE_FILTER_T>
struct search_kernel_config {
<<<<<<< HEAD
  using kernel_t = decltype(&search_kernel<TEAM_SIZE, 64, 64, 0, MX_DIM, T, DistT, IdxT>);
=======
  using kernel_t =
    decltype(&search_kernel<TEAM_SIZE, 64, 16, 64, 64, 0, MX_DIM, T, DistT, IdxT, SAMPLE_FILTER_T>);
>>>>>>> d4002b09

  template <unsigned MAX_CANDIDATES, unsigned USE_BITONIC_SORT>
  static auto choose_search_kernel(unsigned itopk_size) -> kernel_t
  {
<<<<<<< HEAD
    if (itopk_size <= 64) {
      return search_kernel<TEAM_SIZE, 64, MAX_CANDIDATES, USE_BITONIC_SORT, MX_DIM, T, DistT, IdxT>;
    } else if (itopk_size <= 128) {
      return search_kernel<TEAM_SIZE,
                           128,
                           MAX_CANDIDATES,
                           USE_BITONIC_SORT,
                           MX_DIM,
                           T,
                           DistT,
                           IdxT>;
    } else if (itopk_size <= 256) {
      return search_kernel<TEAM_SIZE,
                           256,
                           MAX_CANDIDATES,
                           USE_BITONIC_SORT,
                           MX_DIM,
                           T,
                           DistT,
                           IdxT>;
    } else if (itopk_size <= 512) {
      return search_kernel<TEAM_SIZE,
                           512,
                           MAX_CANDIDATES,
                           USE_BITONIC_SORT,
                           MX_DIM,
                           T,
                           DistT,
                           IdxT>;
=======
    constexpr unsigned BS = USE_BITONIC_SORT;
    if constexpr (BS) {
      if (block_size == 64) {
        return search_kernel<TEAM_SIZE,
                             64,
                             16,
                             MAX_ITOPK,
                             CANDIDATES,
                             BS,
                             MX_DIM,
                             T,
                             DistT,
                             IdxT,
                             SAMPLE_FILTER_T>;
      } else if (block_size == 128) {
        return search_kernel<TEAM_SIZE,
                             128,
                             8,
                             MAX_ITOPK,
                             CANDIDATES,
                             BS,
                             MX_DIM,
                             T,
                             DistT,
                             IdxT,
                             SAMPLE_FILTER_T>;
      } else if (block_size == 256) {
        return search_kernel<TEAM_SIZE,
                             256,
                             4,
                             MAX_ITOPK,
                             CANDIDATES,
                             BS,
                             MX_DIM,
                             T,
                             DistT,
                             IdxT,
                             SAMPLE_FILTER_T>;
      } else if (block_size == 512) {
        return search_kernel<TEAM_SIZE,
                             512,
                             2,
                             MAX_ITOPK,
                             CANDIDATES,
                             BS,
                             MX_DIM,
                             T,
                             DistT,
                             IdxT,
                             SAMPLE_FILTER_T>;
      } else {
        return search_kernel<TEAM_SIZE,
                             1024,
                             1,
                             MAX_ITOPK,
                             CANDIDATES,
                             BS,
                             MX_DIM,
                             T,
                             DistT,
                             IdxT,
                             SAMPLE_FILTER_T>;
      }

    } else {
      if (block_size == 256) {
        return search_kernel<TEAM_SIZE,
                             256,
                             4,
                             MAX_ITOPK,
                             CANDIDATES,
                             BS,
                             MX_DIM,
                             T,
                             DistT,
                             IdxT,
                             SAMPLE_FILTER_T>;
      } else if (block_size == 512) {
        return search_kernel<TEAM_SIZE,
                             512,
                             2,
                             MAX_ITOPK,
                             CANDIDATES,
                             BS,
                             MX_DIM,
                             T,
                             DistT,
                             IdxT,
                             SAMPLE_FILTER_T>;
      } else {
        return search_kernel<TEAM_SIZE,
                             1024,
                             1,
                             MAX_ITOPK,
                             CANDIDATES,
                             BS,
                             MX_DIM,
                             T,
                             DistT,
                             IdxT,
                             SAMPLE_FILTER_T>;
      }
>>>>>>> d4002b09
    }
    THROW("No kernel for parametels itopk_size %u, max_candidates %u", itopk_size, MAX_CANDIDATES);
  }

  static auto choose_itopk_and_mx_candidates(unsigned itopk_size,
                                             unsigned num_itopk_candidates,
                                             unsigned block_size) -> kernel_t
  {
    if (num_itopk_candidates <= 64) {
      // use bitonic sort based topk
      return choose_search_kernel<64, 1>(itopk_size);
    } else if (num_itopk_candidates <= 128) {
      return choose_search_kernel<128, 1>(itopk_size);
    } else if (num_itopk_candidates <= 256) {
      return choose_search_kernel<256, 1>(itopk_size);
    } else {
      // Radix-based topk is used
      constexpr unsigned max_candidates = 32;  // to avoid build failure
      if (itopk_size <= 256) {
        return search_kernel<TEAM_SIZE, 256, max_candidates, 0, MX_DIM, T, DistT, IdxT>;
      } else if (itopk_size <= 512) {
        return search_kernel<TEAM_SIZE, 512, max_candidates, 0, MX_DIM, T, DistT, IdxT>;
      }
    }
    THROW("No kernel for parametels itopk_size %u, num_itopk_candidates %u",
          itopk_size,
          num_itopk_candidates);
  }
};

template <unsigned TEAM_SIZE,
          unsigned MAX_DATASET_DIM,
          typename DATA_T,
          typename INDEX_T,
          typename DISTANCE_T,
          typename SAMPLE_FILTER_T>
void select_and_run(  // raft::resources const& res,
  raft::device_matrix_view<const DATA_T, int64_t, layout_stride> dataset,
  raft::device_matrix_view<const INDEX_T, int64_t, row_major> graph,
  INDEX_T* const topk_indices_ptr,       // [num_queries, topk]
  DISTANCE_T* const topk_distances_ptr,  // [num_queries, topk]
  const DATA_T* const queries_ptr,       // [num_queries, dataset_dim]
  const uint32_t num_queries,
  const INDEX_T* dev_seed_ptr,              // [num_queries, num_seeds]
  uint32_t* const num_executed_iterations,  // [num_queries,]
  uint32_t topk,
  uint32_t num_itopk_candidates,
  uint32_t block_size,  //
  uint32_t smem_size,
  int64_t hash_bitlen,
  INDEX_T* hashmap_ptr,
  size_t small_hash_bitlen,
  size_t small_hash_reset_interval,
  uint32_t num_random_samplings,
  uint64_t rand_xor_mask,
  uint32_t num_seeds,
  size_t itopk_size,
  size_t search_width,
  size_t min_iterations,
  size_t max_iterations,
  SAMPLE_FILTER_T sample_filter,
  cudaStream_t stream)
{
  auto kernel =
    search_kernel_config<TEAM_SIZE, MAX_DATASET_DIM, DATA_T, INDEX_T, DISTANCE_T, SAMPLE_FILTER_T>::
      choose_itopk_and_mx_candidates(itopk_size, num_itopk_candidates, block_size);
  RAFT_CUDA_TRY(
    cudaFuncSetAttribute(kernel, cudaFuncAttributeMaxDynamicSharedMemorySize, smem_size));
  dim3 thread_dims(block_size, 1, 1);
  dim3 block_dims(1, num_queries, 1);
  RAFT_LOG_DEBUG(
    "Launching kernel with %u threads, %u block %u smem", block_size, num_queries, smem_size);
  kernel<<<block_dims, thread_dims, smem_size, stream>>>(topk_indices_ptr,
                                                         topk_distances_ptr,
                                                         topk,
                                                         dataset.data_handle(),
                                                         dataset.extent(1),
                                                         dataset.extent(0),
                                                         dataset.stride(0),
                                                         queries_ptr,
                                                         graph.data_handle(),
                                                         graph.extent(1),
                                                         num_random_samplings,
                                                         rand_xor_mask,
                                                         dev_seed_ptr,
                                                         num_seeds,
                                                         hashmap_ptr,
                                                         itopk_size,
                                                         search_width,
                                                         min_iterations,
                                                         max_iterations,
                                                         num_executed_iterations,
                                                         hash_bitlen,
                                                         small_hash_bitlen,
                                                         small_hash_reset_interval,
                                                         sample_filter);
  RAFT_CUDA_TRY(cudaPeekAtLastError());
}
}  // namespace single_cta_search
}  // namespace raft::neighbors::cagra::detail<|MERGE_RESOLUTION|>--- conflicted
+++ resolved
@@ -461,14 +461,9 @@
           unsigned MAX_DATASET_DIM,
           class DATA_T,
           class DISTANCE_T,
-<<<<<<< HEAD
-          class INDEX_T>
-__launch_bounds__(1024, 1) __global__
-=======
           class INDEX_T,
           class SAMPLE_FILTER_T>
-__launch_bounds__(BLOCK_SIZE, BLOCK_COUNT) __global__
->>>>>>> d4002b09
+__launch_bounds__(1024, 1) __global__
   void search_kernel(INDEX_T* const result_indices_ptr,       // [num_queries, top_k]
                      DISTANCE_T* const result_distances_ptr,  // [num_queries, top_k]
                      const std::uint32_t top_k,
@@ -629,7 +624,9 @@
 
       // topk with bitonic sort
       _CLK_START();
-<<<<<<< HEAD
+      if (std::is_same<SAMPLE_FILTER_T,
+                       raft::neighbors::filtering::none_cagra_sample_filter>::value ||
+          *filter_flag == 0) {
       topk_by_bitonic_sort<MAX_ITOPK, MAX_CANDIDATES>(result_distances_buffer,
                                                       result_indices_buffer,
                                                       internal_topk,
@@ -640,29 +637,16 @@
                                                       (iter == 0),
                                                       multi_warps_1,
                                                       multi_warps_2);
-=======
-      if (std::is_same<SAMPLE_FILTER_T,
-                       raft::neighbors::filtering::none_cagra_sample_filter>::value ||
-          *filter_flag == 0) {
-        topk_by_bitonic_sort<MAX_ITOPK, MAX_CANDIDATES, multi_warps_1, multi_warps_2>(
-          result_distances_buffer,
-          result_indices_buffer,
-          internal_topk,
-          result_distances_buffer + internal_topk,
-          result_indices_buffer + internal_topk,
-          search_width * graph_degree,
-          topk_ws,
-          (iter == 0));
         __syncthreads();
       } else {
-        topk_by_bitonic_sort_1st<MAX_ITOPK + MAX_CANDIDATES, false>(
+        topk_by_bitonic_sort_1st<MAX_ITOPK + MAX_CANDIDATES>(
           result_distances_buffer,
           result_indices_buffer,
           internal_topk + search_width * graph_degree,
-          internal_topk);
+          internal_topk,
+					false);
         if (threadIdx.x == 0) { *terminate_flag = 0; }
       }
->>>>>>> d4002b09
       _CLK_REC(clk_topk);
     } else {
       _CLK_START();
@@ -719,23 +703,8 @@
     // compute the norms between child nodes and query node
     _CLK_START();
     constexpr unsigned max_n_frags = 16;
-<<<<<<< HEAD
-    device::compute_distance_to_child_nodes<TEAM_SIZE, MAX_DATASET_DIM, max_n_frags, LOAD_T>(
-      result_indices_buffer + internal_topk,
-      result_distances_buffer + internal_topk,
-      query_buffer,
-      dataset_ptr,
-      dataset_dim,
-      dataset_ld,
-      knn_graph,
-      graph_degree,
-      local_visited_hashmap_ptr,
-      hash_bitlen,
-      parent_list_buffer,
-      search_width);
-=======
     device::
-      compute_distance_to_child_nodes<TEAM_SIZE, BLOCK_SIZE, MAX_DATASET_DIM, max_n_frags, LOAD_T>(
+      compute_distance_to_child_nodes<TEAM_SIZE, MAX_DATASET_DIM, max_n_frags, LOAD_T>(
         result_indices_buffer + internal_topk,
         result_distances_buffer + internal_topk,
         query_buffer,
@@ -749,7 +718,6 @@
         parent_list_buffer,
         result_indices_buffer,
         search_width);
->>>>>>> d4002b09
     __syncthreads();
     _CLK_REC(clk_compute_distance);
 
@@ -778,9 +746,6 @@
 
     iter++;
   }
-<<<<<<< HEAD
-  for (std::uint32_t i = threadIdx.x; i < top_k; i += blockDim.x) {
-=======
 
   // Post process for filtering
   if constexpr (!std::is_same<SAMPLE_FILTER_T,
@@ -798,16 +763,16 @@
     }
 
     __syncthreads();
-    topk_by_bitonic_sort_1st<MAX_ITOPK + MAX_CANDIDATES, false>(
+    topk_by_bitonic_sort_1st<MAX_ITOPK + MAX_CANDIDATES>(
       result_distances_buffer,
       result_indices_buffer,
       internal_topk + search_width * graph_degree,
-      top_k);
+      top_k,
+			false);
     __syncthreads();
   }
 
-  for (std::uint32_t i = threadIdx.x; i < top_k; i += BLOCK_SIZE) {
->>>>>>> d4002b09
+  for (std::uint32_t i = threadIdx.x; i < top_k; i += blockDim.x) {
     unsigned j  = i + (top_k * query_id);
     unsigned ii = i;
     if (TOPK_BY_BITONIC_SORT) { ii = device::swizzling(i); }
@@ -852,17 +817,12 @@
           typename DistT,
           typename SAMPLE_FILTER_T>
 struct search_kernel_config {
-<<<<<<< HEAD
-  using kernel_t = decltype(&search_kernel<TEAM_SIZE, 64, 64, 0, MX_DIM, T, DistT, IdxT>);
-=======
   using kernel_t =
-    decltype(&search_kernel<TEAM_SIZE, 64, 16, 64, 64, 0, MX_DIM, T, DistT, IdxT, SAMPLE_FILTER_T>);
->>>>>>> d4002b09
+    decltype(&search_kernel<TEAM_SIZE, 64, 64, 0, MX_DIM, T, DistT, IdxT, SAMPLE_FILTER_T>);
 
   template <unsigned MAX_CANDIDATES, unsigned USE_BITONIC_SORT>
   static auto choose_search_kernel(unsigned itopk_size) -> kernel_t
   {
-<<<<<<< HEAD
     if (itopk_size <= 64) {
       return search_kernel<TEAM_SIZE, 64, MAX_CANDIDATES, USE_BITONIC_SORT, MX_DIM, T, DistT, IdxT>;
     } else if (itopk_size <= 128) {
@@ -873,7 +833,9 @@
                            MX_DIM,
                            T,
                            DistT,
-                           IdxT>;
+                           IdxT,
+													 SAMPLE_FILTER_T
+													 >;
     } else if (itopk_size <= 256) {
       return search_kernel<TEAM_SIZE,
                            256,
@@ -882,7 +844,8 @@
                            MX_DIM,
                            T,
                            DistT,
-                           IdxT>;
+                           IdxT,
+													 SAMPLE_FILTER_T>;
     } else if (itopk_size <= 512) {
       return search_kernel<TEAM_SIZE,
                            512,
@@ -891,111 +854,8 @@
                            MX_DIM,
                            T,
                            DistT,
-                           IdxT>;
-=======
-    constexpr unsigned BS = USE_BITONIC_SORT;
-    if constexpr (BS) {
-      if (block_size == 64) {
-        return search_kernel<TEAM_SIZE,
-                             64,
-                             16,
-                             MAX_ITOPK,
-                             CANDIDATES,
-                             BS,
-                             MX_DIM,
-                             T,
-                             DistT,
-                             IdxT,
-                             SAMPLE_FILTER_T>;
-      } else if (block_size == 128) {
-        return search_kernel<TEAM_SIZE,
-                             128,
-                             8,
-                             MAX_ITOPK,
-                             CANDIDATES,
-                             BS,
-                             MX_DIM,
-                             T,
-                             DistT,
-                             IdxT,
-                             SAMPLE_FILTER_T>;
-      } else if (block_size == 256) {
-        return search_kernel<TEAM_SIZE,
-                             256,
-                             4,
-                             MAX_ITOPK,
-                             CANDIDATES,
-                             BS,
-                             MX_DIM,
-                             T,
-                             DistT,
-                             IdxT,
-                             SAMPLE_FILTER_T>;
-      } else if (block_size == 512) {
-        return search_kernel<TEAM_SIZE,
-                             512,
-                             2,
-                             MAX_ITOPK,
-                             CANDIDATES,
-                             BS,
-                             MX_DIM,
-                             T,
-                             DistT,
-                             IdxT,
-                             SAMPLE_FILTER_T>;
-      } else {
-        return search_kernel<TEAM_SIZE,
-                             1024,
-                             1,
-                             MAX_ITOPK,
-                             CANDIDATES,
-                             BS,
-                             MX_DIM,
-                             T,
-                             DistT,
-                             IdxT,
-                             SAMPLE_FILTER_T>;
-      }
-
-    } else {
-      if (block_size == 256) {
-        return search_kernel<TEAM_SIZE,
-                             256,
-                             4,
-                             MAX_ITOPK,
-                             CANDIDATES,
-                             BS,
-                             MX_DIM,
-                             T,
-                             DistT,
-                             IdxT,
-                             SAMPLE_FILTER_T>;
-      } else if (block_size == 512) {
-        return search_kernel<TEAM_SIZE,
-                             512,
-                             2,
-                             MAX_ITOPK,
-                             CANDIDATES,
-                             BS,
-                             MX_DIM,
-                             T,
-                             DistT,
-                             IdxT,
-                             SAMPLE_FILTER_T>;
-      } else {
-        return search_kernel<TEAM_SIZE,
-                             1024,
-                             1,
-                             MAX_ITOPK,
-                             CANDIDATES,
-                             BS,
-                             MX_DIM,
-                             T,
-                             DistT,
-                             IdxT,
-                             SAMPLE_FILTER_T>;
-      }
->>>>>>> d4002b09
+                           IdxT,
+													 SAMPLE_FILTER_T>;
     }
     THROW("No kernel for parametels itopk_size %u, max_candidates %u", itopk_size, MAX_CANDIDATES);
   }
