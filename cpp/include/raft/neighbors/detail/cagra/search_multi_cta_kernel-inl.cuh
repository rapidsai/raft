--- conflicted
+++ resolved
@@ -1,592 +1,531 @@
-/*
- * Copyright (c) 2023, NVIDIA CORPORATION.
- *
- * Licensed under the Apache License, Version 2.0 (the "License");
- * you may not use this file except in compliance with the License.
- * You may obtain a copy of the License at
- *
- *     http://www.apache.org/licenses/LICENSE-2.0
- *
- * Unless required by applicable law or agreed to in writing, software
- * distributed under the License is distributed on an "AS IS" BASIS,
- * WITHOUT WARRANTIES OR CONDITIONS OF ANY KIND, either express or implied.
- * See the License for the specific language governing permissions and
- * limitations under the License.
- */
-#pragma once
-
-#include <raft/spatial/knn/detail/ann_utils.cuh>
-
-#include <algorithm>
-#include <cassert>
-#include <iostream>
-#include <memory>
-#include <numeric>
-#include <raft/core/device_mdspan.hpp>
-#include <raft/core/resource/cuda_stream.hpp>
-#include <raft/core/resource/device_properties.hpp>
-#include <raft/core/resources.hpp>
-#include <raft/neighbors/sample_filter_types.hpp>
-
-#include <vector>
-
-#include "bitonic.hpp"
-#include "compute_distance.hpp"
-#include "device_common.hpp"
-#include "hashmap.hpp"
-#include "search_plan.cuh"
-#include "topk_for_cagra/topk_core.cuh"  // TODO replace with raft topk if possible
-#include "utils.hpp"
-#include <raft/core/logger.hpp>
-#include <raft/util/cuda_rt_essentials.hpp>
-#include <raft/util/cudart_utils.hpp>  // RAFT_CUDA_TRY_NOT_THROW is used TODO(tfeher): consider moving this to cuda_rt_essentials.hpp
-
-namespace raft::neighbors::cagra::detail {
-namespace multi_cta_search {
-
-// #define _CLK_BREAKDOWN
-
-template <class INDEX_T>
-__device__ void pickup_next_parents(INDEX_T* const next_parent_indices,  // [search_width]
-                                    const uint32_t search_width,
-                                    INDEX_T* const itopk_indices,  // [num_itopk]
-                                    const size_t num_itopk,
-                                    uint32_t* const terminate_flag)
-{
-  constexpr INDEX_T index_msb_1_mask = utils::gen_index_msb_1_mask<INDEX_T>::value;
-  const unsigned warp_id             = threadIdx.x / 32;
-  if (warp_id > 0) { return; }
-  const unsigned lane_id = threadIdx.x % 32;
-  for (uint32_t i = lane_id; i < search_width; i += 32) {
-    next_parent_indices[i] = utils::get_max_value<INDEX_T>();
-  }
-  uint32_t max_itopk = num_itopk;
-  if (max_itopk % 32) { max_itopk += 32 - (max_itopk % 32); }
-  uint32_t num_new_parents = 0;
-  for (uint32_t j = lane_id; j < max_itopk; j += 32) {
-    INDEX_T index;
-    int new_parent = 0;
-    if (j < num_itopk) {
-      index = itopk_indices[j];
-      if ((index & index_msb_1_mask) == 0) {  // check if most significant bit is set
-        new_parent = 1;
-      }
-    }
-    const uint32_t ballot_mask = __ballot_sync(0xffffffff, new_parent);
-    if (new_parent) {
-      const auto i = __popc(ballot_mask & ((1 << lane_id) - 1)) + num_new_parents;
-      if (i < search_width) {
-        next_parent_indices[i] = j;
-        itopk_indices[j] |= index_msb_1_mask;  // set most significant bit as used node
-      }
-    }
-    num_new_parents += __popc(ballot_mask);
-    if (num_new_parents >= search_width) { break; }
-  }
-  if (threadIdx.x == 0 && (num_new_parents == 0)) { *terminate_flag = 1; }
-}
-
-template <unsigned MAX_ELEMENTS, class INDEX_T>
-__device__ inline void topk_by_bitonic_sort(float* distances,  // [num_elements]
-                                            INDEX_T* indices,  // [num_elements]
-                                            const uint32_t num_elements,
-                                            const uint32_t num_itopk  // num_itopk <= num_elements
-)
-{
-  const unsigned warp_id = threadIdx.x / 32;
-  if (warp_id > 0) { return; }
-  const unsigned lane_id = threadIdx.x % 32;
-  constexpr unsigned N   = (MAX_ELEMENTS + 31) / 32;
-  float key[N];
-  INDEX_T val[N];
-  for (unsigned i = 0; i < N; i++) {
-    unsigned j = lane_id + (32 * i);
-    if (j < num_elements) {
-      key[i] = distances[j];
-      val[i] = indices[j];
-    } else {
-      key[i] = utils::get_max_value<float>();
-      val[i] = utils::get_max_value<INDEX_T>();
-    }
-  }
-  /* Warp Sort */
-  bitonic::warp_sort<float, INDEX_T, N>(key, val);
-  /* Store itopk sorted results */
-  for (unsigned i = 0; i < N; i++) {
-    unsigned j = (N * lane_id) + i;
-    if (j < num_itopk) {
-      distances[j] = key[i];
-      indices[j]   = val[i];
-    }
-  }
-}
-
-//
-// multiple CTAs per single query
-//
-template <unsigned TEAM_SIZE,
-          unsigned MAX_ELEMENTS,
-          unsigned MAX_DATASET_DIM,
-          class DATA_T,
-          class DISTANCE_T,
-          class INDEX_T,
-<<<<<<< HEAD
-          class LOAD_T>
-__launch_bounds__(1024, 1) __global__ void search_kernel(
-=======
-          class LOAD_T,
-          class SAMPLE_FILTER_T>
-__launch_bounds__(BLOCK_SIZE, BLOCK_COUNT) __global__ void search_kernel(
->>>>>>> d4002b09
-  INDEX_T* const result_indices_ptr,       // [num_queries, num_cta_per_query, itopk_size]
-  DISTANCE_T* const result_distances_ptr,  // [num_queries, num_cta_per_query, itopk_size]
-  const DATA_T* const dataset_ptr,         // [dataset_size, dataset_dim]
-  const size_t dataset_dim,
-  const size_t dataset_size,
-  const size_t dataset_ld,
-  const DATA_T* const queries_ptr,  // [num_queries, dataset_dim]
-  const INDEX_T* const knn_graph,   // [dataset_size, graph_degree]
-  const uint32_t graph_degree,
-  const unsigned num_distilation,
-  const uint64_t rand_xor_mask,
-  const INDEX_T* seed_ptr,  // [num_queries, num_seeds]
-  const uint32_t num_seeds,
-  INDEX_T* const visited_hashmap_ptr,  // [num_queries, 1 << hash_bitlen]
-  const uint32_t hash_bitlen,
-  const uint32_t itopk_size,
-  const uint32_t search_width,
-  const uint32_t min_iteration,
-  const uint32_t max_iteration,
-  uint32_t* const num_executed_iterations, /* stats */
-  SAMPLE_FILTER_T sample_filter)
-{
-  assert(dataset_dim <= MAX_DATASET_DIM);
-
-  const auto num_queries       = gridDim.y;
-  const auto query_id          = blockIdx.y;
-  const auto num_cta_per_query = gridDim.x;
-  const auto cta_id            = blockIdx.x;  // local CTA ID
-
-#ifdef _CLK_BREAKDOWN
-  uint64_t clk_init                 = 0;
-  uint64_t clk_compute_1st_distance = 0;
-  uint64_t clk_topk                 = 0;
-  uint64_t clk_pickup_parents       = 0;
-  uint64_t clk_compute_distance     = 0;
-  uint64_t clk_start;
-#define _CLK_START() clk_start = clock64()
-#define _CLK_REC(V)  V += clock64() - clk_start;
-#else
-#define _CLK_START()
-#define _CLK_REC(V)
-#endif
-  _CLK_START();
-
-  extern __shared__ uint32_t smem[];
-
-  // Layout of result_buffer
-  // +----------------+------------------------------+---------+
-  // | internal_top_k | neighbors of parent nodes    | padding |
-  // | <itopk_size>   | <search_width * graph_degree> | upto 32 |
-  // +----------------+------------------------------+---------+
-  // |<---          result_buffer_size           --->|
-  uint32_t result_buffer_size    = itopk_size + (search_width * graph_degree);
-  uint32_t result_buffer_size_32 = result_buffer_size;
-  if (result_buffer_size % 32) { result_buffer_size_32 += 32 - (result_buffer_size % 32); }
-  assert(result_buffer_size_32 <= MAX_ELEMENTS);
-
-  auto query_buffer          = reinterpret_cast<float*>(smem);
-  auto result_indices_buffer = reinterpret_cast<INDEX_T*>(query_buffer + MAX_DATASET_DIM);
-  auto result_distances_buffer =
-    reinterpret_cast<DISTANCE_T*>(result_indices_buffer + result_buffer_size_32);
-  auto parent_indices_buffer =
-    reinterpret_cast<INDEX_T*>(result_distances_buffer + result_buffer_size_32);
-  auto terminate_flag = reinterpret_cast<uint32_t*>(parent_indices_buffer + search_width);
-
-#if 0
-    /* debug */
-    for (unsigned i = threadIdx.x; i < result_buffer_size_32; i += BLOCK_SIZE) {
-        result_indices_buffer[i] = utils::get_max_value<INDEX_T>();
-        result_distances_buffer[i] = utils::get_max_value<DISTANCE_T>();
-    }
-#endif
-  const DATA_T* const query_ptr = queries_ptr + (dataset_dim * query_id);
-  for (unsigned i = threadIdx.x; i < MAX_DATASET_DIM; i += blockDim.x) {
-    unsigned j = device::swizzling(i);
-    if (i < dataset_dim) {
-      query_buffer[j] = spatial::knn::detail::utils::mapping<float>{}(query_ptr[i]);
-    } else {
-      query_buffer[j] = 0.0;
-    }
-  }
-  if (threadIdx.x == 0) { terminate_flag[0] = 0; }
-  INDEX_T* const local_visited_hashmap_ptr =
-    visited_hashmap_ptr + (hashmap::get_size(hash_bitlen) * query_id);
-  __syncthreads();
-  _CLK_REC(clk_init);
-
-  // compute distance to randomly selecting nodes
-  _CLK_START();
-  const INDEX_T* const local_seed_ptr = seed_ptr ? seed_ptr + (num_seeds * query_id) : nullptr;
-  uint32_t block_id                   = cta_id + (num_cta_per_query * query_id);
-  uint32_t num_blocks                 = num_cta_per_query * num_queries;
-  device::compute_distance_to_random_nodes<TEAM_SIZE, MAX_DATASET_DIM, LOAD_T>(
-    result_indices_buffer,
-    result_distances_buffer,
-    query_buffer,
-    dataset_ptr,
-    dataset_dim,
-    dataset_size,
-    dataset_ld,
-    result_buffer_size,
-    num_distilation,
-    rand_xor_mask,
-    local_seed_ptr,
-    num_seeds,
-    local_visited_hashmap_ptr,
-    hash_bitlen,
-    block_id,
-    num_blocks);
-  __syncthreads();
-  _CLK_REC(clk_compute_1st_distance);
-
-  uint32_t iter = 0;
-  while (1) {
-    // topk with bitonic sort
-    _CLK_START();
-    topk_by_bitonic_sort<MAX_ELEMENTS, INDEX_T>(result_distances_buffer,
-                                                result_indices_buffer,
-                                                itopk_size + (search_width * graph_degree),
-                                                itopk_size);
-    _CLK_REC(clk_topk);
-
-    if (iter + 1 == max_iteration) {
-      __syncthreads();
-      break;
-    }
-
-    // pick up next parents
-    _CLK_START();
-    pickup_next_parents<INDEX_T>(
-      parent_indices_buffer, search_width, result_indices_buffer, itopk_size, terminate_flag);
-    _CLK_REC(clk_pickup_parents);
-
-    __syncthreads();
-    if (*terminate_flag && iter >= min_iteration) { break; }
-
-    // compute the norms between child nodes and query node
-    _CLK_START();
-    // constexpr unsigned max_n_frags = 16;
-    constexpr unsigned max_n_frags = 0;
-<<<<<<< HEAD
-    device::compute_distance_to_child_nodes<TEAM_SIZE, MAX_DATASET_DIM, max_n_frags, LOAD_T>(
-      result_indices_buffer + itopk_size,
-      result_distances_buffer + itopk_size,
-      query_buffer,
-      dataset_ptr,
-      dataset_dim,
-      dataset_ld,
-      knn_graph,
-      graph_degree,
-      local_visited_hashmap_ptr,
-      hash_bitlen,
-      parent_indices_buffer,
-      search_width);
-=======
-    device::
-      compute_distance_to_child_nodes<TEAM_SIZE, BLOCK_SIZE, MAX_DATASET_DIM, max_n_frags, LOAD_T>(
-        result_indices_buffer + itopk_size,
-        result_distances_buffer + itopk_size,
-        query_buffer,
-        dataset_ptr,
-        dataset_dim,
-        dataset_ld,
-        knn_graph,
-        graph_degree,
-        local_visited_hashmap_ptr,
-        hash_bitlen,
-        parent_indices_buffer,
-        result_indices_buffer,
-        search_width);
->>>>>>> d4002b09
-    _CLK_REC(clk_compute_distance);
-    __syncthreads();
-
-    // Filtering
-    if constexpr (!std::is_same<SAMPLE_FILTER_T,
-                                raft::neighbors::filtering::none_cagra_sample_filter>::value) {
-      constexpr INDEX_T index_msb_1_mask = utils::gen_index_msb_1_mask<INDEX_T>::value;
-      const INDEX_T invalid_index        = utils::get_max_value<INDEX_T>();
-
-      for (unsigned p = threadIdx.x; p < search_width; p += blockDim.x) {
-        if (parent_indices_buffer[p] != invalid_index) {
-          const auto parent_id =
-            result_indices_buffer[parent_indices_buffer[p]] & ~index_msb_1_mask;
-          if (!sample_filter(query_id, parent_id)) {
-            // If the parent must not be in the resulting top-k list, remove from the parent list
-            result_distances_buffer[parent_indices_buffer[p]] = utils::get_max_value<DISTANCE_T>();
-            result_indices_buffer[parent_indices_buffer[p]]   = invalid_index;
-          }
-        }
-      }
-      __syncthreads();
-    }
-
-    iter++;
-  }
-
-<<<<<<< HEAD
-  for (uint32_t i = threadIdx.x; i < itopk_size; i += blockDim.x) {
-=======
-  // Post process for filtering
-  if constexpr (!std::is_same<SAMPLE_FILTER_T,
-                              raft::neighbors::filtering::none_cagra_sample_filter>::value) {
-    constexpr INDEX_T index_msb_1_mask = utils::gen_index_msb_1_mask<INDEX_T>::value;
-    const INDEX_T invalid_index        = utils::get_max_value<INDEX_T>();
-
-    for (unsigned i = threadIdx.x; i < itopk_size + search_width * graph_degree; i += blockDim.x) {
-      const auto node_id = result_indices_buffer[i] & ~index_msb_1_mask;
-      if (node_id != (invalid_index & ~index_msb_1_mask) && !sample_filter(query_id, node_id)) {
-        // If the parent must not be in the resulting top-k list, remove from the parent list
-        result_distances_buffer[i] = utils::get_max_value<DISTANCE_T>();
-        result_indices_buffer[i]   = invalid_index;
-      }
-    }
-
-    __syncthreads();
-    topk_by_bitonic_sort<MAX_ELEMENTS, INDEX_T>(result_distances_buffer,
-                                                result_indices_buffer,
-                                                itopk_size + (search_width * graph_degree),
-                                                itopk_size);
-    __syncthreads();
-  }
-
-  for (uint32_t i = threadIdx.x; i < itopk_size; i += BLOCK_SIZE) {
->>>>>>> d4002b09
-    uint32_t j = i + (itopk_size * (cta_id + (num_cta_per_query * query_id)));
-    if (result_distances_ptr != nullptr) { result_distances_ptr[j] = result_distances_buffer[i]; }
-    constexpr INDEX_T index_msb_1_mask = utils::gen_index_msb_1_mask<INDEX_T>::value;
-
-    result_indices_ptr[j] =
-      result_indices_buffer[i] & ~index_msb_1_mask;  // clear most significant bit
-  }
-
-  if (threadIdx.x == 0 && cta_id == 0 && num_executed_iterations != nullptr) {
-    num_executed_iterations[query_id] = iter + 1;
-  }
-
-#ifdef _CLK_BREAKDOWN
-  if ((threadIdx.x == 0 || threadIdx.x == BLOCK_SIZE - 1) && (blockIdx.x == 0) &&
-      ((query_id * 3) % gridDim.y < 3)) {
-    RAFT_LOG_DEBUG(
-      "query, %d, thread, %d"
-      ", init, %d"
-      ", 1st_distance, %lu"
-      ", topk, %lu"
-      ", pickup_parents, %lu"
-      ", distance, %lu"
-      "\n",
-      query_id,
-      threadIdx.x,
-      clk_init,
-      clk_compute_1st_distance,
-      clk_topk,
-      clk_pickup_parents,
-      clk_compute_distance);
-  }
-#endif
-}
-
-template <class T>
-__global__ void set_value_batch_kernel(T* const dev_ptr,
-                                       const std::size_t ld,
-                                       const T val,
-                                       const std::size_t count,
-                                       const std::size_t batch_size)
-{
-  const auto tid = threadIdx.x + blockIdx.x * blockDim.x;
-  if (tid >= count * batch_size) { return; }
-  const auto batch_id              = tid / count;
-  const auto elem_id               = tid % count;
-  dev_ptr[elem_id + ld * batch_id] = val;
-}
-
-template <class T>
-void set_value_batch(T* const dev_ptr,
-                     const std::size_t ld,
-                     const T val,
-                     const std::size_t count,
-                     const std::size_t batch_size,
-                     cudaStream_t cuda_stream)
-{
-  constexpr std::uint32_t block_size = 256;
-  const auto grid_size               = (count * batch_size + block_size - 1) / block_size;
-  set_value_batch_kernel<T>
-    <<<grid_size, block_size, 0, cuda_stream>>>(dev_ptr, ld, val, count, batch_size);
-}
-
-template <unsigned TEAM_SIZE,
-          unsigned MAX_DATASET_DIM,
-          typename DATA_T,
-          typename INDEX_T,
-          typename DISTANCE_T,
-          typename SAMPLE_FILTER_T>
-struct search_kernel_config {
-  // Search kernel function type. Note that the actual values for the template value
-  // parameters do not matter, because they are not part of the function signature. The
-  // second to fourth value parameters will be selected by the choose_* functions below.
-  using kernel_t = decltype(&search_kernel<TEAM_SIZE,
-                                           128,
-                                           MAX_DATASET_DIM,
-                                           DATA_T,
-                                           DISTANCE_T,
-                                           INDEX_T,
-                                           device::LOAD_128BIT_T,
-                                           SAMPLE_FILTER_T>);
-
-  static auto choose_buffer_size(unsigned result_buffer_size, unsigned block_size) -> kernel_t
-  {
-    if (result_buffer_size <= 64) {
-      return search_kernel<TEAM_SIZE,
-                           64,
-                           MAX_DATASET_DIM,
-                           DATA_T,
-                           DISTANCE_T,
-                           INDEX_T,
-<<<<<<< HEAD
-                           device::LOAD_128BIT_T>;
-    } else if (result_buffer_size <= 128) {
-=======
-                           device::LOAD_128BIT_T,
-                           SAMPLE_FILTER_T>;
-    } else if (block_size == 128) {
->>>>>>> d4002b09
-      return search_kernel<TEAM_SIZE,
-                           128,
-                           MAX_DATASET_DIM,
-                           DATA_T,
-                           DISTANCE_T,
-                           INDEX_T,
-<<<<<<< HEAD
-                           device::LOAD_128BIT_T>;
-    } else if (result_buffer_size <= 256) {
-      return search_kernel<TEAM_SIZE,
-                           256,
-=======
-                           device::LOAD_128BIT_T,
-                           SAMPLE_FILTER_T>;
-    } else if (block_size == 256) {
-      return search_kernel<TEAM_SIZE,
-                           256,
-                           4,
-                           MAX_ELEMENTS,
-                           MAX_DATASET_DIM,
-                           DATA_T,
-                           DISTANCE_T,
-                           INDEX_T,
-                           device::LOAD_128BIT_T,
-                           SAMPLE_FILTER_T>;
-    } else if (block_size == 512) {
-      return search_kernel<TEAM_SIZE,
-                           512,
-                           2,
-                           MAX_ELEMENTS,
-                           MAX_DATASET_DIM,
-                           DATA_T,
-                           DISTANCE_T,
-                           INDEX_T,
-                           device::LOAD_128BIT_T,
-                           SAMPLE_FILTER_T>;
-    } else {
-      return search_kernel<TEAM_SIZE,
-                           1024,
-                           1,
-                           MAX_ELEMENTS,
->>>>>>> d4002b09
-                           MAX_DATASET_DIM,
-                           DATA_T,
-                           DISTANCE_T,
-                           INDEX_T,
-                           device::LOAD_128BIT_T,
-                           SAMPLE_FILTER_T>;
-    }
-    THROW("Result buffer size %u larger than max buffer size %u", result_buffer_size, 256);
-  }
-};
-
-template <unsigned TEAM_SIZE,
-          unsigned MAX_DATASET_DIM,
-          typename DATA_T,
-          typename INDEX_T,
-          typename DISTANCE_T,
-          typename SAMPLE_FILTER_T>
-void select_and_run(  // raft::resources const& res,
-  raft::device_matrix_view<const DATA_T, int64_t, layout_stride> dataset,
-  raft::device_matrix_view<const INDEX_T, int64_t, row_major> graph,
-  INDEX_T* const topk_indices_ptr,       // [num_queries, topk]
-  DISTANCE_T* const topk_distances_ptr,  // [num_queries, topk]
-  const DATA_T* const queries_ptr,       // [num_queries, dataset_dim]
-  const uint32_t num_queries,
-  const INDEX_T* dev_seed_ptr,              // [num_queries, num_seeds]
-  uint32_t* const num_executed_iterations,  // [num_queries,]
-  uint32_t topk,
-  // multi_cta_search (params struct)
-  uint32_t block_size,  //
-  uint32_t result_buffer_size,
-  uint32_t smem_size,
-  int64_t hash_bitlen,
-  INDEX_T* hashmap_ptr,
-  uint32_t num_cta_per_query,
-  uint32_t num_random_samplings,
-  uint64_t rand_xor_mask,
-  uint32_t num_seeds,
-  size_t itopk_size,
-  size_t search_width,
-  size_t min_iterations,
-  size_t max_iterations,
-  SAMPLE_FILTER_T sample_filter,
-  cudaStream_t stream)
-{
-  auto kernel =
-    search_kernel_config<TEAM_SIZE, MAX_DATASET_DIM, DATA_T, INDEX_T, DISTANCE_T, SAMPLE_FILTER_T>::
-      choose_buffer_size(result_buffer_size, block_size);
-
-  RAFT_CUDA_TRY(
-    cudaFuncSetAttribute(kernel, cudaFuncAttributeMaxDynamicSharedMemorySize, smem_size));
-  // Initialize hash table
-  const uint32_t hash_size = hashmap::get_size(hash_bitlen);
-  set_value_batch(
-    hashmap_ptr, hash_size, utils::get_max_value<INDEX_T>(), hash_size, num_queries, stream);
-
-  dim3 block_dims(block_size, 1, 1);
-  dim3 grid_dims(num_cta_per_query, num_queries, 1);
-  RAFT_LOG_DEBUG("Launching kernel with %u threads, (%u, %u) blocks %u smem",
-                 block_size,
-                 num_cta_per_query,
-                 num_queries,
-                 smem_size);
-  kernel<<<grid_dims, block_dims, smem_size, stream>>>(topk_indices_ptr,
-                                                       topk_distances_ptr,
-                                                       dataset.data_handle(),
-                                                       dataset.extent(1),
-                                                       dataset.extent(0),
-                                                       dataset.stride(0),
-                                                       queries_ptr,
-                                                       graph.data_handle(),
-                                                       graph.extent(1),
-                                                       num_random_samplings,
-                                                       rand_xor_mask,
-                                                       dev_seed_ptr,
-                                                       num_seeds,
-                                                       hashmap_ptr,
-                                                       hash_bitlen,
-                                                       itopk_size,
-                                                       search_width,
-                                                       min_iterations,
-                                                       max_iterations,
-                                                       num_executed_iterations,
-                                                       sample_filter);
-}
-
-}  // namespace multi_cta_search
-}  // namespace raft::neighbors::cagra::detail
+/*
+ * Copyright (c) 2023, NVIDIA CORPORATION.
+ *
+ * Licensed under the Apache License, Version 2.0 (the "License");
+ * you may not use this file except in compliance with the License.
+ * You may obtain a copy of the License at
+ *
+ *     http://www.apache.org/licenses/LICENSE-2.0
+ *
+ * Unless required by applicable law or agreed to in writing, software
+ * distributed under the License is distributed on an "AS IS" BASIS,
+ * WITHOUT WARRANTIES OR CONDITIONS OF ANY KIND, either express or implied.
+ * See the License for the specific language governing permissions and
+ * limitations under the License.
+ */
+#pragma once
+
+#include <raft/spatial/knn/detail/ann_utils.cuh>
+
+#include <algorithm>
+#include <cassert>
+#include <iostream>
+#include <memory>
+#include <numeric>
+#include <raft/core/device_mdspan.hpp>
+#include <raft/core/resource/cuda_stream.hpp>
+#include <raft/core/resource/device_properties.hpp>
+#include <raft/core/resources.hpp>
+#include <raft/neighbors/sample_filter_types.hpp>
+
+#include <vector>
+
+#include "bitonic.hpp"
+#include "compute_distance.hpp"
+#include "device_common.hpp"
+#include "hashmap.hpp"
+#include "search_plan.cuh"
+#include "topk_for_cagra/topk_core.cuh"  // TODO replace with raft topk if possible
+#include "utils.hpp"
+#include <raft/core/logger.hpp>
+#include <raft/util/cuda_rt_essentials.hpp>
+#include <raft/util/cudart_utils.hpp>  // RAFT_CUDA_TRY_NOT_THROW is used TODO(tfeher): consider moving this to cuda_rt_essentials.hpp
+
+namespace raft::neighbors::cagra::detail {
+namespace multi_cta_search {
+
+// #define _CLK_BREAKDOWN
+
+template <class INDEX_T>
+__device__ void pickup_next_parents(INDEX_T* const next_parent_indices,  // [search_width]
+                                    const uint32_t search_width,
+                                    INDEX_T* const itopk_indices,  // [num_itopk]
+                                    const size_t num_itopk,
+                                    uint32_t* const terminate_flag)
+{
+  constexpr INDEX_T index_msb_1_mask = utils::gen_index_msb_1_mask<INDEX_T>::value;
+  const unsigned warp_id             = threadIdx.x / 32;
+  if (warp_id > 0) { return; }
+  const unsigned lane_id = threadIdx.x % 32;
+  for (uint32_t i = lane_id; i < search_width; i += 32) {
+    next_parent_indices[i] = utils::get_max_value<INDEX_T>();
+  }
+  uint32_t max_itopk = num_itopk;
+  if (max_itopk % 32) { max_itopk += 32 - (max_itopk % 32); }
+  uint32_t num_new_parents = 0;
+  for (uint32_t j = lane_id; j < max_itopk; j += 32) {
+    INDEX_T index;
+    int new_parent = 0;
+    if (j < num_itopk) {
+      index = itopk_indices[j];
+      if ((index & index_msb_1_mask) == 0) {  // check if most significant bit is set
+        new_parent = 1;
+      }
+    }
+    const uint32_t ballot_mask = __ballot_sync(0xffffffff, new_parent);
+    if (new_parent) {
+      const auto i = __popc(ballot_mask & ((1 << lane_id) - 1)) + num_new_parents;
+      if (i < search_width) {
+        next_parent_indices[i] = j;
+        itopk_indices[j] |= index_msb_1_mask;  // set most significant bit as used node
+      }
+    }
+    num_new_parents += __popc(ballot_mask);
+    if (num_new_parents >= search_width) { break; }
+  }
+  if (threadIdx.x == 0 && (num_new_parents == 0)) { *terminate_flag = 1; }
+}
+
+template <unsigned MAX_ELEMENTS, class INDEX_T>
+__device__ inline void topk_by_bitonic_sort(float* distances,  // [num_elements]
+                                            INDEX_T* indices,  // [num_elements]
+                                            const uint32_t num_elements,
+                                            const uint32_t num_itopk  // num_itopk <= num_elements
+)
+{
+  const unsigned warp_id = threadIdx.x / 32;
+  if (warp_id > 0) { return; }
+  const unsigned lane_id = threadIdx.x % 32;
+  constexpr unsigned N   = (MAX_ELEMENTS + 31) / 32;
+  float key[N];
+  INDEX_T val[N];
+  for (unsigned i = 0; i < N; i++) {
+    unsigned j = lane_id + (32 * i);
+    if (j < num_elements) {
+      key[i] = distances[j];
+      val[i] = indices[j];
+    } else {
+      key[i] = utils::get_max_value<float>();
+      val[i] = utils::get_max_value<INDEX_T>();
+    }
+  }
+  /* Warp Sort */
+  bitonic::warp_sort<float, INDEX_T, N>(key, val);
+  /* Store itopk sorted results */
+  for (unsigned i = 0; i < N; i++) {
+    unsigned j = (N * lane_id) + i;
+    if (j < num_itopk) {
+      distances[j] = key[i];
+      indices[j]   = val[i];
+    }
+  }
+}
+
+//
+// multiple CTAs per single query
+//
+template <unsigned TEAM_SIZE,
+          unsigned MAX_ELEMENTS,
+          unsigned MAX_DATASET_DIM,
+          class DATA_T,
+          class DISTANCE_T,
+          class INDEX_T,
+          class LOAD_T,
+          class SAMPLE_FILTER_T>
+__launch_bounds__(1024, 1) __global__ void search_kernel(
+  INDEX_T* const result_indices_ptr,       // [num_queries, num_cta_per_query, itopk_size]
+  DISTANCE_T* const result_distances_ptr,  // [num_queries, num_cta_per_query, itopk_size]
+  const DATA_T* const dataset_ptr,         // [dataset_size, dataset_dim]
+  const size_t dataset_dim,
+  const size_t dataset_size,
+  const size_t dataset_ld,
+  const DATA_T* const queries_ptr,  // [num_queries, dataset_dim]
+  const INDEX_T* const knn_graph,   // [dataset_size, graph_degree]
+  const uint32_t graph_degree,
+  const unsigned num_distilation,
+  const uint64_t rand_xor_mask,
+  const INDEX_T* seed_ptr,  // [num_queries, num_seeds]
+  const uint32_t num_seeds,
+  INDEX_T* const visited_hashmap_ptr,  // [num_queries, 1 << hash_bitlen]
+  const uint32_t hash_bitlen,
+  const uint32_t itopk_size,
+  const uint32_t search_width,
+  const uint32_t min_iteration,
+  const uint32_t max_iteration,
+  uint32_t* const num_executed_iterations, /* stats */
+  SAMPLE_FILTER_T sample_filter)
+{
+  assert(dataset_dim <= MAX_DATASET_DIM);
+
+  const auto num_queries       = gridDim.y;
+  const auto query_id          = blockIdx.y;
+  const auto num_cta_per_query = gridDim.x;
+  const auto cta_id            = blockIdx.x;  // local CTA ID
+
+#ifdef _CLK_BREAKDOWN
+  uint64_t clk_init                 = 0;
+  uint64_t clk_compute_1st_distance = 0;
+  uint64_t clk_topk                 = 0;
+  uint64_t clk_pickup_parents       = 0;
+  uint64_t clk_compute_distance     = 0;
+  uint64_t clk_start;
+#define _CLK_START() clk_start = clock64()
+#define _CLK_REC(V)  V += clock64() - clk_start;
+#else
+#define _CLK_START()
+#define _CLK_REC(V)
+#endif
+  _CLK_START();
+
+  extern __shared__ uint32_t smem[];
+
+  // Layout of result_buffer
+  // +----------------+------------------------------+---------+
+  // | internal_top_k | neighbors of parent nodes    | padding |
+  // | <itopk_size>   | <search_width * graph_degree> | upto 32 |
+  // +----------------+------------------------------+---------+
+  // |<---          result_buffer_size           --->|
+  uint32_t result_buffer_size    = itopk_size + (search_width * graph_degree);
+  uint32_t result_buffer_size_32 = result_buffer_size;
+  if (result_buffer_size % 32) { result_buffer_size_32 += 32 - (result_buffer_size % 32); }
+  assert(result_buffer_size_32 <= MAX_ELEMENTS);
+
+  auto query_buffer          = reinterpret_cast<float*>(smem);
+  auto result_indices_buffer = reinterpret_cast<INDEX_T*>(query_buffer + MAX_DATASET_DIM);
+  auto result_distances_buffer =
+    reinterpret_cast<DISTANCE_T*>(result_indices_buffer + result_buffer_size_32);
+  auto parent_indices_buffer =
+    reinterpret_cast<INDEX_T*>(result_distances_buffer + result_buffer_size_32);
+  auto terminate_flag = reinterpret_cast<uint32_t*>(parent_indices_buffer + search_width);
+
+#if 0
+    /* debug */
+    for (unsigned i = threadIdx.x; i < result_buffer_size_32; i += BLOCK_SIZE) {
+        result_indices_buffer[i] = utils::get_max_value<INDEX_T>();
+        result_distances_buffer[i] = utils::get_max_value<DISTANCE_T>();
+    }
+#endif
+  const DATA_T* const query_ptr = queries_ptr + (dataset_dim * query_id);
+  for (unsigned i = threadIdx.x; i < MAX_DATASET_DIM; i += blockDim.x) {
+    unsigned j = device::swizzling(i);
+    if (i < dataset_dim) {
+      query_buffer[j] = spatial::knn::detail::utils::mapping<float>{}(query_ptr[i]);
+    } else {
+      query_buffer[j] = 0.0;
+    }
+  }
+  if (threadIdx.x == 0) { terminate_flag[0] = 0; }
+  INDEX_T* const local_visited_hashmap_ptr =
+    visited_hashmap_ptr + (hashmap::get_size(hash_bitlen) * query_id);
+  __syncthreads();
+  _CLK_REC(clk_init);
+
+  // compute distance to randomly selecting nodes
+  _CLK_START();
+  const INDEX_T* const local_seed_ptr = seed_ptr ? seed_ptr + (num_seeds * query_id) : nullptr;
+  uint32_t block_id                   = cta_id + (num_cta_per_query * query_id);
+  uint32_t num_blocks                 = num_cta_per_query * num_queries;
+  device::compute_distance_to_random_nodes<TEAM_SIZE, MAX_DATASET_DIM, LOAD_T>(
+    result_indices_buffer,
+    result_distances_buffer,
+    query_buffer,
+    dataset_ptr,
+    dataset_dim,
+    dataset_size,
+    dataset_ld,
+    result_buffer_size,
+    num_distilation,
+    rand_xor_mask,
+    local_seed_ptr,
+    num_seeds,
+    local_visited_hashmap_ptr,
+    hash_bitlen,
+    block_id,
+    num_blocks);
+  __syncthreads();
+  _CLK_REC(clk_compute_1st_distance);
+
+  uint32_t iter = 0;
+  while (1) {
+    // topk with bitonic sort
+    _CLK_START();
+    topk_by_bitonic_sort<MAX_ELEMENTS, INDEX_T>(result_distances_buffer,
+                                                result_indices_buffer,
+                                                itopk_size + (search_width * graph_degree),
+                                                itopk_size);
+    _CLK_REC(clk_topk);
+
+    if (iter + 1 == max_iteration) {
+      __syncthreads();
+      break;
+    }
+
+    // pick up next parents
+    _CLK_START();
+    pickup_next_parents<INDEX_T>(
+      parent_indices_buffer, search_width, result_indices_buffer, itopk_size, terminate_flag);
+    _CLK_REC(clk_pickup_parents);
+
+    __syncthreads();
+    if (*terminate_flag && iter >= min_iteration) { break; }
+
+    // compute the norms between child nodes and query node
+    _CLK_START();
+    // constexpr unsigned max_n_frags = 16;
+    constexpr unsigned max_n_frags = 0;
+    device::
+      compute_distance_to_child_nodes<TEAM_SIZE, MAX_DATASET_DIM, max_n_frags, LOAD_T>(
+        result_indices_buffer + itopk_size,
+        result_distances_buffer + itopk_size,
+        query_buffer,
+        dataset_ptr,
+        dataset_dim,
+        dataset_ld,
+        knn_graph,
+        graph_degree,
+        local_visited_hashmap_ptr,
+        hash_bitlen,
+        parent_indices_buffer,
+        result_indices_buffer,
+        search_width);
+    _CLK_REC(clk_compute_distance);
+    __syncthreads();
+
+    // Filtering
+    if constexpr (!std::is_same<SAMPLE_FILTER_T,
+                                raft::neighbors::filtering::none_cagra_sample_filter>::value) {
+      constexpr INDEX_T index_msb_1_mask = utils::gen_index_msb_1_mask<INDEX_T>::value;
+      const INDEX_T invalid_index        = utils::get_max_value<INDEX_T>();
+
+      for (unsigned p = threadIdx.x; p < search_width; p += blockDim.x) {
+        if (parent_indices_buffer[p] != invalid_index) {
+          const auto parent_id =
+            result_indices_buffer[parent_indices_buffer[p]] & ~index_msb_1_mask;
+          if (!sample_filter(query_id, parent_id)) {
+            // If the parent must not be in the resulting top-k list, remove from the parent list
+            result_distances_buffer[parent_indices_buffer[p]] = utils::get_max_value<DISTANCE_T>();
+            result_indices_buffer[parent_indices_buffer[p]]   = invalid_index;
+          }
+        }
+      }
+      __syncthreads();
+    }
+
+    iter++;
+  }
+
+  // Post process for filtering
+  if constexpr (!std::is_same<SAMPLE_FILTER_T,
+                              raft::neighbors::filtering::none_cagra_sample_filter>::value) {
+    constexpr INDEX_T index_msb_1_mask = utils::gen_index_msb_1_mask<INDEX_T>::value;
+    const INDEX_T invalid_index        = utils::get_max_value<INDEX_T>();
+
+    for (unsigned i = threadIdx.x; i < itopk_size + search_width * graph_degree; i += blockDim.x) {
+      const auto node_id = result_indices_buffer[i] & ~index_msb_1_mask;
+      if (node_id != (invalid_index & ~index_msb_1_mask) && !sample_filter(query_id, node_id)) {
+        // If the parent must not be in the resulting top-k list, remove from the parent list
+        result_distances_buffer[i] = utils::get_max_value<DISTANCE_T>();
+        result_indices_buffer[i]   = invalid_index;
+      }
+    }
+
+    __syncthreads();
+    topk_by_bitonic_sort<MAX_ELEMENTS, INDEX_T>(result_distances_buffer,
+                                                result_indices_buffer,
+                                                itopk_size + (search_width * graph_degree),
+                                                itopk_size);
+    __syncthreads();
+  }
+
+  for (uint32_t i = threadIdx.x; i < itopk_size; i += blockDim.x) {
+    uint32_t j = i + (itopk_size * (cta_id + (num_cta_per_query * query_id)));
+    if (result_distances_ptr != nullptr) { result_distances_ptr[j] = result_distances_buffer[i]; }
+    constexpr INDEX_T index_msb_1_mask = utils::gen_index_msb_1_mask<INDEX_T>::value;
+
+    result_indices_ptr[j] =
+      result_indices_buffer[i] & ~index_msb_1_mask;  // clear most significant bit
+  }
+
+  if (threadIdx.x == 0 && cta_id == 0 && num_executed_iterations != nullptr) {
+    num_executed_iterations[query_id] = iter + 1;
+  }
+
+#ifdef _CLK_BREAKDOWN
+  if ((threadIdx.x == 0 || threadIdx.x == BLOCK_SIZE - 1) && (blockIdx.x == 0) &&
+      ((query_id * 3) % gridDim.y < 3)) {
+    RAFT_LOG_DEBUG(
+      "query, %d, thread, %d"
+      ", init, %d"
+      ", 1st_distance, %lu"
+      ", topk, %lu"
+      ", pickup_parents, %lu"
+      ", distance, %lu"
+      "\n",
+      query_id,
+      threadIdx.x,
+      clk_init,
+      clk_compute_1st_distance,
+      clk_topk,
+      clk_pickup_parents,
+      clk_compute_distance);
+  }
+#endif
+}
+
+template <class T>
+__global__ void set_value_batch_kernel(T* const dev_ptr,
+                                       const std::size_t ld,
+                                       const T val,
+                                       const std::size_t count,
+                                       const std::size_t batch_size)
+{
+  const auto tid = threadIdx.x + blockIdx.x * blockDim.x;
+  if (tid >= count * batch_size) { return; }
+  const auto batch_id              = tid / count;
+  const auto elem_id               = tid % count;
+  dev_ptr[elem_id + ld * batch_id] = val;
+}
+
+template <class T>
+void set_value_batch(T* const dev_ptr,
+                     const std::size_t ld,
+                     const T val,
+                     const std::size_t count,
+                     const std::size_t batch_size,
+                     cudaStream_t cuda_stream)
+{
+  constexpr std::uint32_t block_size = 256;
+  const auto grid_size               = (count * batch_size + block_size - 1) / block_size;
+  set_value_batch_kernel<T>
+    <<<grid_size, block_size, 0, cuda_stream>>>(dev_ptr, ld, val, count, batch_size);
+}
+
+template <unsigned TEAM_SIZE,
+          unsigned MAX_DATASET_DIM,
+          typename DATA_T,
+          typename INDEX_T,
+          typename DISTANCE_T,
+          typename SAMPLE_FILTER_T>
+struct search_kernel_config {
+  // Search kernel function type. Note that the actual values for the template value
+  // parameters do not matter, because they are not part of the function signature. The
+  // second to fourth value parameters will be selected by the choose_* functions below.
+  using kernel_t = decltype(&search_kernel<TEAM_SIZE,
+                                           128,
+                                           MAX_DATASET_DIM,
+                                           DATA_T,
+                                           DISTANCE_T,
+                                           INDEX_T,
+                                           device::LOAD_128BIT_T,
+                                           SAMPLE_FILTER_T>);
+
+  static auto choose_buffer_size(unsigned result_buffer_size, unsigned block_size) -> kernel_t
+  {
+    if (result_buffer_size <= 64) {
+      return search_kernel<TEAM_SIZE,
+                           64,
+                           MAX_DATASET_DIM,
+                           DATA_T,
+                           DISTANCE_T,
+                           INDEX_T,
+                           device::LOAD_128BIT_T,
+                           SAMPLE_FILTER_T>;
+    } else if (result_buffer_size <= 128) {
+      return search_kernel<TEAM_SIZE,
+                           128,
+                           MAX_DATASET_DIM,
+                           DATA_T,
+                           DISTANCE_T,
+                           INDEX_T,
+                           device::LOAD_128BIT_T,
+                           SAMPLE_FILTER_T>;
+    } else if (result_buffer_size <= 256) {
+      return search_kernel<TEAM_SIZE,
+                           256,
+                           MAX_DATASET_DIM,
+                           DATA_T,
+                           DISTANCE_T,
+                           INDEX_T,
+                           device::LOAD_128BIT_T,
+                           SAMPLE_FILTER_T>;
+    }
+    THROW("Result buffer size %u larger than max buffer size %u", result_buffer_size, 256);
+  }
+};
+
+template <unsigned TEAM_SIZE,
+          unsigned MAX_DATASET_DIM,
+          typename DATA_T,
+          typename INDEX_T,
+          typename DISTANCE_T,
+          typename SAMPLE_FILTER_T>
+void select_and_run(  // raft::resources const& res,
+  raft::device_matrix_view<const DATA_T, int64_t, layout_stride> dataset,
+  raft::device_matrix_view<const INDEX_T, int64_t, row_major> graph,
+  INDEX_T* const topk_indices_ptr,       // [num_queries, topk]
+  DISTANCE_T* const topk_distances_ptr,  // [num_queries, topk]
+  const DATA_T* const queries_ptr,       // [num_queries, dataset_dim]
+  const uint32_t num_queries,
+  const INDEX_T* dev_seed_ptr,              // [num_queries, num_seeds]
+  uint32_t* const num_executed_iterations,  // [num_queries,]
+  uint32_t topk,
+  // multi_cta_search (params struct)
+  uint32_t block_size,  //
+  uint32_t result_buffer_size,
+  uint32_t smem_size,
+  int64_t hash_bitlen,
+  INDEX_T* hashmap_ptr,
+  uint32_t num_cta_per_query,
+  uint32_t num_random_samplings,
+  uint64_t rand_xor_mask,
+  uint32_t num_seeds,
+  size_t itopk_size,
+  size_t search_width,
+  size_t min_iterations,
+  size_t max_iterations,
+  SAMPLE_FILTER_T sample_filter,
+  cudaStream_t stream)
+{
+  auto kernel =
+    search_kernel_config<TEAM_SIZE, MAX_DATASET_DIM, DATA_T, INDEX_T, DISTANCE_T, SAMPLE_FILTER_T>::
+      choose_buffer_size(result_buffer_size, block_size);
+
+  RAFT_CUDA_TRY(
+    cudaFuncSetAttribute(kernel, cudaFuncAttributeMaxDynamicSharedMemorySize, smem_size));
+  // Initialize hash table
+  const uint32_t hash_size = hashmap::get_size(hash_bitlen);
+  set_value_batch(
+    hashmap_ptr, hash_size, utils::get_max_value<INDEX_T>(), hash_size, num_queries, stream);
+
+  dim3 block_dims(block_size, 1, 1);
+  dim3 grid_dims(num_cta_per_query, num_queries, 1);
+  RAFT_LOG_DEBUG("Launching kernel with %u threads, (%u, %u) blocks %u smem",
+                 block_size,
+                 num_cta_per_query,
+                 num_queries,
+                 smem_size);
+  kernel<<<grid_dims, block_dims, smem_size, stream>>>(topk_indices_ptr,
+                                                       topk_distances_ptr,
+                                                       dataset.data_handle(),
+                                                       dataset.extent(1),
+                                                       dataset.extent(0),
+                                                       dataset.stride(0),
+                                                       queries_ptr,
+                                                       graph.data_handle(),
+                                                       graph.extent(1),
+                                                       num_random_samplings,
+                                                       rand_xor_mask,
+                                                       dev_seed_ptr,
+                                                       num_seeds,
+                                                       hashmap_ptr,
+                                                       hash_bitlen,
+                                                       itopk_size,
+                                                       search_width,
+                                                       min_iterations,
+                                                       max_iterations,
+                                                       num_executed_iterations,
+                                                       sample_filter);
+}
+
+}  // namespace multi_cta_search
+}  // namespace raft::neighbors::cagra::detail