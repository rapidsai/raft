/*
 * Copyright (c) 2022-2023, NVIDIA CORPORATION.
 *
 * Licensed under the Apache License, Version 2.0 (the "License");
 * you may not use this file except in compliance with the License.
 * You may obtain a copy of the License at
 *
 *     http://www.apache.org/licenses/LICENSE-2.0
 *
 * Unless required by applicable law or agreed to in writing, software
 * distributed under the License is distributed on an "AS IS" BASIS,
 * WITHOUT WARRANTIES OR CONDITIONS OF ANY KIND, either express or implied.
 * See the License for the specific language governing permissions and
 * limitations under the License.
 */

#pragma once

#include <raft/core/device_mdarray.hpp>
#include <raft/core/device_resources.hpp>
#include <raft/core/host_mdspan.hpp>
#include <raft/core/nvtx.hpp>
#include <raft/neighbors/detail/ivf_flat_build.cuh>
#include <raft/neighbors/detail/ivf_flat_search.cuh>
#include <raft/spatial/knn/detail/ann_utils.cuh>

#include <cstdlib>
#include <omp.h>

#include <thrust/sequence.h>

namespace raft::neighbors::detail {

/** Checks whether the input data extents are compatible. */
template <typename extents_t>
void check_input(extents_t dataset,
                 extents_t queries,
                 extents_t candidates,
                 extents_t indices,
                 extents_t distances,
                 distance::DistanceType metric)
{
  auto n_queries = queries.extent(0);
  auto k         = distances.extent(1);

  RAFT_EXPECTS(k <= raft::matrix::detail::select::warpsort::kMaxCapacity,
               "k must be lest than topk::kMaxCapacity (%d).",
               raft::matrix::detail::select::warpsort::kMaxCapacity);

  RAFT_EXPECTS(indices.extent(0) == n_queries && distances.extent(0) == n_queries &&
                 candidates.extent(0) == n_queries,
               "Number of rows in output indices, distances and candidates matrices must be equal"
               " with the number of rows in search matrix. Expected %d, got %d, %d, and %d",
               static_cast<int>(n_queries),
               static_cast<int>(indices.extent(0)),
               static_cast<int>(distances.extent(0)),
               static_cast<int>(candidates.extent(0)));

  RAFT_EXPECTS(indices.extent(1) == k,
               "Number of columns in output indices and distances matrices must be equal to k");

  RAFT_EXPECTS(queries.extent(1) == dataset.extent(1),
               "Number of columns must be equal for dataset and queries");

  RAFT_EXPECTS(candidates.extent(1) >= k,
               "Number of neighbor candidates must not be smaller than k (%d vs %d)",
               static_cast<int>(candidates.extent(1)),
               static_cast<int>(k));
}

/**
 * See raft::neighbors::refine for docs.
 */
template <typename idx_t, typename data_t, typename distance_t, typename matrix_idx>
void refine_device(raft::device_resources const& handle,
                   raft::device_matrix_view<const data_t, matrix_idx, row_major> dataset,
                   raft::device_matrix_view<const data_t, matrix_idx, row_major> queries,
                   raft::device_matrix_view<const idx_t, matrix_idx, row_major> neighbor_candidates,
                   raft::device_matrix_view<idx_t, matrix_idx, row_major> indices,
                   raft::device_matrix_view<distance_t, matrix_idx, row_major> distances,
                   distance::DistanceType metric = distance::DistanceType::L2Unexpanded)
{
  matrix_idx n_candidates = neighbor_candidates.extent(1);
  matrix_idx n_queries    = queries.extent(0);
  matrix_idx dim          = dataset.extent(1);
  uint32_t k              = static_cast<uint32_t>(indices.extent(1));

  common::nvtx::range<common::nvtx::domain::raft> fun_scope(
    "neighbors::refine(%zu, %u)", size_t(n_queries), uint32_t(n_candidates));

  check_input(dataset.extents(),
              queries.extents(),
              neighbor_candidates.extents(),
              indices.extents(),
              distances.extents(),
              metric);

  // The refinement search can be mapped to an IVF flat search:
  // - We consider that the candidate vectors form a cluster, separately for each query.
  // - In other words, the n_queries * n_candidates vectors form n_queries clusters, each with
  //   n_candidates elements.
  // - We consider that the coarse level search is already performed and assigned a single cluster
  //   to search for each query (the cluster formed from the corresponding candidates).
  // - We run IVF flat search with n_probes=1 to select the best k elements of the candidates.
  rmm::device_uvector<uint32_t> fake_coarse_idx(n_queries, handle.get_stream());

  thrust::sequence(
    handle.get_thrust_policy(), fake_coarse_idx.data(), fake_coarse_idx.data() + n_queries);

  raft::neighbors::ivf_flat::index<data_t, idx_t> refinement_index(
    handle, metric, n_queries, false, true, dim);

  raft::neighbors::ivf_flat::detail::fill_refinement_index(handle,
                                                           &refinement_index,
                                                           dataset.data_handle(),
                                                           neighbor_candidates.data_handle(),
                                                           n_queries,
                                                           n_candidates);

  uint32_t grid_dim_x = 1;
  raft::neighbors::ivf_flat::detail::ivfflat_interleaved_scan<
    data_t,
    typename raft::spatial::knn::detail::utils::config<data_t>::value_t,
    idx_t>(refinement_index,
           queries.data_handle(),
           fake_coarse_idx.data(),
           static_cast<uint32_t>(n_queries),
           refinement_index.metric(),
           1,
           k,
<<<<<<< HEAD
           raft::distance::is_min_close(metric),
=======
           raft::neighbors::ivf_flat::detail::is_min_close(metric),
>>>>>>> e661035c
           indices.data_handle(),
           distances.data_handle(),
           grid_dim_x,
           handle.get_stream());
}

/** Helper structure for naive CPU implementation of refine. */
typedef struct {
  uint64_t id;
  float distance;
} struct_for_refinement;

inline int _postprocessing_qsort_compare(const void* v1, const void* v2)
{
  // sort in ascending order
  if (((struct_for_refinement*)v1)->distance > ((struct_for_refinement*)v2)->distance) {
    return 1;
  } else if (((struct_for_refinement*)v1)->distance < ((struct_for_refinement*)v2)->distance) {
    return -1;
  } else {
    return 0;
  }
}

/**
 * Naive CPU implementation of refine operation
 *
 * All pointers are expected to be accessible on the host.
 */
template <typename idx_t, typename data_t, typename distance_t, typename matrix_idx>
void refine_host(raft::host_matrix_view<const data_t, matrix_idx, row_major> dataset,
                 raft::host_matrix_view<const data_t, matrix_idx, row_major> queries,
                 raft::host_matrix_view<const idx_t, matrix_idx, row_major> neighbor_candidates,
                 raft::host_matrix_view<idx_t, matrix_idx, row_major> indices,
                 raft::host_matrix_view<distance_t, matrix_idx, row_major> distances,
                 distance::DistanceType metric = distance::DistanceType::L2Unexpanded)
{
  check_input(dataset.extents(),
              queries.extents(),
              neighbor_candidates.extents(),
              indices.extents(),
              distances.extents(),
              metric);

  switch (metric) {
    case raft::distance::DistanceType::L2Expanded: break;
    case raft::distance::DistanceType::InnerProduct: break;
    default: throw raft::logic_error("Unsopported metric");
  }

  size_t numDataset            = dataset.extent(0);
  size_t numQueries            = queries.extent(0);
  size_t dimDataset            = dataset.extent(1);
  const data_t* dataset_ptr    = dataset.data_handle();
  const data_t* queries_ptr    = queries.data_handle();
  const idx_t* neighbors       = neighbor_candidates.data_handle();
  idx_t topK                   = neighbor_candidates.extent(1);
  idx_t refinedTopK            = indices.extent(1);
  idx_t* refinedNeighbors      = indices.data_handle();
  distance_t* refinedDistances = distances.data_handle();

  common::nvtx::range<common::nvtx::domain::raft> fun_scope(
    "neighbors::refine_host(%zu, %u)", size_t(numQueries), uint32_t(topK));

#pragma omp parallel
  {
    struct_for_refinement* sfr =
      (struct_for_refinement*)malloc(sizeof(struct_for_refinement) * topK);
    for (size_t i = omp_get_thread_num(); i < numQueries; i += omp_get_num_threads()) {
      // compute distance with original dataset vectors
      const data_t* cur_query = queries_ptr + ((uint64_t)dimDataset * i);
      for (size_t j = 0; j < (size_t)topK; j++) {
        idx_t id                  = neighbors[j + (topK * i)];
        const data_t* cur_dataset = dataset_ptr + ((uint64_t)dimDataset * id);
        float distance            = 0.0;
        for (size_t k = 0; k < (size_t)dimDataset; k++) {
          float val_q = (float)(cur_query[k]);
          float val_d = (float)(cur_dataset[k]);
          if (metric == raft::distance::DistanceType::InnerProduct) {
            distance += -val_q * val_d;  // Negate because we sort in ascending order.
          } else {
            distance += (val_q - val_d) * (val_q - val_d);
          }
        }
        sfr[j].id       = id;
        sfr[j].distance = distance;
      }

      qsort(sfr, topK, sizeof(struct_for_refinement), _postprocessing_qsort_compare);

      for (size_t j = 0; j < (size_t)refinedTopK; j++) {
        refinedNeighbors[j + (refinedTopK * i)] = sfr[j].id;
        if (refinedDistances == NULL) continue;
        if (metric == raft::distance::DistanceType::InnerProduct) {
          refinedDistances[j + (refinedTopK * i)] = -sfr[j].distance;
        } else {
          refinedDistances[j + (refinedTopK * i)] = sfr[j].distance;
        }
      }
    }
    free(sfr);
  }
}

}  // namespace raft::neighbors::detail<|MERGE_RESOLUTION|>--- conflicted
+++ resolved
@@ -128,11 +128,7 @@
            refinement_index.metric(),
            1,
            k,
-<<<<<<< HEAD
            raft::distance::is_min_close(metric),
-=======
-           raft::neighbors::ivf_flat::detail::is_min_close(metric),
->>>>>>> e661035c
            indices.data_handle(),
            distances.data_handle(),
            grid_dim_x,
