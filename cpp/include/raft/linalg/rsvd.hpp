/*
 * Copyright (c) 2018-2022, NVIDIA CORPORATION.
 *
 * Licensed under the Apache License, Version 2.0 (the "License");
 * you may not use this file except in compliance with the License.
 * You may obtain a copy of the License at
 *
 *     http://www.apache.org/licenses/LICENSE-2.0
 *
 * Unless required by applicable law or agreed to in writing, software
 * distributed under the License is distributed on an "AS IS" BASIS,
 * WITHOUT WARRANTIES OR CONDITIONS OF ANY KIND, either express or implied.
 * See the License for the specific language governing permissions and
 * limitations under the License.
 */
/**
 * This file is deprecated and will be removed in release 22.06.
 * Please use the cuh version instead.
 */

<<<<<<< HEAD
#pragma once
#include <raft/linalg/rsvd.cuh>
=======
/**
 * DISCLAIMER: this file is deprecated: use rsvd.cuh instead
 */

#pragma once

#pragma message(__FILE__                                                  \
                " is deprecated and will be removed in a future release." \
                " Please use the cuh version instead.")

#include "rsvd.cuh"
>>>>>>> f56daa68
<|MERGE_RESOLUTION|>--- conflicted
+++ resolved
@@ -18,10 +18,6 @@
  * Please use the cuh version instead.
  */
 
-<<<<<<< HEAD
-#pragma once
-#include <raft/linalg/rsvd.cuh>
-=======
 /**
  * DISCLAIMER: this file is deprecated: use rsvd.cuh instead
  */
@@ -32,5 +28,4 @@
                 " is deprecated and will be removed in a future release." \
                 " Please use the cuh version instead.")
 
-#include "rsvd.cuh"
->>>>>>> f56daa68
+#include "rsvd.cuh"