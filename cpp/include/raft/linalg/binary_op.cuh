--- conflicted
+++ resolved
@@ -20,12 +20,10 @@
 
 #include "detail/binary_op.cuh"
 
-<<<<<<< HEAD
-#include <raft/core/mdarray.hpp>
-#include <raft/cuda_utils.cuh>
-=======
+#include <raft/core/device_mdspan.hpp>
+#include <raft/core/handle.hpp>
 #include <raft/util/cuda_utils.cuh>
->>>>>>> 1dd2feb1
+#include <raft/util/input_validation.hpp>
 
 namespace raft {
 namespace linalg {
@@ -81,9 +79,9 @@
           typename = raft::enable_if_device_mdspan<InType, OutType>>
 void binary_op(const raft::handle_t& handle, InType in1, InType in2, OutType out, Lambda op)
 {
-  RAFT_EXPECTS(out.is_exhaustive(), "Output must be contiguous");
-  RAFT_EXPECTS(in1.is_exhaustive(), "Input 1 must be contiguous");
-  RAFT_EXPECTS(in2.is_exhaustive(), "Input 2 must be contiguous");
+  RAFT_EXPECTS(raft::is_row_or_column_major(out), "Output must be contiguous");
+  RAFT_EXPECTS(raft::is_row_or_column_major(in1), "Input 1 must be contiguous");
+  RAFT_EXPECTS(raft::is_row_or_column_major(in2), "Input 2 must be contiguous");
   RAFT_EXPECTS(out.size() == in1.size() && in1.size() == in2.size(),
                "Size mismatch between Output and Inputs");
 
