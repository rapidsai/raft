--- conflicted
+++ resolved
@@ -23,10 +23,7 @@
 #include <raft/handle.hpp>
 #include <raft/matrix/math.cuh>
 #include <raft/matrix/matrix.cuh>
-<<<<<<< HEAD
-=======
 #include <rmm/device_scalar.hpp>
->>>>>>> 598463f9
 #include <rmm/device_uvector.hpp>
 #include "eig.cuh"
 #include "gemm.cuh"
@@ -73,11 +70,7 @@
   const int m = n_rows;
   const int n = n_cols;
 
-<<<<<<< HEAD
-  rmm::device_uvector<int> devInfo(1, stream);
-=======
   rmm::device_scalar<int> devInfo(stream);
->>>>>>> 598463f9
   T *d_rwork = nullptr;
 
   int lwork = 0;
@@ -178,11 +171,7 @@
   int m = n_rows;
   int n = n_cols;
 
-<<<<<<< HEAD
-  rmm::device_uvector<int> devInfo(1, stream);
-=======
   rmm::device_scalar<int> devInfo(stream);
->>>>>>> 598463f9
 
   int lwork = 0;
   int econ = 1;
