/*
 * Copyright (c) 2018-2020, NVIDIA CORPORATION.
 *
 * Licensed under the Apache License, Version 2.0 (the "License");
 * you may not use this file except in compliance with the License.
 * You may obtain a copy of the License at
 *
 *     http://www.apache.org/licenses/LICENSE-2.0
 *
 * Unless required by applicable law or agreed to in writing, software
 * distributed under the License is distributed on an "AS IS" BASIS,
 * WITHOUT WARRANTIES OR CONDITIONS OF ANY KIND, either express or implied.
 * See the License for the specific language governing permissions and
 * limitations under the License.
 */

#pragma once

#include <cuda_runtime_api.h>
#include <raft/cudart_utils.h>
#include <raft/linalg/cusolver_wrappers.h>
#include <raft/cuda_utils.cuh>
#include <raft/handle.hpp>
#include <raft/matrix/matrix.cuh>
<<<<<<< HEAD
=======
#include <rmm/device_scalar.hpp>
>>>>>>> 598463f9
#include <rmm/device_uvector.hpp>

namespace raft {
namespace linalg {

/**
 * @defgroup eig decomp with divide and conquer method for the column-major
 * symmetric matrices
 * @param handle raft handle
 * @param in the input buffer (symmetric matrix that has real eig values and
 * vectors.
 * @param n_rows: number of rows of the input
 * @param n_cols: number of cols of the input
 * @param eig_vectors: eigenvectors
 * @param eig_vals: eigen values
 * @param stream cuda stream
 * @{
 */
template <typename math_t>
void eigDC(const raft::handle_t &handle, const math_t *in, int n_rows,
           int n_cols, math_t *eig_vectors, math_t *eig_vals,
           cudaStream_t stream) {
  cusolverDnHandle_t cusolverH = handle.get_cusolver_dn_handle();

  int lwork;
  CUSOLVER_CHECK(cusolverDnsyevd_bufferSize(cusolverH, CUSOLVER_EIG_MODE_VECTOR,
                                            CUBLAS_FILL_MODE_UPPER, n_rows, in,
                                            n_cols, eig_vals, &lwork));

  rmm::device_uvector<math_t> d_work(lwork, stream);
<<<<<<< HEAD
  rmm::device_uvector<int> d_dev_info(1, stream);
=======
  rmm::device_scalar<int> d_dev_info(stream);
>>>>>>> 598463f9

  raft::matrix::copy(in, eig_vectors, n_rows, n_cols, stream);

  CUSOLVER_CHECK(cusolverDnsyevd(cusolverH, CUSOLVER_EIG_MODE_VECTOR,
                                 CUBLAS_FILL_MODE_UPPER, n_rows, eig_vectors,
                                 n_cols, eig_vals, d_work.data(), lwork,
                                 d_dev_info.data(), stream));
  CUDA_CHECK(cudaGetLastError());

  int dev_info = d_dev_info.value(stream);
  ASSERT(dev_info == 0,
         "eig.cuh: eigensolver couldn't converge to a solution. "
         "This usually occurs when some of the features do not vary enough.");
}

enum EigVecMemUsage { OVERWRITE_INPUT, COPY_INPUT };

#if CUDART_VERSION >= 10010

/**
 * @defgroup eig decomp with divide and conquer method for the column-major
 * symmetric matrices
 * @param handle raft handle
 * @param in the input buffer (symmetric matrix that has real eig values and
 * vectors.
 * @param n_rows: number of rows of the input
 * @param n_cols: number of cols of the input
 * @param n_eig_vals: number of eigenvectors to be generated
 * @param eig_vectors: eigenvectors
 * @param eig_vals: eigen values
 * @param stream cuda stream
 * @{
 */
template <typename math_t>
void eigSelDC(const raft::handle_t &handle, math_t *in, int n_rows, int n_cols,
              int n_eig_vals, math_t *eig_vectors, math_t *eig_vals,
              EigVecMemUsage memUsage, cudaStream_t stream) {
  cusolverDnHandle_t cusolverH = handle.get_cusolver_dn_handle();

  int lwork;
  int h_meig;

  CUSOLVER_CHECK(cusolverDnsyevdx_bufferSize(
    cusolverH, CUSOLVER_EIG_MODE_VECTOR, CUSOLVER_EIG_RANGE_I,
    CUBLAS_FILL_MODE_UPPER, n_rows, in, n_cols, math_t(0.0), math_t(0.0),
    n_cols - n_eig_vals + 1, n_cols, &h_meig, eig_vals, &lwork));

  rmm::device_uvector<math_t> d_work(lwork, stream);
<<<<<<< HEAD
  rmm::device_uvector<int> d_dev_info(1, stream);
=======
  rmm::device_scalar<int> d_dev_info(stream);
>>>>>>> 598463f9
  rmm::device_uvector<math_t> d_eig_vectors(0, stream);

  if (memUsage == OVERWRITE_INPUT) {
    CUSOLVER_CHECK(cusolverDnsyevdx(
      cusolverH, CUSOLVER_EIG_MODE_VECTOR, CUSOLVER_EIG_RANGE_I,
      CUBLAS_FILL_MODE_UPPER, n_rows, in, n_cols, math_t(0.0), math_t(0.0),
      n_cols - n_eig_vals + 1, n_cols, &h_meig, eig_vals, d_work.data(), lwork,
      d_dev_info.data(), stream));
  } else if (memUsage == COPY_INPUT) {
    d_eig_vectors.resize(n_rows * n_cols, stream);
    raft::matrix::copy(in, d_eig_vectors.data(), n_rows, n_cols, stream);

    CUSOLVER_CHECK(cusolverDnsyevdx(
      cusolverH, CUSOLVER_EIG_MODE_VECTOR, CUSOLVER_EIG_RANGE_I,
      CUBLAS_FILL_MODE_UPPER, n_rows, eig_vectors, n_cols, math_t(0.0),
      math_t(0.0), n_cols - n_eig_vals + 1, n_cols, &h_meig, eig_vals,
      d_work.data(), lwork, d_dev_info.data(), stream));
  }

  CUDA_CHECK(cudaGetLastError());

  int dev_info = d_dev_info.value(stream);
  ASSERT(dev_info == 0,
         "eig.cuh: eigensolver couldn't converge to a solution. "
         "This usually occurs when some of the features do not vary enough.");

  if (memUsage == OVERWRITE_INPUT) {
    raft::matrix::truncZeroOrigin(in, n_rows, eig_vectors, n_rows, n_eig_vals,
                                  stream);
  } else if (memUsage == COPY_INPUT) {
    raft::matrix::truncZeroOrigin(d_eig_vectors.data(), n_rows, eig_vectors,
                                  n_rows, n_eig_vals, stream);
  }
}

#endif

/**
 * @defgroup overloaded function for eig decomp with Jacobi method for the
 * column-major symmetric matrices (in parameter)
 * @param handle: raft handle
 * @param n_rows: number of rows of the input
 * @param n_cols: number of cols of the input
 * @param eig_vectors: eigenvectors
 * @param eig_vals: eigen values
 * @param tol: error tolerance for the jacobi method. Algorithm stops when the
 * error is below tol
 * @param sweeps: number of sweeps in the Jacobi algorithm. The more the better
 * accuracy.
 * @{
 */
template <typename math_t>
void eigJacobi(const raft::handle_t &handle, const math_t *in, int n_rows,
               int n_cols, math_t *eig_vectors, math_t *eig_vals,
               cudaStream_t stream, math_t tol = 1.e-7, int sweeps = 15) {
  cusolverDnHandle_t cusolverH = handle.get_cusolver_dn_handle();

  syevjInfo_t syevj_params = nullptr;
  CUSOLVER_CHECK(cusolverDnCreateSyevjInfo(&syevj_params));
  CUSOLVER_CHECK(cusolverDnXsyevjSetTolerance(syevj_params, tol));
  CUSOLVER_CHECK(cusolverDnXsyevjSetMaxSweeps(syevj_params, sweeps));

  int lwork;
  CUSOLVER_CHECK(cusolverDnsyevj_bufferSize(
    cusolverH, CUSOLVER_EIG_MODE_VECTOR, CUBLAS_FILL_MODE_UPPER, n_rows,
    eig_vectors, n_cols, eig_vals, &lwork, syevj_params));

  rmm::device_uvector<math_t> d_work(lwork, stream);
<<<<<<< HEAD
  rmm::device_uvector<int> dev_info(1, stream);
=======
  rmm::device_scalar<int> dev_info(stream);
>>>>>>> 598463f9

  raft::matrix::copy(in, eig_vectors, n_rows, n_cols, stream);

  CUSOLVER_CHECK(cusolverDnsyevj(cusolverH, CUSOLVER_EIG_MODE_VECTOR,
                                 CUBLAS_FILL_MODE_UPPER, n_rows, eig_vectors,
                                 n_cols, eig_vals, d_work.data(), lwork,
                                 dev_info.data(), syevj_params, stream));

  int executed_sweeps;
  CUSOLVER_CHECK(
    cusolverDnXsyevjGetSweeps(cusolverH, syevj_params, &executed_sweeps));

  CUDA_CHECK(cudaGetLastError());
  CUSOLVER_CHECK(cusolverDnDestroySyevjInfo(syevj_params));
}

};  // end namespace linalg
};  // end namespace raft<|MERGE_RESOLUTION|>--- conflicted
+++ resolved
@@ -22,10 +22,7 @@
 #include <raft/cuda_utils.cuh>
 #include <raft/handle.hpp>
 #include <raft/matrix/matrix.cuh>
-<<<<<<< HEAD
-=======
 #include <rmm/device_scalar.hpp>
->>>>>>> 598463f9
 #include <rmm/device_uvector.hpp>
 
 namespace raft {
@@ -56,11 +53,7 @@
                                             n_cols, eig_vals, &lwork));
 
   rmm::device_uvector<math_t> d_work(lwork, stream);
-<<<<<<< HEAD
-  rmm::device_uvector<int> d_dev_info(1, stream);
-=======
   rmm::device_scalar<int> d_dev_info(stream);
->>>>>>> 598463f9
 
   raft::matrix::copy(in, eig_vectors, n_rows, n_cols, stream);
 
@@ -109,11 +102,7 @@
     n_cols - n_eig_vals + 1, n_cols, &h_meig, eig_vals, &lwork));
 
   rmm::device_uvector<math_t> d_work(lwork, stream);
-<<<<<<< HEAD
-  rmm::device_uvector<int> d_dev_info(1, stream);
-=======
   rmm::device_scalar<int> d_dev_info(stream);
->>>>>>> 598463f9
   rmm::device_uvector<math_t> d_eig_vectors(0, stream);
 
   if (memUsage == OVERWRITE_INPUT) {
@@ -182,11 +171,7 @@
     eig_vectors, n_cols, eig_vals, &lwork, syevj_params));
 
   rmm::device_uvector<math_t> d_work(lwork, stream);
-<<<<<<< HEAD
-  rmm::device_uvector<int> dev_info(1, stream);
-=======
   rmm::device_scalar<int> dev_info(stream);
->>>>>>> 598463f9
 
   raft::matrix::copy(in, eig_vectors, n_rows, n_cols, stream);
 
