/*
 * Copyright (c) 2019-2021, NVIDIA CORPORATION.
 *
 * Licensed under the Apache License, Version 2.0 (the "License");
 * you may not use this file except in compliance with the License.
 * You may obtain a copy of the License at
 *
 *     http://www.apache.org/licenses/LICENSE-2.0
 *
 * Unless required by applicable law or agreed to in writing, software
 * distributed under the License is distributed on an "AS IS" BASIS,
 * WITHOUT WARRANTIES OR CONDITIONS OF ANY KIND, either express or implied.
 * See the License for the specific language governing permissions and
 * limitations under the License.
 */

#pragma once

#include <cub/cub.cuh>

#include <raft/cudart_utils.h>
#include <raft/cuda_utils.cuh>
#include <raft/linalg/unary_op.cuh>
#include <rmm/device_scalar.hpp>
#include <rmm/device_uvector.hpp>

namespace raft {
namespace label {

/**
 * Get unique class labels.
 *
 * The y array is assumed to store class labels. The unique values are selected
 * from this array.
 *
 * \tparam value_t numeric type of the arrays with class labels
 * \param [in] y device array of labels, size [n]
 * \param [in] n number of labels
 * \param [out] unique device array of unique labels, unallocated on entry,
 *   on exit it has size [n_unique]
 * \param [out] n_unique number of unique labels
 * \param [in] stream cuda stream
 */
template <typename value_t>
int getUniquelabels(rmm::device_uvector<value_t>& unique, value_t* y, size_t n, cudaStream_t stream)
{
  rmm::device_scalar<int> d_num_selected(stream);
  rmm::device_uvector<value_t> workspace(n, stream);
  size_t bytes  = 0;
  size_t bytes2 = 0;

  // Query how much temporary storage we will need for cub operations
  // and allocate it
<<<<<<< HEAD
  cub::DeviceRadixSort::SortKeys(NULL, bytes, y, workspace.data(), n, 0,
                                 sizeof(value_t) * 8, stream);
  cub::DeviceSelect::Unique(NULL, bytes2, workspace.data(), workspace.data(),
                            d_num_selected.data(), n, stream);
=======
  cub::DeviceRadixSort::SortKeys(NULL, bytes, y, workspace.data(), n);
  cub::DeviceSelect::Unique(
    NULL, bytes2, workspace.data(), workspace.data(), d_num_selected.data(), n);
>>>>>>> 69c5c715
  bytes = max(bytes, bytes2);
  rmm::device_uvector<char> cub_storage(bytes, stream);

  // Select Unique classes
<<<<<<< HEAD
  cub::DeviceRadixSort::SortKeys(cub_storage.data(), bytes, y, workspace.data(),
                                 n, 0, sizeof(value_t) * 8, stream);
  cub::DeviceSelect::Unique(cub_storage.data(), bytes, workspace.data(),
                            workspace.data(), d_num_selected.data(), n, stream);
=======
  cub::DeviceRadixSort::SortKeys(cub_storage.data(), bytes, y, workspace.data(), n);
  cub::DeviceSelect::Unique(
    cub_storage.data(), bytes, workspace.data(), workspace.data(), d_num_selected.data(), n);
>>>>>>> 69c5c715

  int n_unique = d_num_selected.value(stream);
  // Copy unique classes to output
  unique.resize(n_unique, stream);
  raft::copy(unique.data(), workspace.data(), n_unique, stream);

  return n_unique;
}

/**
 * Assign one versus rest labels.
 *
 * The output labels will have values +/-1:
 * y_out = (y == y_unique[idx]) ? +1 : -1;
 *
 * The output type currently is set to value_t, but for SVM in principle we are
 * free to choose other type for y_out (it should represent +/-1, and it is used
 * in floating point arithmetics).
 *
 * \param [in] y device array if input labels, size [n]
 * \param [in] n number of labels
 * \param [in] y_unique device array of unique labels, size [n_classes]
 * \param [in] n_classes number of unique labels
 * \param [out] y_out device array of output labels
 * \param [in] idx index of unique label that should be labeled as 1
 * \param [in] stream cuda stream
 */
template <typename value_t>
void getOvrlabels(
  value_t* y, int n, value_t* y_unique, int n_classes, value_t* y_out, int idx, cudaStream_t stream)
{
  ASSERT(idx < n_classes,
         "Parameter idx should not be larger than the number "
         "of classes");
  raft::linalg::unaryOp(
    y_out,
    y,
    n,
    [idx, y_unique] __device__(value_t y) { return y == y_unique[idx] ? +1 : -1; },
    stream);
  CUDA_CHECK(cudaPeekAtLastError());
}

// TODO: add one-versus-one selection: select two classes, relabel them to
// +/-1, return array with the new class labels and corresponding indices.

template <typename Type, int TPB_X, typename Lambda>
__global__ void map_label_kernel(Type* map_ids,
                                 size_t N_labels,
                                 Type* in,
                                 Type* out,
                                 size_t N,
                                 Lambda filter_op,
                                 bool zero_based = false)
{
  int tid = threadIdx.x + blockIdx.x * TPB_X;
  if (tid < N) {
    if (!filter_op(in[tid])) {
      for (size_t i = 0; i < N_labels; i++) {
        if (in[tid] == map_ids[i]) {
          out[tid] = i + !zero_based;
          break;
        }
      }
    }
  }
}

/**
 * Maps an input array containing a series of numbers into a new array
 * where numbers have been mapped to a monotonically increasing set
 * of labels. This can be useful in machine learning algorithms, for instance,
 * where a given set of labels is not taken from a monotonically increasing
 * set. This can happen if they are filtered or if only a subset of the
 * total labels are used in a dataset. This is also useful in graph algorithms
 * where a set of vertices need to be labeled in a monotonically increasing
 * order.
 * @tparam Type the numeric type of the input and output arrays
 * @tparam Lambda the type of an optional filter function, which determines
 * which items in the array to map.
 * @param out the output monotonic array
 * @param in input label array
 * @param N number of elements in the input array
 * @param stream cuda stream to use
 * @param filter_op an optional function for specifying which values
 * should have monotonically increasing labels applied to them.
 */
template <typename Type, typename Lambda>
void make_monotonic(
  Type* out, Type* in, size_t N, cudaStream_t stream, Lambda filter_op, bool zero_based = false)
{
  static const size_t TPB_X = 256;

  dim3 blocks(raft::ceildiv(N, TPB_X));
  dim3 threads(TPB_X);

  rmm::device_uvector<Type> map_ids(0, stream);
  int num_clusters = getUniquelabels(map_ids, in, N, stream);

  map_label_kernel<Type, TPB_X><<<blocks, threads, 0, stream>>>(
    map_ids.data(), num_clusters, in, out, N, filter_op, zero_based);
}

/**
 * Maps an input array containing a series of numbers into a new array
 * where numbers have been mapped to a monotonically increasing set
 * of labels. This can be useful in machine learning algorithms, for instance,
 * where a given set of labels is not taken from a monotonically increasing
 * set. This can happen if they are filtered or if only a subset of the
 * total labels are used in a dataset. This is also useful in graph algorithms
 * where a set of vertices need to be labeled in a monotonically increasing
 * order.
 * @tparam Type the numeric type of the input and output arrays
 * @tparam Lambda the type of an optional filter function, which determines
 * which items in the array to map.
 * @param out output label array with labels assigned monotonically
 * @param in input label array
 * @param N number of elements in the input array
 * @param stream cuda stream to use
 */
template <typename Type>
void make_monotonic(Type* out, Type* in, size_t N, cudaStream_t stream, bool zero_based = false)
{
  make_monotonic<Type>(
    out, in, N, stream, [] __device__(Type val) { return false; }, zero_based);
}
};  // namespace label
};  // end namespace raft<|MERGE_RESOLUTION|>--- conflicted
+++ resolved
@@ -51,30 +51,23 @@
 
   // Query how much temporary storage we will need for cub operations
   // and allocate it
-<<<<<<< HEAD
-  cub::DeviceRadixSort::SortKeys(NULL, bytes, y, workspace.data(), n, 0,
-                                 sizeof(value_t) * 8, stream);
-  cub::DeviceSelect::Unique(NULL, bytes2, workspace.data(), workspace.data(),
-                            d_num_selected.data(), n, stream);
-=======
-  cub::DeviceRadixSort::SortKeys(NULL, bytes, y, workspace.data(), n);
+  cub::DeviceRadixSort::SortKeys(
+    NULL, bytes, y, workspace.data(), n, 0, sizeof(value_t) * 8, stream);
   cub::DeviceSelect::Unique(
-    NULL, bytes2, workspace.data(), workspace.data(), d_num_selected.data(), n);
->>>>>>> 69c5c715
+    NULL, bytes2, workspace.data(), workspace.data(), d_num_selected.data(), n, stream);
   bytes = max(bytes, bytes2);
   rmm::device_uvector<char> cub_storage(bytes, stream);
 
   // Select Unique classes
-<<<<<<< HEAD
-  cub::DeviceRadixSort::SortKeys(cub_storage.data(), bytes, y, workspace.data(),
-                                 n, 0, sizeof(value_t) * 8, stream);
-  cub::DeviceSelect::Unique(cub_storage.data(), bytes, workspace.data(),
-                            workspace.data(), d_num_selected.data(), n, stream);
-=======
-  cub::DeviceRadixSort::SortKeys(cub_storage.data(), bytes, y, workspace.data(), n);
-  cub::DeviceSelect::Unique(
-    cub_storage.data(), bytes, workspace.data(), workspace.data(), d_num_selected.data(), n);
->>>>>>> 69c5c715
+  cub::DeviceRadixSort::SortKeys(
+    cub_storage.data(), bytes, y, workspace.data(), n, 0, sizeof(value_t) * 8, stream);
+  cub::DeviceSelect::Unique(cub_storage.data(),
+                            bytes,
+                            workspace.data(),
+                            workspace.data(),
+                            d_num_selected.data(),
+                            n,
+                            stream);
 
   int n_unique = d_num_selected.value(stream);
   // Copy unique classes to output
