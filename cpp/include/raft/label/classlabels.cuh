--- conflicted
+++ resolved
@@ -21,11 +21,7 @@
 #include <raft/cudart_utils.h>
 #include <raft/cuda_utils.cuh>
 #include <raft/linalg/unary_op.cuh>
-<<<<<<< HEAD
-=======
-#include <raft/mr/device/allocator.hpp>
 #include <rmm/device_scalar.hpp>
->>>>>>> 0bc3d2b5
 #include <rmm/device_uvector.hpp>
 
 namespace raft {
@@ -48,7 +44,6 @@
 template <typename value_t>
 int getUniquelabels(rmm::device_uvector<value_t> &y_unique, value_t *y,
                     size_t n, cudaStream_t stream) {
-  int n_unique;
   rmm::device_uvector<value_t> y2(n, stream);
   rmm::device_uvector<value_t> y3(n, stream);
   rmm::device_scalar<int> d_num_selected(stream);
@@ -67,11 +62,8 @@
   cub::DeviceRadixSort::SortKeys(cub_storage.data(), bytes, y, y2.data(), n);
   cub::DeviceSelect::Unique(cub_storage.data(), bytes, y2.data(), y3.data(),
                             d_num_selected.data(), n);
-<<<<<<< HEAD
-  raft::update_host(&n_unique, d_num_selected.data(), 1, stream);
-=======
-  *n_unique = d_num_selected.value(stream);
->>>>>>> 0bc3d2b5
+
+  int n_unique = d_num_selected.value(stream);
   CUDA_CHECK(cudaStreamSynchronize(stream));
 
   // Copy unique classes to output
