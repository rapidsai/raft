/*
 * Copyright (c) 2023, NVIDIA CORPORATION.
 *
 * Licensed under the Apache License, Version 2.0 (the "License");
 * you may not use this file except in compliance with the License.
 * You may obtain a copy of the License at
 *
 *     http://www.apache.org/licenses/LICENSE-2.0
 *
 * Unless required by applicable law or agreed to in writing, software
 * distributed under the License is distributed on an "AS IS" BASIS,
 * WITHOUT WARRANTIES OR CONDITIONS OF ANY KIND, either express or implied.
 * See the License for the specific language governing permissions and
 * limitations under the License.
 */
#pragma once

<<<<<<< HEAD
#include <cassert>                                          // assert
#include <raft/core/operators.hpp>                          // raft::void_op
#include <raft/distance/detail/pairwise_distance_base.cuh>  // PairwiseDistances
#include <raft/distance/detail/pairwise_matrix/params.cuh>  // pairwise_matrix_params
#include <raft/util/arch.cuh>                               // raft::util::arch::SM_compute_arch
=======
#include <cstddef>
#include <raft/core/operators.hpp>
#include <raft/distance/detail/pairwise_distance_base.cuh>
#include <raft/distance/detail/pairwise_matrix/params.cuh>
#include <raft/util/arch.cuh>
>>>>>>> 81fd1e0f

namespace raft::distance::detail {

template <typename Policy,
          bool row_major,
          typename SM_compat_t,
          typename OpT,
          typename IdxT,
          typename DataT,
          typename OutT,
          typename FinOpT>
__global__ __launch_bounds__(Policy::Nthreads, 2) void pairwise_matrix_kernel(
  OpT distance_op, pairwise_matrix_params<IdxT, DataT, OutT, FinOpT> params)
{
  // Early exit to minimize the size of the kernel when it is not supposed to be compiled.
  constexpr SM_compat_t sm_compat_range{};
<<<<<<< HEAD
  if constexpr (!sm_compat_range.contains(raft::util::arch::SM_compute_arch())) {
    assert(false);
    return;
  }

  extern __shared__ char smem[];
=======
  if constexpr (!sm_compat_range.contains(raft::arch::SM_compute_arch())) {
    assert(false);
    return;
  }

  extern __shared__ char smem[];

  using AccT = typename OpT::AccT;

  // Wrap operator back into lambdas. This is temporary and should be removed.
  // See: https://github.com/rapidsai/raft/issues/1323
  auto core_op = [distance_op] __device__(AccT & acc, DataT & x, DataT & y) {
    distance_op.core(acc, x, y);
  };
  auto epilog_op = [distance_op] __device__(AccT acc[Policy::AccRowsPerTh][Policy::AccColsPerTh],
                                            DataT * regxn,
                                            DataT * regyn,
                                            IdxT gridStrideX,
                                            IdxT gridStrideY) {
    // Use .template to disambiguate (See:
    // https://en.cppreference.com/w/cpp/language/dependent_name)
    distance_op.template epilog<Policy>(acc, regxn, regyn, gridStrideX, gridStrideY);
  };
>>>>>>> 81fd1e0f

  // The epilog is already provided by distance_op. Do not provide additional
  // epilogs.
  auto epilog_op = raft::void_op();
  // No support for row_epilog_op.
  auto row_epilog_op = raft::void_op();

  // Always write output
  constexpr bool write_out = true;
  constexpr bool use_norms = distance_op.use_norms;
  PairwiseDistances<DataT,
                    OutT,
                    IdxT,
                    Policy,
                    decltype(distance_op),
                    decltype(epilog_op),
                    decltype(params.fin_op),
                    decltype(row_epilog_op),
                    row_major,
                    write_out>
    obj(params.x,
        params.y,
        params.m,
        params.n,
        params.k,
        params.ldx,
        params.ldy,
        params.ld_out,
        params.x_norm,
        params.y_norm,
        params.out,
        smem,
        distance_op,
        epilog_op,
        params.fin_op,
        row_epilog_op);
  obj.run();
}

// The type of a pointer to the pairwise matrix kernel. The following template
// arguments are type-erased:
//
// - The kernel policy
// - row_major
// - SM_compat_t
template <typename OpT, typename IdxT, typename DataT, typename OutT, typename FinOpT>
using pairwise_matrix_kernel_t = void (*)(OpT, pairwise_matrix_params<IdxT, DataT, OutT, FinOpT>);

// A wrapper for the pairwise matrix kernel launch. Includes kernel launch
// parameters.
template <typename OpT, typename IdxT, typename DataT, typename OutT, typename FinOpT>
struct pairwise_matrix_sm60_wrapper {
  dim3 grid;
  dim3 block;
  int smem_size;
  pairwise_matrix_kernel_t<OpT, IdxT, DataT, OutT, FinOpT> kernel_ptr;

  void launch(OpT distance_op,
              pairwise_matrix_params<IdxT, DataT, OutT, FinOpT> params,
              cudaStream_t stream)
  {
    kernel_ptr<<<grid, block, smem_size, stream>>>(distance_op, params);
    RAFT_CUDA_TRY(cudaGetLastError());
  }
};

/** @brief: Create kernel launch wrapper for pairwise matrix kernel
 *
 * This can be used to type-erase the kernel execution policy, row_major, and SM
 * compatibility range.
 *
 * @tparam Policy: Kernel execution policy
 * @tparam row_major: Indicates whether input matrices are row major
 * @tparam OpT: Type of distance operation
 * @tparam IdxT: Index type
 * @tparam DataT: Data type
 * @tparam OutT: Output data type
 * @tparam FinOpT: Final operation type
 * @tparam SM_compat_t: Type of the SM architecture compatibility
 *
 * @param distance_op: Distance operation
 * @param params: Parameters
 * @param sm_compat_range: Which SM architectures to compile for.
 */
template <typename Policy,
          bool row_major,
<<<<<<< HEAD
=======
          typename SM_compat_t,
>>>>>>> 81fd1e0f
          typename OpT,
          typename IdxT,
          typename DataT,
          typename OutT,
<<<<<<< HEAD
          typename FinOpT,
          typename SM_compat_t>
pairwise_matrix_sm60_wrapper<OpT, IdxT, DataT, OutT, FinOpT> make_pairwise_matrix_sm60_wrapper(
  OpT distance_op,
  pairwise_matrix_params<IdxT, DataT, OutT, FinOpT> params,
  SM_compat_t sm_compat_range)
=======
          typename FinOpT>
void pairwise_matrix(OpT distance_op,
                     pairwise_matrix_params<IdxT, DataT, OutT, FinOpT> params,
                     cudaStream_t stream)
>>>>>>> 81fd1e0f
{
  dim3 block(Policy::Nthreads);
  // Use .template to disambiguate (See:
  // https://en.cppreference.com/w/cpp/language/dependent_name)
  int smem_size = distance_op.template shared_mem_size<Policy>();
  // Obtain function pointer to kernel
  auto kernel =
    pairwise_matrix_kernel<Policy, row_major, SM_compat_t, OpT, IdxT, DataT, OutT, FinOpT>;
  dim3 grid = launchConfigGenerator<Policy>(params.m, params.n, smem_size, kernel);

<<<<<<< HEAD
  return pairwise_matrix_sm60_wrapper<OpT, IdxT, DataT, OutT, FinOpT>{
    grid, block, smem_size, kernel};
=======
  kernel<<<grid, blk, smem_size, stream>>>(distance_op, params);
  RAFT_CUDA_TRY(cudaGetLastError());
>>>>>>> 81fd1e0f
}

// The type of a pointer to the pairwise matrix kernel. The following template
// arguments are type-erased:
//
// - The kernel policy
// - row_major
// - SM_compat_t
template <typename OpT, typename IdxT, typename DataT, typename OutT, typename FinOpT>
using pairwise_matrix_kernel_t = void (*)(OpT, pairwise_matrix_params<IdxT, DataT, OutT, FinOpT>);

// A wrapper for the pairwise matrix kernel launch. Includes kernel launch
// parameters.
template <typename OpT, typename IdxT, typename DataT, typename OutT, typename FinOpT>
struct pairwise_matrix_sm60_wrapper {
  dim3 grid;
  dim3 block;
  int smem_size;
  pairwise_matrix_kernel_t<OpT, IdxT, DataT, OutT, FinOpT> kernel_ptr;

  void launch(OpT distance_op,
              pairwise_matrix_params<IdxT, DataT, OutT, FinOpT> params,
              cudaStream_t stream)
  {
    kernel_ptr<<<grid, block, smem_size, stream>>>(distance_op, params);
    RAFT_CUDA_TRY(cudaGetLastError());
  }
};

/** @brief: Create kernel launch wrapper for pairwise matrix kernel
 *
 * This can be used to type-erase the kernel execution policy, row_major, and SM
 * compatibility range.
 *
 * @tparam Policy: Kernel execution policy
 * @tparam row_major: Indicates whether input matrices are row major
 * @tparam OpT: Type of distance operation
 * @tparam IdxT: Index type
 * @tparam DataT: Data type
 * @tparam OutT: Output data type
 * @tparam FinOpT: Final operation type
 * @tparam SM_compat_t: Type of the SM architecture compatibility
 *
 * @param distance_op: Distance operation
 * @param params: Parameters
 * @param sm_compat_range: Which SM architectures to compile for.
 */
template <typename Policy,
          bool row_major,
          typename OpT,
          typename IdxT,
          typename DataT,
          typename OutT,
          typename FinOpT,
          typename SM_compat_t>
pairwise_matrix_sm60_wrapper<OpT, IdxT, DataT, OutT, FinOpT> make_pairwise_matrix_sm60_wrapper(
  OpT distance_op,
  pairwise_matrix_params<IdxT, DataT, OutT, FinOpT> params,
  SM_compat_t sm_compat_range)
{
  dim3 block(Policy::Nthreads);
  // Use .template to disambiguate (See:
  // https://en.cppreference.com/w/cpp/language/dependent_name)
  int smem_size = distance_op.template shared_mem_size<Policy>();
  // Obtain function pointer to kernel
  auto kernel =
    pairwise_matrix_kernel<Policy, row_major, SM_compat_t, OpT, IdxT, DataT, OutT, FinOpT>;
  dim3 grid = launchConfigGenerator<Policy>(params.m, params.n, smem_size, kernel);

  return pairwise_matrix_sm60_wrapper<OpT, IdxT, DataT, OutT, FinOpT>{
    grid, block, smem_size, kernel};
}

};  // namespace raft::distance::detail<|MERGE_RESOLUTION|>--- conflicted
+++ resolved
@@ -15,19 +15,11 @@
  */
 #pragma once
 
-<<<<<<< HEAD
 #include <cassert>                                          // assert
 #include <raft/core/operators.hpp>                          // raft::void_op
 #include <raft/distance/detail/pairwise_distance_base.cuh>  // PairwiseDistances
 #include <raft/distance/detail/pairwise_matrix/params.cuh>  // pairwise_matrix_params
 #include <raft/util/arch.cuh>                               // raft::util::arch::SM_compute_arch
-=======
-#include <cstddef>
-#include <raft/core/operators.hpp>
-#include <raft/distance/detail/pairwise_distance_base.cuh>
-#include <raft/distance/detail/pairwise_matrix/params.cuh>
-#include <raft/util/arch.cuh>
->>>>>>> 81fd1e0f
 
 namespace raft::distance::detail {
 
@@ -44,38 +36,12 @@
 {
   // Early exit to minimize the size of the kernel when it is not supposed to be compiled.
   constexpr SM_compat_t sm_compat_range{};
-<<<<<<< HEAD
   if constexpr (!sm_compat_range.contains(raft::util::arch::SM_compute_arch())) {
     assert(false);
     return;
   }
 
   extern __shared__ char smem[];
-=======
-  if constexpr (!sm_compat_range.contains(raft::arch::SM_compute_arch())) {
-    assert(false);
-    return;
-  }
-
-  extern __shared__ char smem[];
-
-  using AccT = typename OpT::AccT;
-
-  // Wrap operator back into lambdas. This is temporary and should be removed.
-  // See: https://github.com/rapidsai/raft/issues/1323
-  auto core_op = [distance_op] __device__(AccT & acc, DataT & x, DataT & y) {
-    distance_op.core(acc, x, y);
-  };
-  auto epilog_op = [distance_op] __device__(AccT acc[Policy::AccRowsPerTh][Policy::AccColsPerTh],
-                                            DataT * regxn,
-                                            DataT * regyn,
-                                            IdxT gridStrideX,
-                                            IdxT gridStrideY) {
-    // Use .template to disambiguate (See:
-    // https://en.cppreference.com/w/cpp/language/dependent_name)
-    distance_op.template epilog<Policy>(acc, regxn, regyn, gridStrideX, gridStrideY);
-  };
->>>>>>> 81fd1e0f
 
   // The epilog is already provided by distance_op. Do not provide additional
   // epilogs.
@@ -162,27 +128,16 @@
  */
 template <typename Policy,
           bool row_major,
-<<<<<<< HEAD
-=======
-          typename SM_compat_t,
->>>>>>> 81fd1e0f
           typename OpT,
           typename IdxT,
           typename DataT,
           typename OutT,
-<<<<<<< HEAD
           typename FinOpT,
           typename SM_compat_t>
 pairwise_matrix_sm60_wrapper<OpT, IdxT, DataT, OutT, FinOpT> make_pairwise_matrix_sm60_wrapper(
   OpT distance_op,
   pairwise_matrix_params<IdxT, DataT, OutT, FinOpT> params,
   SM_compat_t sm_compat_range)
-=======
-          typename FinOpT>
-void pairwise_matrix(OpT distance_op,
-                     pairwise_matrix_params<IdxT, DataT, OutT, FinOpT> params,
-                     cudaStream_t stream)
->>>>>>> 81fd1e0f
 {
   dim3 block(Policy::Nthreads);
   // Use .template to disambiguate (See:
@@ -193,13 +148,8 @@
     pairwise_matrix_kernel<Policy, row_major, SM_compat_t, OpT, IdxT, DataT, OutT, FinOpT>;
   dim3 grid = launchConfigGenerator<Policy>(params.m, params.n, smem_size, kernel);
 
-<<<<<<< HEAD
   return pairwise_matrix_sm60_wrapper<OpT, IdxT, DataT, OutT, FinOpT>{
     grid, block, smem_size, kernel};
-=======
-  kernel<<<grid, blk, smem_size, stream>>>(distance_op, params);
-  RAFT_CUDA_TRY(cudaGetLastError());
->>>>>>> 81fd1e0f
 }
 
 // The type of a pointer to the pairwise matrix kernel. The following template
