/*
 * Copyright (c) 2023, NVIDIA CORPORATION.
 *
 * Licensed under the Apache License, Version 2.0 (the "License");
 * you may not use this file except in compliance with the License.
 * You may obtain a copy of the License at
 *
 *     http://www.apache.org/licenses/LICENSE-2.0
 *
 * Unless required by applicable law or agreed to in writing, software
 * distributed under the License is distributed on an "AS IS" BASIS,
 * WITHOUT WARRANTIES OR CONDITIONS OF ANY KIND, either express or implied.
 * See the License for the specific language governing permissions and
 * limitations under the License.
 */
#pragma once

/* This file has two responsibilities:
 *
 * 1. Dispatch to the correct implementation of a kernel based on the
 *    architecture of the device on which the kernel will be launched. For
 *    instance, the cosine distance has a CUTLASS-based implementation that can
 *    be used on SM80+ and the normal implementation that is used on older
 *    architectures.
 *
 * 2. Provide concise function templates that can be instantiated in
 *    src/distance/distance/specializations/detail/. Previously,
 *    raft::distance::detail::distance was instantiated. The function
 *    necessarily required a large set of include files, which slowed down the
 *    build. The raft::distance::detail::pairwise_matrix_arch_dispatch functions
 *    do not require as large an include files set, which speeds up the build.
 */

#include <raft/distance/detail/distance_ops/cutlass.cuh>           // ops::has_cutlass_op
#include <raft/distance/detail/pairwise_matrix/dispatch_sm60.cuh>  // dispatch_sm60
#include <raft/distance/detail/pairwise_matrix/params.cuh>         // pairwise_matrix_params
#include <raft/util/arch.cuh>                                      // raft::util::arch::SM_*

// NOTE: to minimize compile times, we do not include dispatch_sm80.cuh.
// Including dispatch_sm80.cuh can slow down compile times (due to CUTLASS).
// Therefore, it is the including file's responsibility to include the correct
// dispatch_smXX.cuh headers, as is done in raft/distance/detail/distance.cuh
// and the specializations in src/distance/distance/specializations/detail/.

namespace raft::distance::detail {

// This forward-declaration ensures that we do not need to include
// dispatch_sm80.cuh if we are not calling it in practice. This makes compiling
// all the non-CUTLASS based distance specializations faster. For CUTLASS-based
// distances, dispatch_sm80.cuh has to be included by the file including this
// file.
template <typename OpT,
          typename IdxT,
          typename DataT,
          typename OutT,
          typename FinOpT,
<<<<<<< HEAD
          typename SM_compat_t>
void pairwise_matrix_sm80_dispatch(OpT,
                                   pairwise_matrix_params<IdxT, DataT, OutT, FinOpT>,
                                   SM_compat_t,
                                   cudaStream_t);
=======
          typename IdxT = int>
void pairwise_matrix_dispatch(OpT distance_op,
                              IdxT m,
                              IdxT n,
                              IdxT k,
                              const DataT* x,
                              const DataT* y,
                              const DataT* x_norm,
                              const DataT* y_norm,
                              OutT* out,
                              FinOpT fin_op,
                              cudaStream_t stream,
                              bool is_row_major)
{
  // Create kernel parameter struct. Flip x and y if column major.
  IdxT ldx    = is_row_major ? k : m;
  IdxT ldy    = is_row_major ? k : n;
  IdxT ld_out = is_row_major ? n : m;

  pairwise_matrix_params<IdxT, DataT, OutT, FinOpT> params{
    m, n, k, ldx, ldy, ld_out, x, y, x_norm, y_norm, out, fin_op, is_row_major};

  if (!params.is_row_major) { params.flip_x_and_y(); }
>>>>>>> 9eaf9b50

template <typename OpT, typename IdxT, typename DataT, typename OutT, typename FinOpT>
void pairwise_matrix_instantiation_point(OpT distance_op,
                                         pairwise_matrix_params<IdxT, DataT, OutT, FinOpT> params,
                                         cudaStream_t stream)
{
  // On CUDA 12:
  // - always execute normal kernel
  //
  // On CUDA 11 and below:
  // - execute CUTLASS-based kernel on SM_80 and above
  // - execute normal kernel below SM_80
  namespace arch = raft::util::arch;

  constexpr bool is_ctk_12              = __CUDACC_VER_MAJOR__ == 12;
  constexpr bool cutlass_op_unavailable = !ops::has_cutlass_op<OpT>();

  if constexpr (is_ctk_12 || cutlass_op_unavailable) {
    // Always execute legacy kernels on CUDA 12
    auto any_range = arch::SM_range(arch::SM_min(), arch::SM_future());
    pairwise_matrix_sm60_dispatch(distance_op, params, any_range, stream);
  } else {
    auto cutlass_range = arch::SM_range(arch::SM_80(), arch::SM_future());
    auto legacy_range  = arch::SM_range(arch::SM_min(), arch::SM_80());

    // Get pointer to SM60 kernel to determine the runtime architecture of the
    // current system. Other methods to determine the architecture (that do not
    // require a pointer) can be error prone. See:
    // https://github.com/NVIDIA/cub/issues/545
    auto sm60_wrapper = pairwise_matrix_sm60_get_wrapper(distance_op, params, legacy_range);
    void* kernel_ptr  = reinterpret_cast<void*>(sm60_wrapper.kernel_ptr);
    auto runtime_arch = arch::kernel_runtime_arch(kernel_ptr);

    if (cutlass_range.contains(runtime_arch)) {
      // If device is SM_80 or later, use CUTLASS-based kernel.
      pairwise_matrix_sm80_dispatch(distance_op, params, cutlass_range, stream);
    } else {
      // Reuse kernel wrapper that we obtained above. This avoids performing the
      // dispatch twice.
      sm60_wrapper.launch(distance_op, params, stream);
    }
  }
}

template <typename OpT,
          typename DataT,
          typename AccT,
          typename OutT,
          typename FinOpT,
          typename IdxT = int>
void pairwise_matrix_dispatch(OpT distance_op,
                              IdxT m,
                              IdxT n,
                              IdxT k,
                              const DataT* x,
                              const DataT* y,
                              const DataT* x_norm,
                              const DataT* y_norm,
                              OutT* out,
                              FinOpT fin_op,
                              cudaStream_t stream,
                              bool is_row_major)
{
  // Create kernel parameter struct. Flip x and y if column major.
  IdxT ldx    = is_row_major ? k : m;
  IdxT ldy    = is_row_major ? k : n;
  IdxT ld_out = is_row_major ? n : m;

  pairwise_matrix_params<IdxT, DataT, OutT, FinOpT> params{
    m, n, k, ldx, ldy, ld_out, x, y, x_norm, y_norm, out, fin_op, is_row_major};

  if (!params.is_row_major) { params = params.flip_x_and_y(); }
  pairwise_matrix_instantiation_point(distance_op, params, stream);
}

};  // namespace raft::distance::detail<|MERGE_RESOLUTION|>--- conflicted
+++ resolved
@@ -54,37 +54,11 @@
           typename DataT,
           typename OutT,
           typename FinOpT,
-<<<<<<< HEAD
           typename SM_compat_t>
 void pairwise_matrix_sm80_dispatch(OpT,
                                    pairwise_matrix_params<IdxT, DataT, OutT, FinOpT>,
                                    SM_compat_t,
                                    cudaStream_t);
-=======
-          typename IdxT = int>
-void pairwise_matrix_dispatch(OpT distance_op,
-                              IdxT m,
-                              IdxT n,
-                              IdxT k,
-                              const DataT* x,
-                              const DataT* y,
-                              const DataT* x_norm,
-                              const DataT* y_norm,
-                              OutT* out,
-                              FinOpT fin_op,
-                              cudaStream_t stream,
-                              bool is_row_major)
-{
-  // Create kernel parameter struct. Flip x and y if column major.
-  IdxT ldx    = is_row_major ? k : m;
-  IdxT ldy    = is_row_major ? k : n;
-  IdxT ld_out = is_row_major ? n : m;
-
-  pairwise_matrix_params<IdxT, DataT, OutT, FinOpT> params{
-    m, n, k, ldx, ldy, ld_out, x, y, x_norm, y_norm, out, fin_op, is_row_major};
-
-  if (!params.is_row_major) { params.flip_x_and_y(); }
->>>>>>> 9eaf9b50
 
 template <typename OpT, typename IdxT, typename DataT, typename OutT, typename FinOpT>
 void pairwise_matrix_instantiation_point(OpT distance_op,
@@ -156,7 +130,7 @@
   pairwise_matrix_params<IdxT, DataT, OutT, FinOpT> params{
     m, n, k, ldx, ldy, ld_out, x, y, x_norm, y_norm, out, fin_op, is_row_major};
 
-  if (!params.is_row_major) { params = params.flip_x_and_y(); }
+  if (!params.is_row_major) { params.flip_x_and_y(); }
   pairwise_matrix_instantiation_point(distance_op, params, stream);
 }
 
