--- conflicted
+++ resolved
@@ -17,9 +17,10 @@
 #pragma once
 
 #include <cuda_runtime_api.h>
-<<<<<<< HEAD
 #include <type_traits>
 
+#include <raft/core/resource/cuda_stream.hpp>
+#include <raft/linalg/gemm.cuh>
 #include <raft/linalg/norm.cuh>
 #include <raft/linalg/reduce.cuh>
 #include <raft/linalg/unary_op.cuh>
@@ -42,21 +43,6 @@
 
 #include <raft/distance/detail/pairwise_matrix/dispatch.cuh>
 
-=======
-#include <raft/core/resource/cuda_stream.hpp>
-#include <raft/distance/detail/canberra.cuh>
-#include <raft/distance/detail/chebyshev.cuh>
-#include <raft/distance/detail/correlation.cuh>
-#include <raft/distance/detail/cosine.cuh>
-#include <raft/distance/detail/euclidean.cuh>
-#include <raft/distance/detail/hamming.cuh>
-#include <raft/distance/detail/hellinger.cuh>
-#include <raft/distance/detail/jensen_shannon.cuh>
-#include <raft/distance/detail/kl_divergence.cuh>
-#include <raft/distance/detail/l1.cuh>
-#include <raft/distance/detail/minkowski.cuh>
-#include <raft/distance/detail/russell_rao.cuh>
->>>>>>> d45eb1ec
 #include <raft/distance/distance_types.hpp>
 #include <raft/linalg/gemm.cuh>
 #include <raft/util/cuda_utils.cuh>
@@ -66,7 +52,6 @@
 namespace distance {
 namespace detail {
 
-<<<<<<< HEAD
 /**
  * @brief: A tag type for overload resolution based on DistanceType
  *
@@ -107,6 +92,7 @@
  * @tparam FinOpT  Type of final operation
  * @tparam IdxT    Index type
  *
+ * @param handle        RAFT resources handle
  * @param distance_type A tag type to indicate which distance is calculated.
  * @param x             First set of points
  * @param y             Second set of points
@@ -116,12 +102,12 @@
  * @param k             Dimensionality of points in x, y
  * @param workspace     Temporary workspace needed for computations
  * @param worksize      Number of bytes of the workspace
- * @param stream        CUDA stream
  * @param is_row_major  Whether the matrices are row-major or col-major
  * @param metric_arg    The `p` argument for Lp.
  */
 template <typename DataT, typename AccT, typename OutT, typename FinOpT, typename IdxT = int>
-void distance_impl(distance_tag<DistanceType::Canberra> distance_type,
+void distance_impl(raft::resources const& handle,
+                   distance_tag<DistanceType::Canberra> distance_type,
                    const DataT* x,
                    const DataT* y,
                    OutT* out,
@@ -131,7 +117,6 @@
                    AccT* workspace,  // unused
                    size_t worksize,  // unused
                    FinOpT fin_op,
-                   cudaStream_t stream,
                    bool is_row_major,
                    DataT metric_arg)  // unused
 {
@@ -140,12 +125,14 @@
   const DataT* x_norm = nullptr;
   const DataT* y_norm = nullptr;
 
+  cudaStream_t stream = raft::resource::get_cuda_stream(handle);
   distance_matrix_dispatch<decltype(distance_op), DataT, AccT, OutT, FinOpT, IdxT>(
     distance_op, m, n, k, x, y, x_norm, y_norm, out, fin_op, stream, is_row_major);
 }
 
 template <typename DataT, typename AccT, typename OutT, typename FinOpT, typename IdxT = int>
-void distance_impl(distance_tag<DistanceType::CorrelationExpanded> distance_type,
+void distance_impl(raft::resources const& handle,
+                   distance_tag<DistanceType::CorrelationExpanded> distance_type,
                    const DataT* x,
                    const DataT* y,
                    OutT* out,
@@ -155,7 +142,6 @@
                    AccT* workspace,
                    size_t worksize,
                    FinOpT fin_op,
-                   cudaStream_t stream,
                    bool is_row_major,
                    DataT)  // unused
 {
@@ -163,6 +149,8 @@
     !(((x != y) && (worksize < 2 * (m + n) * sizeof(AccT))) || (worksize < 2 * m * sizeof(AccT))),
     "workspace size error");
   ASSERT(workspace != nullptr, "workspace is null");
+
+  cudaStream_t stream = raft::resource::get_cuda_stream(handle);
 
   AccT* norm_col_vec    = workspace;
   AccT* norm_row_vec    = workspace;
@@ -213,353 +201,8 @@
     sq_norm_col_vec += m;
     sq_norm_row_vec = sq_norm_col_vec;
     raft::linalg::rowNorm(sq_norm_col_vec, x, k, m, raft::linalg::L2Norm, is_row_major, stream);
-=======
-/** enum to tell how to compute distance */
-enum DistanceType : unsigned short {
-
-  /** evaluate as dist_ij = sum(x_ik^2) + sum(y_ij)^2 - 2*sum(x_ik * y_jk) */
-  L2Expanded = 0,
-  /** same as above, but inside the epilogue, perform square root operation */
-  L2SqrtExpanded = 1,
-  /** cosine distance */
-  CosineExpanded = 2,
-  /** L1 distance */
-  L1 = 3,
-  /** evaluate as dist_ij += (x_ik - y-jk)^2 */
-  L2Unexpanded = 4,
-  /** same as above, but inside the epilogue, perform square root operation */
-  L2SqrtUnexpanded = 5,
-  /** basic inner product **/
-  InnerProduct = 6,
-  /** Chebyshev (Linf) distance **/
-  Linf = 7,
-  /** Canberra distance **/
-  Canberra = 8,
-  /** Generalized Minkowski distance **/
-  LpUnexpanded = 9,
-  /** Correlation distance **/
-  CorrelationExpanded = 10,
-  /** Jaccard distance **/
-  JaccardExpanded = 11,
-  /** Hellinger distance **/
-  HellingerExpanded = 12,
-  /** Haversine distance **/
-  Haversine = 13,
-  /** Bray-Curtis distance **/
-  BrayCurtis = 14,
-  /** Jensen-Shannon distance**/
-  JensenShannon = 15,
-  /** Hamming distance **/
-  HammingUnexpanded = 16,
-  /** KLDivergence **/
-  KLDivergence = 17,
-  /** RusselRao **/
-  RusselRaoExpanded = 18,
-  /** Dice-Sorensen distance **/
-  DiceExpanded = 19,
-  /** Precomputed (special value) **/
-  Precomputed = 100
-};
-
-namespace {
-template <raft::distance::DistanceType distanceType,
-          typename InType,
-          typename AccType,
-          typename OutType,
-          typename FinalLambda,
-          typename Index_>
-struct DistanceImpl {
-  void run(raft::resources const& handle,
-           const InType* x,
-           const InType* y,
-           OutType* dist,
-           Index_ m,
-           Index_ n,
-           Index_ k,
-           void* workspace,
-           size_t worksize,
-           FinalLambda fin_op,
-           bool isRowMajor,
-           InType metric_arg = 2.0f)
-  {
   }
-};
-
-template <typename InType,
-          typename AccType,
-          typename OutType,
-          typename FinalLambda,
-          typename Index_>
-struct DistanceImpl<raft::distance::DistanceType::L2Expanded,
-                    InType,
-                    AccType,
-                    OutType,
-                    FinalLambda,
-                    Index_> {
-  void run(raft::resources const& handle,
-           const InType* x,
-           const InType* y,
-           OutType* dist,
-           Index_ m,
-           Index_ n,
-           Index_ k,
-           void* workspace,
-           size_t worksize,
-           FinalLambda fin_op,
-           bool isRowMajor,
-           InType)
-  {
-    raft::distance::detail::euclideanAlgo1<InType, AccType, OutType, FinalLambda, Index_>(
-      m,
-      n,
-      k,
-      x,
-      y,
-      dist,
-      false,
-      (AccType*)workspace,
-      worksize,
-      fin_op,
-      raft::resource::get_cuda_stream(handle),
-      isRowMajor);
-  }
-};
-
-template <typename InType,
-          typename AccType,
-          typename OutType,
-          typename FinalLambda,
-          typename Index_>
-struct DistanceImpl<raft::distance::DistanceType::L2SqrtExpanded,
-                    InType,
-                    AccType,
-                    OutType,
-                    FinalLambda,
-                    Index_> {
-  void run(raft::resources const& handle,
-           const InType* x,
-           const InType* y,
-           OutType* dist,
-           Index_ m,
-           Index_ n,
-           Index_ k,
-           void* workspace,
-           size_t worksize,
-           FinalLambda fin_op,
-           bool isRowMajor,
-           InType)
-  {
-    raft::distance::detail::euclideanAlgo1<InType, AccType, OutType, FinalLambda, Index_>(
-      m,
-      n,
-      k,
-      x,
-      y,
-      dist,
-      true,
-      (AccType*)workspace,
-      worksize,
-      fin_op,
-      raft::resource::get_cuda_stream(handle),
-      isRowMajor);
-  }
-};
-
-template <typename InType,
-          typename AccType,
-          typename OutType,
-          typename FinalLambda,
-          typename Index_>
-struct DistanceImpl<raft::distance::DistanceType::CosineExpanded,
-                    InType,
-                    AccType,
-                    OutType,
-                    FinalLambda,
-                    Index_> {
-  void run(raft::resources const& handle,
-           const InType* x,
-           const InType* y,
-           OutType* dist,
-           Index_ m,
-           Index_ n,
-           Index_ k,
-           void* workspace,
-           size_t worksize,
-           FinalLambda fin_op,
-           bool isRowMajor,
-           InType)
-  {
-    raft::distance::detail::cosineAlgo1<InType, AccType, OutType, FinalLambda, Index_>(
-      m,
-      n,
-      k,
-      x,
-      y,
-      dist,
-      (AccType*)workspace,
-      worksize,
-      fin_op,
-      raft::resource::get_cuda_stream(handle),
-      isRowMajor);
-  }
-};
-
-template <typename InType,
-          typename AccType,
-          typename OutType,
-          typename FinalLambda,
-          typename Index_>
-struct DistanceImpl<raft::distance::DistanceType::InnerProduct,
-                    InType,
-                    AccType,
-                    OutType,
-                    FinalLambda,
-                    Index_> {
-  void run(raft::resources const& handle,
-           const InType* x,
-           const InType* y,
-           OutType* dist,
-           Index_ m,
-           Index_ n,
-           Index_ k,
-           void*,
-           size_t,
-           FinalLambda,
-           bool isRowMajor,
-           InType)
-  {
-    cudaStream_t stream = raft::resource::get_cuda_stream(handle);
-    raft::linalg::gemm(handle,
-                       dist,
-                       const_cast<InType*>(x),
-                       const_cast<InType*>(y),
-                       m,
-                       n,
-                       k,
-                       !isRowMajor,
-                       !isRowMajor,
-                       isRowMajor,
-                       stream);
-  }
-};
-
-template <typename InType,
-          typename AccType,
-          typename OutType,
-          typename FinalLambda,
-          typename Index_>
-struct DistanceImpl<raft::distance::DistanceType::L2Unexpanded,
-                    InType,
-                    AccType,
-                    OutType,
-                    FinalLambda,
-                    Index_> {
-  void run(raft::resources const& handle,
-           const InType* x,
-           const InType* y,
-           OutType* dist,
-           Index_ m,
-           Index_ n,
-           Index_ k,
-           void*,
-           size_t,
-           FinalLambda fin_op,
-           bool isRowMajor,
-           InType)
-  {
-    raft::distance::detail::euclideanAlgo2<InType, AccType, OutType, FinalLambda, Index_>(
-      m, n, k, x, y, dist, false, fin_op, raft::resource::get_cuda_stream(handle), isRowMajor);
-  }
-};
-
-template <typename InType,
-          typename AccType,
-          typename OutType,
-          typename FinalLambda,
-          typename Index_>
-struct DistanceImpl<raft::distance::DistanceType::L2SqrtUnexpanded,
-                    InType,
-                    AccType,
-                    OutType,
-                    FinalLambda,
-                    Index_> {
-  void run(raft::resources const& handle,
-           const InType* x,
-           const InType* y,
-           OutType* dist,
-           Index_ m,
-           Index_ n,
-           Index_ k,
-           void*,
-           size_t,
-           FinalLambda fin_op,
-           bool isRowMajor,
-           InType)
-  {
-    raft::distance::detail::euclideanAlgo2<InType, AccType, OutType, FinalLambda, Index_>(
-      m, n, k, x, y, dist, true, fin_op, raft::resource::get_cuda_stream(handle), isRowMajor);
-  }
-};
-
-template <typename InType,
-          typename AccType,
-          typename OutType,
-          typename FinalLambda,
-          typename Index_>
-struct DistanceImpl<raft::distance::DistanceType::L1,
-                    InType,
-                    AccType,
-                    OutType,
-                    FinalLambda,
-                    Index_> {
-  void run(raft::resources const& handle,
-           const InType* x,
-           const InType* y,
-           OutType* dist,
-           Index_ m,
-           Index_ n,
-           Index_ k,
-           void*,
-           size_t,
-           FinalLambda fin_op,
-           bool isRowMajor,
-           InType)
-  {
-    raft::distance::detail::l1Impl<InType, AccType, OutType, FinalLambda, Index_>(
-      m, n, k, x, y, dist, fin_op, raft::resource::get_cuda_stream(handle), isRowMajor);
-  }
-};
-
-template <typename InType,
-          typename AccType,
-          typename OutType,
-          typename FinalLambda,
-          typename Index_>
-struct DistanceImpl<raft::distance::DistanceType::Linf,
-                    InType,
-                    AccType,
-                    OutType,
-                    FinalLambda,
-                    Index_> {
-  void run(raft::resources const& handle,
-           const InType* x,
-           const InType* y,
-           OutType* dist,
-           Index_ m,
-           Index_ n,
-           Index_ k,
-           void*,
-           size_t,
-           FinalLambda fin_op,
-           bool isRowMajor,
-           InType)
-  {
-    raft::distance::detail::chebyshevImpl<InType, AccType, OutType, FinalLambda, Index_>(
-      m, n, k, x, y, dist, fin_op, raft::resource::get_cuda_stream(handle), isRowMajor);
->>>>>>> d45eb1ec
-  }
-
-<<<<<<< HEAD
+
   using CorrOp = ops::correlation_distance_op<DataT, IdxT>;
   CorrOp corr_op(is_row_major, sq_norm_col_vec, sq_norm_row_vec, m, n, k);
   distance_matrix_dispatch<decltype(corr_op), DataT, AccT, OutT, FinOpT, IdxT>(
@@ -567,7 +210,8 @@
 }
 
 template <typename DataT, typename AccT, typename OutT, typename FinOpT, typename IdxT = int>
-void distance_impl(distance_tag<DistanceType::CosineExpanded> distance_type,
+void distance_impl(raft::resources const& handle,
+                   distance_tag<DistanceType::CosineExpanded> distance_type,
                    const DataT* x,
                    const DataT* y,
                    OutT* out,
@@ -577,7 +221,6 @@
                    AccT* workspace,
                    size_t worksize,
                    FinOpT fin_op,
-                   cudaStream_t stream,
                    bool is_row_major,
                    DataT)  // unused
 {
@@ -589,6 +232,8 @@
   ASSERT(!(((x != y) && (worksize < (m + n) * sizeof(AccT))) || (worksize < m * sizeof(AccT))),
          "workspace size error");
   ASSERT(workspace != nullptr, "workspace is null");
+
+  cudaStream_t stream = raft::resource::get_cuda_stream(handle);
 
   DataT* norm_A = workspace;
   DataT* norm_B = workspace;
@@ -601,95 +246,8 @@
   } else {
     raft::linalg::rowNorm(
       norm_A, x, k, m, raft::linalg::L2Norm, is_row_major, stream, raft::sqrt_op{});
-=======
-template <typename InType,
-          typename AccType,
-          typename OutType,
-          typename FinalLambda,
-          typename Index_>
-struct DistanceImpl<raft::distance::DistanceType::HellingerExpanded,
-                    InType,
-                    AccType,
-                    OutType,
-                    FinalLambda,
-                    Index_> {
-  void run(raft::resources const& handle,
-           const InType* x,
-           const InType* y,
-           OutType* dist,
-           Index_ m,
-           Index_ n,
-           Index_ k,
-           void*,
-           size_t,
-           FinalLambda fin_op,
-           bool isRowMajor,
-           InType)
-  {
-    raft::distance::detail::hellingerImpl<InType, AccType, OutType, FinalLambda, Index_>(
-      m, n, k, x, y, dist, fin_op, raft::resource::get_cuda_stream(handle), isRowMajor);
   }
-};
-
-template <typename InType,
-          typename AccType,
-          typename OutType,
-          typename FinalLambda,
-          typename Index_>
-struct DistanceImpl<raft::distance::DistanceType::LpUnexpanded,
-                    InType,
-                    AccType,
-                    OutType,
-                    FinalLambda,
-                    Index_> {
-  void run(raft::resources const& handle,
-           const InType* x,
-           const InType* y,
-           OutType* dist,
-           Index_ m,
-           Index_ n,
-           Index_ k,
-           void*,
-           size_t,
-           FinalLambda fin_op,
-           bool isRowMajor,
-           InType metric_arg)
-  {
-    raft::distance::detail::minkowskiImpl<InType, AccType, OutType, FinalLambda, Index_>(
-      m, n, k, x, y, dist, fin_op, raft::resource::get_cuda_stream(handle), isRowMajor, metric_arg);
-  }
-};
-
-template <typename InType,
-          typename AccType,
-          typename OutType,
-          typename FinalLambda,
-          typename Index_>
-struct DistanceImpl<raft::distance::DistanceType::Canberra,
-                    InType,
-                    AccType,
-                    OutType,
-                    FinalLambda,
-                    Index_> {
-  void run(raft::resources const& handle,
-           const InType* x,
-           const InType* y,
-           OutType* dist,
-           Index_ m,
-           Index_ n,
-           Index_ k,
-           void*,
-           size_t,
-           FinalLambda fin_op,
-           bool isRowMajor,
-           InType)
-  {
-    raft::distance::detail::canberraImpl<InType, AccType, OutType, FinalLambda, Index_>(
-      m, n, k, x, y, dist, fin_op, raft::resource::get_cuda_stream(handle), isRowMajor);
->>>>>>> d45eb1ec
-  }
-
-<<<<<<< HEAD
+
   // On CUDA 12:
   // - always execute normal kernel
   //
@@ -717,50 +275,21 @@
       distance_matrix_dispatch<decltype(distance_op), DataT, AccT, OutT, FinOpT, IdxT>(
         distance_op, m, n, k, x, y, norm_A, norm_B, out, fin_op, stream, is_row_major);
     }
-=======
-template <typename InType,
-          typename AccType,
-          typename OutType,
-          typename FinalLambda,
-          typename Index_>
-struct DistanceImpl<raft::distance::DistanceType::HammingUnexpanded,
-                    InType,
-                    AccType,
-                    OutType,
-                    FinalLambda,
-                    Index_> {
-  void run(raft::resources const& handle,
-           const InType* x,
-           const InType* y,
-           OutType* dist,
-           Index_ m,
-           Index_ n,
-           Index_ k,
-           void*,
-           size_t,
-           FinalLambda fin_op,
-           bool isRowMajor,
-           InType)
-  {
-    raft::distance::detail::hammingUnexpandedImpl<InType, AccType, OutType, FinalLambda, Index_>(
-      m, n, k, x, y, dist, fin_op, raft::resource::get_cuda_stream(handle), isRowMajor);
->>>>>>> d45eb1ec
   }
 }
 
-<<<<<<< HEAD
-template <typename DataT, typename AccT, typename OutT, typename FinOpT, typename IdxT = int>
-void distance_impl(distance_tag<DistanceType::HammingUnexpanded> distance_type,
-                   const DataT* x,
-                   const DataT* y,
-                   OutT* out,
-                   IdxT m,
-                   IdxT n,
-                   IdxT k,
-                   AccT*,   // workspace unused
-                   size_t,  // worksize unused
-                   FinOpT fin_op,
-                   cudaStream_t stream,
+template <typename DataT, typename AccT, typename OutT, typename FinOpT, typename IdxT = int>
+void distance_impl(raft::resources const& handle,
+                   distance_tag<DistanceType::HammingUnexpanded> distance_type,
+                   const DataT* x,
+                   const DataT* y,
+                   OutT* out,
+                   IdxT m,
+                   IdxT n,
+                   IdxT k,
+                   AccT*,   // workspace unused
+                   size_t,  // worksize unused
+                   FinOpT fin_op,
                    bool is_row_major,
                    DataT)  // metric_arg unused
 {
@@ -769,25 +298,59 @@
   const DataT* x_norm = nullptr;
   const DataT* y_norm = nullptr;
 
+  cudaStream_t stream = raft::resource::get_cuda_stream(handle);
+
   distance_matrix_dispatch<decltype(distance_op), DataT, AccT, OutT, FinOpT, IdxT>(
     distance_op, m, n, k, x, y, x_norm, y_norm, out, fin_op, stream, is_row_major);
 }
 
-template <typename DataT, typename AccT, typename OutT, typename FinOpT, typename IdxT = int>
-void distance_impl(distance_tag<DistanceType::HellingerExpanded> distance_type,
-                   const DataT* x,
-                   const DataT* y,
-                   OutT* out,
-                   IdxT m,
-                   IdxT n,
-                   IdxT k,
-                   AccT*,   // workspace unused
-                   size_t,  // worksize unused
-                   FinOpT fin_op,
-                   cudaStream_t stream,
-                   bool is_row_major,
-                   DataT)  // metric_arg unused
-{
+
+template <typename DataT, typename AccT, typename OutT, typename FinOpT, typename IdxT = int>
+void distance_impl(raft::resources const& handle,
+                   distance_tag<DistanceType::InnerProduct> distance_type,
+                   const DataT* x,
+                   const DataT* y,
+                   OutT* out,
+                   IdxT m,
+                   IdxT n,
+                   IdxT k,
+                   AccT*,   // workspace unused
+                   size_t,  // worksize unused
+                   FinOpT fin_op,
+                   bool is_row_major,
+                   DataT)  // metric_arg unused
+{
+    cudaStream_t stream = raft::resource::get_cuda_stream(handle);
+    raft::linalg::gemm(handle,
+                       out,
+                       const_cast<DataT*>(x),
+                       const_cast<DataT*>(y),
+                       m,
+                       n,
+                       k,
+                       !is_row_major,
+                       !is_row_major,
+                       is_row_major,
+                       stream);
+}
+
+template <typename DataT, typename AccT, typename OutT, typename FinOpT, typename IdxT = int>
+void distance_impl(raft::resources const& handle,
+                   distance_tag<DistanceType::HellingerExpanded> distance_type,
+                   const DataT* x,
+                   const DataT* y,
+                   OutT* out,
+                   IdxT m,
+                   IdxT n,
+                   IdxT k,
+                   AccT*,   // workspace unused
+                   size_t,  // worksize unused
+                   FinOpT fin_op,
+                   bool is_row_major,
+                   DataT)  // metric_arg unused
+{
+  cudaStream_t stream = raft::resource::get_cuda_stream(handle);
+
   // First sqrt x and y
   const auto raft_sqrt = raft::linalg::unaryOp<DataT, raft::sqrt_op, IdxT>;
 
@@ -811,17 +374,17 @@
 }
 
 template <typename DataT, typename AccT, typename OutT, typename FinOpT, typename IdxT = int>
-void distance_impl(distance_tag<DistanceType::JensenShannon> distance_type,
-                   const DataT* x,
-                   const DataT* y,
-                   OutT* out,
-                   IdxT m,
-                   IdxT n,
-                   IdxT k,
-                   AccT*,   // workspace unused
-                   size_t,  // worksize unused
-                   FinOpT fin_op,
-                   cudaStream_t stream,
+void distance_impl(raft::resources const& handle,
+                   distance_tag<DistanceType::JensenShannon> distance_type,
+                   const DataT* x,
+                   const DataT* y,
+                   OutT* out,
+                   IdxT m,
+                   IdxT n,
+                   IdxT k,
+                   AccT*,   // workspace unused
+                   size_t,  // worksize unused
+                   FinOpT fin_op,
                    bool is_row_major,
                    DataT)  // metric_arg unused
 {
@@ -830,25 +393,29 @@
   const DataT* x_norm = nullptr;
   const DataT* y_norm = nullptr;
 
+  cudaStream_t stream = raft::resource::get_cuda_stream(handle);
+
   distance_matrix_dispatch<decltype(distance_op), DataT, AccT, OutT, FinOpT, IdxT>(
     distance_op, m, n, k, x, y, x_norm, y_norm, out, fin_op, stream, is_row_major);
 }
 
 template <typename DataT, typename AccT, typename OutT, typename FinOpT, typename IdxT = int>
-void distance_impl(distance_tag<DistanceType::KLDivergence> distance_type,
-                   const DataT* x,
-                   const DataT* y,
-                   OutT* out,
-                   IdxT m,
-                   IdxT n,
-                   IdxT k,
-                   AccT*,   // workspace unused
-                   size_t,  // worksize unused
-                   FinOpT fin_op,
-                   cudaStream_t stream,
-                   bool is_row_major,
-                   DataT)  // metric_arg unused
-{
+void distance_impl(raft::resources const& handle,
+                   distance_tag<DistanceType::KLDivergence> distance_type,
+                   const DataT* x,
+                   const DataT* y,
+                   OutT* out,
+                   IdxT m,
+                   IdxT n,
+                   IdxT k,
+                   AccT*,   // workspace unused
+                   size_t,  // worksize unused
+                   FinOpT fin_op,
+                   bool is_row_major,
+                   DataT)  // metric_arg unused
+{
+  cudaStream_t stream = raft::resource::get_cuda_stream(handle);
+
   auto unaryOp_lambda = [] __device__(DataT input) {
     const bool x_zero = (input == 0);
     return (!x_zero) * raft::log(input + x_zero);
@@ -867,37 +434,8 @@
   if (x != y) {
     raft::linalg::unaryOp<DataT, decltype(unaryOp_lambda), IdxT>(
       (DataT*)y, y, n * k, unaryOp_lambda, stream);
-=======
-template <typename InType,
-          typename AccType,
-          typename OutType,
-          typename FinalLambda,
-          typename Index_>
-struct DistanceImpl<raft::distance::DistanceType::JensenShannon,
-                    InType,
-                    AccType,
-                    OutType,
-                    FinalLambda,
-                    Index_> {
-  void run(raft::resources const& handle,
-           const InType* x,
-           const InType* y,
-           OutType* dist,
-           Index_ m,
-           Index_ n,
-           Index_ k,
-           void*,
-           size_t,
-           FinalLambda fin_op,
-           bool isRowMajor,
-           InType)
-  {
-    raft::distance::detail::jensenShannonImpl<InType, AccType, OutType, FinalLambda, Index_>(
-      m, n, k, x, y, dist, fin_op, raft::resource::get_cuda_stream(handle), isRowMajor);
->>>>>>> d45eb1ec
   }
 
-<<<<<<< HEAD
   const DataT* x_norm = nullptr;
   const DataT* y_norm = nullptr;
 
@@ -908,50 +446,21 @@
     // Now reverse previous log (x) back to x using (e ^ log(x))
     raft::linalg::unaryOp<DataT, decltype(unaryOp_lambda_reverse), IdxT>(
       (DataT*)y, y, n * k, unaryOp_lambda_reverse, stream);
-=======
-template <typename InType,
-          typename AccType,
-          typename OutType,
-          typename FinalLambda,
-          typename Index_>
-struct DistanceImpl<raft::distance::DistanceType::RusselRaoExpanded,
-                    InType,
-                    AccType,
-                    OutType,
-                    FinalLambda,
-                    Index_> {
-  void run(raft::resources const& handle,
-           const InType* x,
-           const InType* y,
-           OutType* dist,
-           Index_ m,
-           Index_ n,
-           Index_ k,
-           void*,
-           size_t,
-           FinalLambda fin_op,
-           bool isRowMajor,
-           InType)
-  {
-    raft::distance::detail::russellRaoImpl<InType, AccType, OutType, FinalLambda, Index_>(
-      m, n, k, x, y, dist, fin_op, raft::resource::get_cuda_stream(handle), isRowMajor);
->>>>>>> d45eb1ec
   }
 }
 
-<<<<<<< HEAD
-template <typename DataT, typename AccT, typename OutT, typename FinOpT, typename IdxT = int>
-void distance_impl(distance_tag<DistanceType::L1> distance_type,
-                   const DataT* x,
-                   const DataT* y,
-                   OutT* out,
-                   IdxT m,
-                   IdxT n,
-                   IdxT k,
-                   AccT*,   // workspace unused
-                   size_t,  // worksize unused
-                   FinOpT fin_op,
-                   cudaStream_t stream,
+template <typename DataT, typename AccT, typename OutT, typename FinOpT, typename IdxT = int>
+void distance_impl(raft::resources const& handle,
+                   distance_tag<DistanceType::L1> distance_type,
+                   const DataT* x,
+                   const DataT* y,
+                   OutT* out,
+                   IdxT m,
+                   IdxT n,
+                   IdxT k,
+                   AccT*,   // workspace unused
+                   size_t,  // worksize unused
+                   FinOpT fin_op,
                    bool is_row_major,
                    DataT)  // metric_arg unused
 {
@@ -960,6 +469,7 @@
   const DataT* x_norm = nullptr;
   const DataT* y_norm = nullptr;
 
+  cudaStream_t stream = raft::resource::get_cuda_stream(handle);
   distance_matrix_dispatch<ops::l1_distance_op, DataT, AccT, OutT, FinOpT, IdxT>(
     distance_op, m, n, k, x, y, x_norm, y_norm, out, fin_op, stream, is_row_major);
 }
@@ -1003,37 +513,8 @@
   } else {
     raft::linalg::rowNorm(
       norm_A, x, k, m, raft::linalg::L2Norm, is_row_major, stream, raft::identity_op{});
-=======
-template <typename InType,
-          typename AccType,
-          typename OutType,
-          typename FinalLambda,
-          typename Index_>
-struct DistanceImpl<raft::distance::DistanceType::KLDivergence,
-                    InType,
-                    AccType,
-                    OutType,
-                    FinalLambda,
-                    Index_> {
-  void run(raft::resources const& handle,
-           const InType* x,
-           const InType* y,
-           OutType* dist,
-           Index_ m,
-           Index_ n,
-           Index_ k,
-           void*,
-           size_t,
-           FinalLambda fin_op,
-           bool isRowMajor,
-           InType)
-  {
-    raft::distance::detail::klDivergenceImpl<InType, AccType, OutType, FinalLambda, Index_>(
-      m, n, k, x, y, dist, fin_op, raft::resource::get_cuda_stream(handle), isRowMajor);
->>>>>>> d45eb1ec
   }
 
-<<<<<<< HEAD
   // On CUDA 12:
   // - always execute normal kernel
   //
@@ -1061,49 +542,12 @@
       distance_matrix_dispatch<decltype(l2_op), DataT, AccT, OutT, FinOpT, IdxT>(
         l2_op, m, n, k, x, y, norm_A, norm_B, out, fin_op, stream, is_row_major);
     }
-=======
-template <typename InType,
-          typename AccType,
-          typename OutType,
-          typename FinalLambda,
-          typename Index_>
-struct DistanceImpl<raft::distance::DistanceType::CorrelationExpanded,
-                    InType,
-                    AccType,
-                    OutType,
-                    FinalLambda,
-                    Index_> {
-  void run(raft::resources const& handle,
-           const InType* x,
-           const InType* y,
-           OutType* dist,
-           Index_ m,
-           Index_ n,
-           Index_ k,
-           void* workspace,
-           size_t worksize,
-           FinalLambda fin_op,
-           bool isRowMajor,
-           InType)
-  {
-    raft::distance::detail::correlationImpl<InType, AccType, OutType, FinalLambda, Index_>(
-      m,
-      n,
-      k,
-      x,
-      y,
-      dist,
-      (AccType*)workspace,
-      worksize,
-      fin_op,
-      raft::resource::get_cuda_stream(handle),
-      isRowMajor);
->>>>>>> d45eb1ec
   }
 }
 
 template <typename DataT, typename AccT, typename OutT, typename FinOpT, typename IdxT = int>
-void distance_impl(distance_tag<DistanceType::L2Expanded> distance_type,
+void distance_impl(raft::resources const& handle,
+                   distance_tag<DistanceType::L2Expanded> distance_type,
                    const DataT* x,
                    const DataT* y,
                    OutT* out,
@@ -1113,18 +557,18 @@
                    AccT* workspace,
                    size_t worksize,
                    FinOpT fin_op,
-                   cudaStream_t stream,
                    bool is_row_major,
                    DataT)  // metric_arg unused
 {
   bool perform_sqrt = false;
+  cudaStream_t stream = raft::resource::get_cuda_stream(handle);
   distance_impl_l2_expanded(
     perform_sqrt, x, y, out, m, n, k, workspace, worksize, fin_op, stream, is_row_major);
 }
 
-<<<<<<< HEAD
-template <typename DataT, typename AccT, typename OutT, typename FinOpT, typename IdxT = int>
-void distance_impl(distance_tag<DistanceType::L2SqrtExpanded> distance_type,
+template <typename DataT, typename AccT, typename OutT, typename FinOpT, typename IdxT = int>
+void distance_impl(raft::resources const& handle,
+                   distance_tag<DistanceType::L2SqrtExpanded> distance_type,
                    const DataT* x,
                    const DataT* y,
                    OutT* out,
@@ -1134,27 +578,27 @@
                    AccT* workspace,
                    size_t worksize,
                    FinOpT fin_op,
-                   cudaStream_t stream,
                    bool is_row_major,
                    DataT)  // metric_arg unused
 {
   bool perform_sqrt = true;
+  cudaStream_t stream = raft::resource::get_cuda_stream(handle);
   distance_impl_l2_expanded(
     perform_sqrt, x, y, out, m, n, k, workspace, worksize, fin_op, stream, is_row_major);
 }
 
 template <typename DataT, typename AccT, typename OutT, typename FinOpT, typename IdxT = int>
-void distance_impl(distance_tag<DistanceType::L2Unexpanded> distance_type,
-                   const DataT* x,
-                   const DataT* y,
-                   OutT* out,
-                   IdxT m,
-                   IdxT n,
-                   IdxT k,
-                   AccT*,   // workspace unused
-                   size_t,  // worksize unused
-                   FinOpT fin_op,
-                   cudaStream_t stream,
+void distance_impl(raft::resources const& handle,
+                   distance_tag<DistanceType::L2Unexpanded> distance_type,
+                   const DataT* x,
+                   const DataT* y,
+                   OutT* out,
+                   IdxT m,
+                   IdxT n,
+                   IdxT k,
+                   AccT*,   // workspace unused
+                   size_t,  // worksize unused
+                   FinOpT fin_op,
                    bool is_row_major,
                    DataT)  // metric_arg unused
 {
@@ -1165,22 +609,24 @@
   const DataT* norm_A = nullptr;
   const DataT* norm_B = nullptr;
 
+  cudaStream_t stream = raft::resource::get_cuda_stream(handle);
+
   distance_matrix_dispatch<decltype(l2_op), DataT, AccT, OutT, FinOpT, IdxT>(
     l2_op, m, n, k, x, y, norm_A, norm_B, out, fin_op, stream, is_row_major);
 }
 
 template <typename DataT, typename AccT, typename OutT, typename FinOpT, typename IdxT = int>
-void distance_impl(distance_tag<DistanceType::L2SqrtUnexpanded> distance_type,
-                   const DataT* x,
-                   const DataT* y,
-                   OutT* out,
-                   IdxT m,
-                   IdxT n,
-                   IdxT k,
-                   AccT*,   // workspace unused
-                   size_t,  // worksize unused
-                   FinOpT fin_op,
-                   cudaStream_t stream,
+void distance_impl(raft::resources const& handle,
+                   distance_tag<DistanceType::L2SqrtUnexpanded> distance_type,
+                   const DataT* x,
+                   const DataT* y,
+                   OutT* out,
+                   IdxT m,
+                   IdxT n,
+                   IdxT k,
+                   AccT*,   // workspace unused
+                   size_t,  // worksize unused
+                   FinOpT fin_op,
                    bool is_row_major,
                    DataT)  // metric_arg unused
 {
@@ -1191,22 +637,24 @@
   const DataT* norm_A = nullptr;
   const DataT* norm_B = nullptr;
 
+  cudaStream_t stream = raft::resource::get_cuda_stream(handle);
+
   distance_matrix_dispatch<decltype(l2_op), DataT, AccT, OutT, FinOpT, IdxT>(
     l2_op, m, n, k, x, y, norm_A, norm_B, out, fin_op, stream, is_row_major);
 }
 
 template <typename DataT, typename AccT, typename OutT, typename FinOpT, typename IdxT = int>
-void distance_impl(distance_tag<DistanceType::Linf> distance_type,
-                   const DataT* x,
-                   const DataT* y,
-                   OutT* out,
-                   IdxT m,
-                   IdxT n,
-                   IdxT k,
-                   AccT*,   // workspace unused
-                   size_t,  // worksize unused
-                   FinOpT fin_op,
-                   cudaStream_t stream,
+void distance_impl(raft::resources const& handle,
+                   distance_tag<DistanceType::Linf> distance_type,
+                   const DataT* x,
+                   const DataT* y,
+                   OutT* out,
+                   IdxT m,
+                   IdxT n,
+                   IdxT k,
+                   AccT*,   // workspace unused
+                   size_t,  // worksize unused
+                   FinOpT fin_op,
                    bool is_row_major,
                    DataT)  // metric_arg unused
 {
@@ -1215,22 +663,24 @@
   const DataT* x_norm = nullptr;
   const DataT* y_norm = nullptr;
 
+  cudaStream_t stream = raft::resource::get_cuda_stream(handle);
+
   distance_matrix_dispatch<decltype(distance_op), DataT, AccT, OutT, FinOpT, IdxT>(
     distance_op, m, n, k, x, y, x_norm, y_norm, out, fin_op, stream, is_row_major);
 }
 
 template <typename DataT, typename AccT, typename OutT, typename FinOpT, typename IdxT = int>
-void distance_impl(distance_tag<DistanceType::LpUnexpanded> distance_type,
-                   const DataT* x,
-                   const DataT* y,
-                   OutT* out,
-                   IdxT m,
-                   IdxT n,
-                   IdxT k,
-                   AccT*,   // workspace unused
-                   size_t,  // worksize unused
-                   FinOpT fin_op,
-                   cudaStream_t stream,
+void distance_impl(raft::resources const& handle,
+                   distance_tag<DistanceType::LpUnexpanded> distance_type,
+                   const DataT* x,
+                   const DataT* y,
+                   OutT* out,
+                   IdxT m,
+                   IdxT n,
+                   IdxT k,
+                   AccT*,   // workspace unused
+                   size_t,  // worksize unused
+                   FinOpT fin_op,
                    bool is_row_major,
                    DataT metric_arg)
 {
@@ -1239,22 +689,24 @@
   const DataT* x_norm = nullptr;
   const DataT* y_norm = nullptr;
 
+  cudaStream_t stream = raft::resource::get_cuda_stream(handle);
+
   distance_matrix_dispatch<decltype(distance_op), DataT, AccT, OutT, FinOpT, IdxT>(
     distance_op, m, n, k, x, y, x_norm, y_norm, out, fin_op, stream, is_row_major);
 }
 
 template <typename DataT, typename AccT, typename OutT, typename FinOpT, typename IdxT = int>
-void distance_impl(distance_tag<DistanceType::RusselRaoExpanded> distance_type,
-                   const DataT* x,
-                   const DataT* y,
-                   OutT* out,
-                   IdxT m,
-                   IdxT n,
-                   IdxT k,
-                   AccT*,   // workspace unused
-                   size_t,  // worksize unused
-                   FinOpT fin_op,
-                   cudaStream_t stream,
+void distance_impl(raft::resources const& handle,
+                   distance_tag<DistanceType::RusselRaoExpanded> distance_type,
+                   const DataT* x,
+                   const DataT* y,
+                   OutT* out,
+                   IdxT m,
+                   IdxT n,
+                   IdxT k,
+                   AccT*,   // workspace unused
+                   size_t,  // worksize unused
+                   FinOpT fin_op,
                    bool is_row_major,
                    DataT)  // metric_arg unused
 {
@@ -1263,56 +715,10 @@
   const DataT* x_norm = nullptr;
   const DataT* y_norm = nullptr;
 
+  cudaStream_t stream = raft::resource::get_cuda_stream(handle);
+
   distance_matrix_dispatch<decltype(distance_op), DataT, AccT, OutT, FinOpT, IdxT>(
     distance_op, m, n, k, x, y, x_norm, y_norm, out, fin_op, stream, is_row_major);
-=======
-/**
- * @brief Evaluate pairwise distances with the user epilogue lamba allowed
- * @tparam DistanceType which distance to evaluate
- * @tparam InType input argument type
- * @tparam AccType accumulation type
- * @tparam OutType output type
- * @tparam FinalLambda user-defined epilogue lamba
- * @tparam Index_ Index type
- * @param x first set of points
- * @param y second set of points
- * @param dist output distance matrix
- * @param m number of points in x
- * @param n number of points in y
- * @param k dimensionality
- * @param workspace temporary workspace needed for computations
- * @param worksize number of bytes of the workspace
- * @param fin_op the final gemm epilogue lambda
- * @param isRowMajor whether the matrices are row-major or col-major
- *
- * @note fin_op: This is a device lambda which is supposed to operate upon the
- * input which is AccType and returns the output in OutType. It's signature is
- * as follows:  <pre>OutType fin_op(AccType in, int g_idx);</pre>. If one needs
- * any other parameters, feel free to pass them via closure.
- */
-template <raft::distance::DistanceType distanceType,
-          typename InType,
-          typename AccType,
-          typename OutType,
-          typename FinalLambda,
-          typename Index_ = int>
-void distance(raft::resources const& handle,
-              const InType* x,
-              const InType* y,
-              OutType* dist,
-              Index_ m,
-              Index_ n,
-              Index_ k,
-              void* workspace,
-              size_t worksize,
-              FinalLambda fin_op,
-              bool isRowMajor   = true,
-              InType metric_arg = 2.0f)
-{
-  DistanceImpl<distanceType, InType, AccType, OutType, FinalLambda, Index_> distImpl;
-  distImpl.run(handle, x, y, dist, m, n, k, workspace, worksize, fin_op, isRowMajor, metric_arg);
-  RAFT_CUDA_TRY(cudaPeekAtLastError());
->>>>>>> d45eb1ec
 }
 
 /**
@@ -1360,9 +766,9 @@
   static_assert(!((sizeof(OutType) > 1) && (sizeof(AccType) != sizeof(OutType))),
                 "OutType can be uint8_t, float, double,"
                 "if sizeof(OutType) > 1 then sizeof(AccType) == sizeof(OutType).");
-<<<<<<< HEAD
 
   distance_impl<InType, AccType, OutType, decltype(fin_op), Index_>(
+    handle,
     distance_tag<distanceType>{},
     x,
     y,
@@ -1373,13 +779,8 @@
     reinterpret_cast<AccType*>(workspace),
     worksize,
     fin_op,
-    stream,
     isRowMajor,
     metric_arg);
-=======
-  distance<distanceType, InType, AccType, OutType, final_op_type, Index_>(
-    handle, x, y, dist, m, n, k, workspace, worksize, fin_op, isRowMajor, metric_arg);
->>>>>>> d45eb1ec
   RAFT_CUDA_TRY(cudaPeekAtLastError());
 }
 
@@ -1420,45 +821,6 @@
   return worksize;
 }
 
-<<<<<<< HEAD
-=======
-/**
- * @defgroup pairwise_distance pairwise distance prims
- * @{
- * @brief Convenience wrapper around 'distance' prim to convert runtime metric
- * into compile time for the purpose of dispatch
- * @tparam Type input/accumulation/output data-type
- * @tparam Index_ indexing type
- * @param x first set of points
- * @param y second set of points
- * @param dist output distance matrix
- * @param m number of points in x
- * @param n number of points in y
- * @param k dimensionality
- * @param workspace temporary workspace buffer which can get resized as per the
- * needed workspace size
- * @param metric distance metric
- * @param isRowMajor whether the matrices are row-major or col-major
- */
-template <typename Type, typename Index_, raft::distance::DistanceType DistType>
-void pairwise_distance_impl(raft::resources const& handle,
-                            const Type* x,
-                            const Type* y,
-                            Type* dist,
-                            Index_ m,
-                            Index_ n,
-                            Index_ k,
-                            rmm::device_uvector<char>& workspace,
-                            bool isRowMajor,
-                            Type metric_arg = 2.0f)
-{
-  auto worksize = getWorkspaceSize<DistType, Type, Type, Type, Index_>(x, y, m, n, k);
-  workspace.resize(worksize, raft::resource::get_cuda_stream(handle));
-  distance<DistType, Type, Type, Type, Index_>(
-    handle, x, y, dist, m, n, k, workspace.data(), worksize, isRowMajor, metric_arg);
-}
-/** @} */
->>>>>>> d45eb1ec
 };  // namespace detail
 };  // namespace distance
 };  // namespace raft