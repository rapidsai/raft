--- conflicted
+++ resolved
@@ -19,11 +19,8 @@
 #include <raft/linalg/contractions.cuh>
 #include <raft/linalg/norm.cuh>
 #include <raft/vectorized.cuh>
-<<<<<<< HEAD
-=======
 
 #include <cstddef>
->>>>>>> d0dd9ce5
 
 namespace raft {
 namespace distance {
@@ -156,10 +153,7 @@
     if (gridStrideX == blockIdx.x * P::Nblk) {
       this->ldgXY(0);
     }
-<<<<<<< HEAD
-=======
-
->>>>>>> d0dd9ce5
+
 #pragma unroll
     for (int i = 0; i < P::AccRowsPerTh; ++i) {
 #pragma unroll
@@ -320,26 +314,13 @@
 }
 
 template <typename P, typename IdxT, typename T>
-<<<<<<< HEAD
-dim3 launchConfigGenerator(IdxT m, IdxT n, size_t sMemSize, T func) {
-=======
 dim3 launchConfigGenerator(IdxT m, IdxT n, std::size_t sMemSize, T func) {
->>>>>>> d0dd9ce5
   const auto numSMs = raft::getMultiProcessorCount();
   int numBlocksPerSm = 0;
   dim3 grid;
 
   CUDA_CHECK(cudaOccupancyMaxActiveBlocksPerMultiprocessor(
     &numBlocksPerSm, func, P::Nthreads, sMemSize));
-<<<<<<< HEAD
-  int minGridSize = numSMs * numBlocksPerSm;
-  int yChunks = raft::ceildiv<int>(m, P::Mblk);
-  int xChunks = raft::ceildiv<int>(n, P::Nblk);
-  grid.y = yChunks > minGridSize ? minGridSize : yChunks;
-  grid.x = (minGridSize - grid.y) <= 0 ? 1 : xChunks;
-  if (grid.x != 1) {
-    int i = 1;
-=======
   std::size_t minGridSize = numSMs * numBlocksPerSm;
   std::size_t yChunks = raft::ceildiv<int>(m, P::Mblk);
   std::size_t xChunks = raft::ceildiv<int>(n, P::Nblk);
@@ -347,7 +328,6 @@
   grid.x = (minGridSize - grid.y) <= 0 ? 1 : xChunks;
   if (grid.x != 1) {
     std::size_t i = 1;
->>>>>>> d0dd9ce5
     while (grid.y * i < minGridSize) {
       i++;
     }
