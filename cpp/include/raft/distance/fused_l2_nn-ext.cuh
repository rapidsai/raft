/*
 * Copyright (c) 2021-2024, NVIDIA CORPORATION.
 *
 * Licensed under the Apache License, Version 2.0 (the "License");
 * you may not use this file except in compliance with the License.
 * You may obtain a copy of the License at
 *
 *     http://www.apache.org/licenses/LICENSE-2.0
 *
 * Unless required by applicable law or agreed to in writing, software
 * distributed under the License is distributed on an "AS IS" BASIS,
 * WITHOUT WARRANTIES OR CONDITIONS OF ANY KIND, either express or implied.
 * See the License for the specific language governing permissions and
 * limitations under the License.
 */

#pragma once

<<<<<<< HEAD
#include <cstdint>                                      // int64_t
#include <raft/core/kvp.hpp>                            // raft::KeyValuePair
#include <raft/core/resources.hpp>                      // raft::resources
#include <raft/distance/fused_distance_nn_helpers.cuh>  // include initialize and reduce operations
#include <raft/util/raft_explicit.hpp>                  // RAFT_EXPLICIT
=======
#include <raft/core/kvp.hpp>                      // raft::KeyValuePair
#include <raft/core/resources.hpp>                // raft::resources
#include <raft/distance/fused_l2_nn_helpers.cuh>  // include initialize and reduce operations
#include <raft/util/raft_explicit.hpp>            // RAFT_EXPLICIT
>>>>>>> e4701777

#include <cstdint>  // int64_t

#ifdef RAFT_EXPLICIT_INSTANTIATE_ONLY

namespace raft {
namespace distance {

template <typename DataT, typename OutT, typename IdxT>
void fusedL2NNMinReduce(OutT* min,
                        const DataT* x,
                        const DataT* y,
                        const DataT* xn,
                        const DataT* yn,
                        IdxT m,
                        IdxT n,
                        IdxT k,
                        void* workspace,
                        bool sqrt,
                        bool initOutBuffer,
                        cudaStream_t stream) RAFT_EXPLICIT;

}  // namespace distance
}  // namespace raft

#endif  // RAFT_EXPLICIT_INSTANTIATE_ONLY

#define instantiate_raft_distance_fusedL2NNMinReduce(DataT, OutT, IdxT)                          \
  extern template void raft::distance::fusedL2NNMinReduce<DataT, OutT, IdxT>(OutT * min,         \
                                                                             const DataT* x,     \
                                                                             const DataT* y,     \
                                                                             const DataT* xn,    \
                                                                             const DataT* yn,    \
                                                                             IdxT m,             \
                                                                             IdxT n,             \
                                                                             IdxT k,             \
                                                                             void* workspace,    \
                                                                             bool sqrt,          \
                                                                             bool initOutBuffer, \
                                                                             cudaStream_t stream)

instantiate_raft_distance_fusedL2NNMinReduce(double, double, int);
instantiate_raft_distance_fusedL2NNMinReduce(double, double, int64_t);
instantiate_raft_distance_fusedL2NNMinReduce(float, float, int);
instantiate_raft_distance_fusedL2NNMinReduce(float, float, int64_t);

// We can't have comma's in the macro expansion, so we use the COMMA macro:
#define COMMA ,

instantiate_raft_distance_fusedL2NNMinReduce(double, raft::KeyValuePair<int COMMA double>, int);
instantiate_raft_distance_fusedL2NNMinReduce(double,
                                             raft::KeyValuePair<int64_t COMMA double>,
                                             int64_t);
instantiate_raft_distance_fusedL2NNMinReduce(float, raft::KeyValuePair<int COMMA float>, int);
instantiate_raft_distance_fusedL2NNMinReduce(float,
                                             raft::KeyValuePair<int64_t COMMA float>,
                                             int64_t);

#undef COMMA

#undef instantiate_raft_distance_fusedL2NNMinReduce<|MERGE_RESOLUTION|>--- conflicted
+++ resolved
@@ -16,18 +16,10 @@
 
 #pragma once
 
-<<<<<<< HEAD
-#include <cstdint>                                      // int64_t
-#include <raft/core/kvp.hpp>                            // raft::KeyValuePair
-#include <raft/core/resources.hpp>                      // raft::resources
-#include <raft/distance/fused_distance_nn_helpers.cuh>  // include initialize and reduce operations
-#include <raft/util/raft_explicit.hpp>                  // RAFT_EXPLICIT
-=======
 #include <raft/core/kvp.hpp>                      // raft::KeyValuePair
 #include <raft/core/resources.hpp>                // raft::resources
-#include <raft/distance/fused_l2_nn_helpers.cuh>  // include initialize and reduce operations
+#include <raft/distance/fused_distance_nn_helpers.cuh>  // include initialize and reduce operations
 #include <raft/util/raft_explicit.hpp>            // RAFT_EXPLICIT
->>>>>>> e4701777
 
 #include <cstdint>  // int64_t
 
