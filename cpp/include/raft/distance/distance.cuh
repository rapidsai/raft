/*
 * Copyright (c) 2018-2021, NVIDIA CORPORATION.
 *
 * Licensed under the Apache License, Version 2.0 (the "License");
 * you may not use this file except in compliance with the License.
 * You may obtain a copy of the License at
 *
 *     http://www.apache.org/licenses/LICENSE-2.0
 *
 * Unless required by applicable law or agreed to in writing, software
 * distributed under the License is distributed on an "AS IS" BASIS,
 * WITHOUT WARRANTIES OR CONDITIONS OF ANY KIND, either express or implied.
 * See the License for the specific language governing permissions and
 * limitations under the License.
 */

#pragma once

#include <cuda_runtime_api.h>
#include <raft/linalg/distance_type.h>
#include <raft/cuda_utils.cuh>
#include <raft/distance/canberra.cuh>
#include <raft/distance/chebyshev.cuh>
#include <raft/distance/cosine.cuh>
#include <raft/distance/euclidean.cuh>
#include <raft/distance/hellinger.cuh>
#include <raft/distance/l1.cuh>
<<<<<<< HEAD
#include <rmm/device_uvector.hpp>
=======
#include <raft/distance/minkowski.cuh>
#include <raft/mr/device/buffer.hpp>
>>>>>>> 947e22f6

namespace raft {
namespace distance {

namespace {
template <raft::distance::DistanceType distanceType, typename InType,
          typename AccType, typename OutType, typename FinalLambda,
          typename Index_>
struct DistanceImpl {
  void run(const InType *x, const InType *y, OutType *dist, Index_ m, Index_ n,
           Index_ k, void *workspace, size_t worksize, FinalLambda fin_op,
           cudaStream_t stream, bool isRowMajor, InType metric_arg = 2.0f) {}
};

template <typename InType, typename AccType, typename OutType,
          typename FinalLambda, typename Index_>
struct DistanceImpl<raft::distance::DistanceType::L2Expanded, InType, AccType,
                    OutType, FinalLambda, Index_> {
  void run(const InType *x, const InType *y, OutType *dist, Index_ m, Index_ n,
           Index_ k, void *workspace, size_t worksize, FinalLambda fin_op,
           cudaStream_t stream, bool isRowMajor, InType metric_arg) {
    raft::distance::euclideanAlgo1<InType, AccType, OutType, FinalLambda,
                                   Index_>(m, n, k, x, y, dist, false,
                                           (AccType *)workspace, worksize,
                                           fin_op, stream, isRowMajor);
  }
};

template <typename InType, typename AccType, typename OutType,
          typename FinalLambda, typename Index_>
struct DistanceImpl<raft::distance::DistanceType::L2SqrtExpanded, InType,
                    AccType, OutType, FinalLambda, Index_> {
  void run(const InType *x, const InType *y, OutType *dist, Index_ m, Index_ n,
           Index_ k, void *workspace, size_t worksize, FinalLambda fin_op,
           cudaStream_t stream, bool isRowMajor, InType metric_arg) {
    raft::distance::euclideanAlgo1<InType, AccType, OutType, FinalLambda,
                                   Index_>(m, n, k, x, y, dist, true,
                                           (AccType *)workspace, worksize,
                                           fin_op, stream, isRowMajor);
  }
};

template <typename InType, typename AccType, typename OutType,
          typename FinalLambda, typename Index_>
struct DistanceImpl<raft::distance::DistanceType::CosineExpanded, InType,
                    AccType, OutType, FinalLambda, Index_> {
  void run(const InType *x, const InType *y, OutType *dist, Index_ m, Index_ n,
           Index_ k, void *workspace, size_t worksize, FinalLambda fin_op,
           cudaStream_t stream, bool isRowMajor, InType metric_arg) {
    raft::distance::cosineAlgo1<InType, AccType, OutType, FinalLambda, Index_>(
      m, n, k, x, y, dist, (AccType *)workspace, worksize, fin_op, stream,
      isRowMajor);
  }
};

template <typename InType, typename AccType, typename OutType,
          typename FinalLambda, typename Index_>
struct DistanceImpl<raft::distance::DistanceType::L2Unexpanded, InType, AccType,
                    OutType, FinalLambda, Index_> {
  void run(const InType *x, const InType *y, OutType *dist, Index_ m, Index_ n,
           Index_ k, void *workspace, size_t worksize, FinalLambda fin_op,
           cudaStream_t stream, bool isRowMajor, InType metric_arg) {
    raft::distance::euclideanAlgo2<InType, AccType, OutType, FinalLambda,
                                   Index_>(m, n, k, x, y, dist, false, fin_op,
                                           stream, isRowMajor);
  }
};

template <typename InType, typename AccType, typename OutType,
          typename FinalLambda, typename Index_>
struct DistanceImpl<raft::distance::DistanceType::L2SqrtUnexpanded, InType,
                    AccType, OutType, FinalLambda, Index_> {
  void run(const InType *x, const InType *y, OutType *dist, Index_ m, Index_ n,
           Index_ k, void *workspace, size_t worksize, FinalLambda fin_op,
           cudaStream_t stream, bool isRowMajor, InType metric_arg) {
    raft::distance::euclideanAlgo2<InType, AccType, OutType, FinalLambda,
                                   Index_>(m, n, k, x, y, dist, true, fin_op,
                                           stream, isRowMajor);
  }
};

template <typename InType, typename AccType, typename OutType,
          typename FinalLambda, typename Index_>
struct DistanceImpl<raft::distance::DistanceType::L1, InType, AccType, OutType,
                    FinalLambda, Index_> {
  void run(const InType *x, const InType *y, OutType *dist, Index_ m, Index_ n,
           Index_ k, void *workspace, size_t worksize, FinalLambda fin_op,
           cudaStream_t stream, bool isRowMajor, InType metric_arg) {
    raft::distance::l1Impl<InType, AccType, OutType, FinalLambda, Index_>(
      m, n, k, x, y, dist, fin_op, stream, isRowMajor);
  }
};

template <typename InType, typename AccType, typename OutType,
          typename FinalLambda, typename Index_>
struct DistanceImpl<raft::distance::DistanceType::Linf, InType, AccType,
                    OutType, FinalLambda, Index_> {
  void run(const InType *x, const InType *y, OutType *dist, Index_ m, Index_ n,
           Index_ k, void *workspace, size_t worksize, FinalLambda fin_op,
           cudaStream_t stream, bool isRowMajor, InType metric_arg) {
    raft::distance::chebyshevImpl<InType, AccType, OutType, FinalLambda,
                                  Index_>(m, n, k, x, y, dist, fin_op, stream,
                                          isRowMajor);
  }
};

template <typename InType, typename AccType, typename OutType,
          typename FinalLambda, typename Index_>
struct DistanceImpl<raft::distance::DistanceType::HellingerExpanded, InType,
                    AccType, OutType, FinalLambda, Index_> {
  void run(const InType *x, const InType *y, OutType *dist, Index_ m, Index_ n,
           Index_ k, void *workspace, size_t worksize, FinalLambda fin_op,
           cudaStream_t stream, bool isRowMajor, InType metric_arg) {
    raft::distance::hellingerImpl<InType, AccType, OutType, FinalLambda,
                                  Index_>(m, n, k, x, y, dist, fin_op, stream,
                                          isRowMajor);
  }
};

template <typename InType, typename AccType, typename OutType,
          typename FinalLambda, typename Index_>
struct DistanceImpl<raft::distance::DistanceType::LpUnexpanded, InType, AccType,
                    OutType, FinalLambda, Index_> {
  void run(const InType *x, const InType *y, OutType *dist, Index_ m, Index_ n,
           Index_ k, void *workspace, size_t worksize, FinalLambda fin_op,
           cudaStream_t stream, bool isRowMajor, InType metric_arg) {
    raft::distance::minkowskiImpl<InType, AccType, OutType, FinalLambda,
                                  Index_>(m, n, k, x, y, dist, fin_op, stream,
                                          isRowMajor, metric_arg);
  }
};

template <typename InType, typename AccType, typename OutType,
          typename FinalLambda, typename Index_>
struct DistanceImpl<raft::distance::DistanceType::Canberra, InType, AccType,
                    OutType, FinalLambda, Index_> {
  void run(const InType *x, const InType *y, OutType *dist, Index_ m, Index_ n,
           Index_ k, void *workspace, size_t worksize, FinalLambda fin_op,
           cudaStream_t stream, bool isRowMajor, InType metric_arg) {
    raft::distance::canberraImpl<InType, AccType, OutType, FinalLambda, Index_>(
      m, n, k, x, y, dist, fin_op, stream, isRowMajor);
  }
};

}  // anonymous namespace

/**
 * @brief Return the exact workspace size to compute the distance
 * @tparam DistanceType which distance to evaluate
 * @tparam InType input argument type
 * @tparam AccType accumulation type
 * @tparam OutType output type
 * @tparam Index_ Index type
 * @param x first set of points
 * @param y second set of points
 * @param m number of points in x
 * @param n number of points in y
 * @param k dimensionality
 *
 * @note If the specifed distanceType doesn't need the workspace at all, it
 * returns 0.
 */
template <raft::distance::DistanceType distanceType, typename InType,
          typename AccType, typename OutType, typename Index_ = int>
size_t getWorkspaceSize(const InType *x, const InType *y, Index_ m, Index_ n,
                        Index_ k) {
  size_t worksize = 0;
  constexpr bool is_allocated =
    distanceType <= raft::distance::DistanceType::CosineExpanded;
  if (is_allocated) {
    worksize += m * sizeof(AccType);
    if (x != y) worksize += n * sizeof(AccType);
  }
  return worksize;
}

/**
 * @brief Evaluate pairwise distances with the user epilogue lamba allowed
 * @tparam DistanceType which distance to evaluate
 * @tparam InType input argument type
 * @tparam AccType accumulation type
 * @tparam OutType output type
 * @tparam FinalLambda user-defined epilogue lamba
 * @tparam Index_ Index type
 * @param x first set of points
 * @param y second set of points
 * @param dist output distance matrix
 * @param m number of points in x
 * @param n number of points in y
 * @param k dimensionality
 * @param workspace temporary workspace needed for computations
 * @param worksize number of bytes of the workspace
 * @param fin_op the final gemm epilogue lambda
 * @param stream cuda stream
 * @param isRowMajor whether the matrices are row-major or col-major
 *
 * @note fin_op: This is a device lambda which is supposed to operate upon the
 * input which is AccType and returns the output in OutType. It's signature is
 * as follows:  <pre>OutType fin_op(AccType in, int g_idx);</pre>. If one needs
 * any other parameters, feel free to pass them via closure.
 */
template <raft::distance::DistanceType distanceType, typename InType,
          typename AccType, typename OutType, typename FinalLambda,
          typename Index_ = int>
void distance(const InType *x, const InType *y, OutType *dist, Index_ m,
              Index_ n, Index_ k, void *workspace, size_t worksize,
              FinalLambda fin_op, cudaStream_t stream, bool isRowMajor = true,
              InType metric_arg = 2.0f) {
  DistanceImpl<distanceType, InType, AccType, OutType, FinalLambda, Index_>
    distImpl;
  distImpl.run(x, y, dist, m, n, k, workspace, worksize, fin_op, stream,
               isRowMajor, metric_arg);
  CUDA_CHECK(cudaPeekAtLastError());
}

/**
 * @brief Evaluate pairwise distances for the simple use case
 * @tparam DistanceType which distance to evaluate
 * @tparam InType input argument type
 * @tparam AccType accumulation type
 * @tparam OutType output type
 * @tparam Index_ Index type
 * @param x first set of points
 * @param y second set of points
 * @param dist output distance matrix
 * @param m number of points in x
 * @param n number of points in y
 * @param k dimensionality
 * @param workspace temporary workspace needed for computations
 * @param worksize number of bytes of the workspace
 * @param stream cuda stream
 * @param isRowMajor whether the matrices are row-major or col-major
 *
 * @note if workspace is passed as nullptr, this will return in
 *  worksize, the number of bytes of workspace required
 */
template <raft::distance::DistanceType distanceType, typename InType,
          typename AccType, typename OutType, typename Index_ = int>
void distance(const InType *x, const InType *y, OutType *dist, Index_ m,
              Index_ n, Index_ k, void *workspace, size_t worksize,
              cudaStream_t stream, bool isRowMajor = true,
              InType metric_arg = 2.0f) {
  auto default_fin_op = [] __device__(AccType d_val, Index_ g_d_idx) {
    return d_val;
  };
  distance<distanceType, InType, AccType, OutType, decltype(default_fin_op),
           Index_>(x, y, dist, m, n, k, workspace, worksize, default_fin_op,
                   stream, isRowMajor, metric_arg);
  CUDA_CHECK(cudaPeekAtLastError());
}

/**
 * @defgroup pairwise_distance pairwise distance prims
 * @{
 * @brief Convenience wrapper around 'distance' prim to convert runtime metric
 * into compile time for the purpose of dispatch
 * @tparam Type input/accumulation/output data-type
 * @tparam Index_ indexing type
 * @param x first set of points
 * @param y second set of points
 * @param dist output distance matrix
 * @param m number of points in x
 * @param n number of points in y
 * @param k dimensionality
 * @param workspace temporary workspace buffer which can get resized as per the
 * needed workspace size
 * @param metric distance metric
 * @param stream cuda stream
 * @param isRowMajor whether the matrices are row-major or col-major
 */
template <typename Type, typename Index_, raft::distance::DistanceType DistType>
void pairwise_distance_impl(const Type *x, const Type *y, Type *dist, Index_ m,
                            Index_ n, Index_ k,
<<<<<<< HEAD
                            rmm::device_uvector<char> &workspace,
                            cudaStream_t stream, bool isRowMajor) {
=======
                            raft::mr::device::buffer<char> &workspace,
                            cudaStream_t stream, bool isRowMajor,
                            Type metric_arg = 2.0f) {
>>>>>>> 947e22f6
  auto worksize =
    getWorkspaceSize<DistType, Type, Type, Type, Index_>(x, y, m, n, k);
  workspace.resize(worksize, stream);
  distance<DistType, Type, Type, Type, Index_>(x, y, dist, m, n, k,
                                               workspace.data(), worksize,
                                               stream, isRowMajor, metric_arg);
}

template <typename Type, typename Index_ = int>
void pairwise_distance(const Type *x, const Type *y, Type *dist, Index_ m,
                       Index_ n, Index_ k, rmm::device_uvector<char> &workspace,
                       raft::distance::DistanceType metric, cudaStream_t stream,
                       bool isRowMajor = true, Type metric_arg = 2.0f) {
  switch (metric) {
    case raft::distance::DistanceType::L2Expanded:
      pairwise_distance_impl<Type, Index_,
                             raft::distance::DistanceType::L2Expanded>(
        x, y, dist, m, n, k, workspace, stream, isRowMajor);
      break;
    case raft::distance::DistanceType::L2SqrtExpanded:
      pairwise_distance_impl<Type, Index_,
                             raft::distance::DistanceType::L2SqrtExpanded>(
        x, y, dist, m, n, k, workspace, stream, isRowMajor);
      break;
    case raft::distance::DistanceType::CosineExpanded:
      pairwise_distance_impl<Type, Index_,
                             raft::distance::DistanceType::CosineExpanded>(
        x, y, dist, m, n, k, workspace, stream, isRowMajor);
      break;
    case raft::distance::DistanceType::L1:
      pairwise_distance_impl<Type, Index_, raft::distance::DistanceType::L1>(
        x, y, dist, m, n, k, workspace, stream, isRowMajor);
      break;
    case raft::distance::DistanceType::L2Unexpanded:
      pairwise_distance_impl<Type, Index_,
                             raft::distance::DistanceType::L2Unexpanded>(
        x, y, dist, m, n, k, workspace, stream, isRowMajor);
      break;
    case raft::distance::DistanceType::L2SqrtUnexpanded:
      pairwise_distance_impl<Type, Index_,
                             raft::distance::DistanceType::L2SqrtUnexpanded>(
        x, y, dist, m, n, k, workspace, stream, isRowMajor);
      break;
    case raft::distance::DistanceType::Linf:
      pairwise_distance_impl<Type, Index_, raft::distance::DistanceType::Linf>(
        x, y, dist, m, n, k, workspace, stream, isRowMajor);
      break;
    case raft::distance::DistanceType::HellingerExpanded:
      pairwise_distance_impl<Type, Index_,
                             raft::distance::DistanceType::HellingerExpanded>(
        x, y, dist, m, n, k, workspace, stream, isRowMajor);
      break;
    case raft::distance::DistanceType::LpUnexpanded:
      pairwise_distance_impl<Type, Index_,
                             raft::distance::DistanceType::LpUnexpanded>(
        x, y, dist, m, n, k, workspace, stream, isRowMajor, metric_arg);
      break;
    case raft::distance::DistanceType::Canberra:
      pairwise_distance_impl<Type, Index_,
                             raft::distance::DistanceType::Canberra>(
        x, y, dist, m, n, k, workspace, stream, isRowMajor);
      break;
    default:
      THROW("Unknown or unsupported distance metric '%d'!", (int)metric);
  };
}
/** @} */

};  // namespace distance
};  // namespace raft<|MERGE_RESOLUTION|>--- conflicted
+++ resolved
@@ -25,12 +25,8 @@
 #include <raft/distance/euclidean.cuh>
 #include <raft/distance/hellinger.cuh>
 #include <raft/distance/l1.cuh>
-<<<<<<< HEAD
+#include <raft/distance/minkowski.cuh>
 #include <rmm/device_uvector.hpp>
-=======
-#include <raft/distance/minkowski.cuh>
-#include <raft/mr/device/buffer.hpp>
->>>>>>> 947e22f6
 
 namespace raft {
 namespace distance {
@@ -304,14 +300,9 @@
 template <typename Type, typename Index_, raft::distance::DistanceType DistType>
 void pairwise_distance_impl(const Type *x, const Type *y, Type *dist, Index_ m,
                             Index_ n, Index_ k,
-<<<<<<< HEAD
                             rmm::device_uvector<char> &workspace,
-                            cudaStream_t stream, bool isRowMajor) {
-=======
-                            raft::mr::device::buffer<char> &workspace,
                             cudaStream_t stream, bool isRowMajor,
                             Type metric_arg = 2.0f) {
->>>>>>> 947e22f6
   auto worksize =
     getWorkspaceSize<DistType, Type, Type, Type, Index_>(x, y, m, n, k);
   workspace.resize(worksize, stream);
