/*
 * Copyright (c) 2018-2023, NVIDIA CORPORATION.
 *
 * Licensed under the Apache License, Version 2.0 (the "License");
 * you may not use this file except in compliance with the License.
 * You may obtain a copy of the License at
 *
 *     http://www.apache.org/licenses/LICENSE-2.0
 *
 * Unless required by applicable law or agreed to in writing, software
 * distributed under the License is distributed on an "AS IS" BASIS,
 * WITHOUT WARRANTIES OR CONDITIONS OF ANY KIND, either express or implied.
 * See the License for the specific language governing permissions and
 * limitations under the License.
 */
#ifndef __DISTANCE_H
#define __DISTANCE_H

#pragma once

#include <raft/core/resource/cuda_stream.hpp>
#include <raft/core/resources.hpp>
#include <raft/distance/detail/distance.cuh>
#include <raft/distance/distance_types.hpp>
#include <rmm/device_uvector.hpp>
#include <type_traits>

#include <raft/core/device_mdspan.hpp>

namespace raft {
namespace distance {

/**
 * @defgroup pairwise_distance pointer-based pairwise distance prims
 * @{
 */

/**
 * @brief Evaluate pairwise distances with the user epilogue lamba allowed
 * @tparam DistanceType which distance to evaluate
 * @tparam InType input argument type
 * @tparam AccType accumulation type
 * @tparam OutType output type
 * @tparam FinalLambda user-defined epilogue lamba
 * @tparam Index_ Index type
 * @param handle raft handle for managing expensive resources
 * @param x first set of points
 * @param y second set of points
 * @param dist output distance matrix
 * @param m number of points in x
 * @param n number of points in y
 * @param k dimensionality
 * @param workspace temporary workspace needed for computations
 * @param worksize number of bytes of the workspace
 * @param fin_op the final gemm epilogue lambda
 * @param isRowMajor whether the matrices are row-major or col-major
 * @param metric_arg metric argument (used for Minkowski distance)
 *
 * @note fin_op: This is a device lambda which is supposed to operate upon the
 * input which is AccType and returns the output in OutType. It's signature is
 * as follows:  <pre>OutType fin_op(AccType in, int g_idx);</pre>. If one needs
 * any other parameters, feel free to pass them via closure.
 */
template <raft::distance::DistanceType distanceType,
          typename InType,
          typename AccType,
          typename OutType,
          typename FinalLambda,
          typename Index_ = int>
void distance(raft::resources const& handle,
              const InType* x,
              const InType* y,
              OutType* dist,
              Index_ m,
              Index_ n,
              Index_ k,
              void* workspace,
              size_t worksize,
              FinalLambda fin_op,
              bool isRowMajor   = true,
              InType metric_arg = 2.0f)
{
  detail::distance<distanceType, InType, AccType, OutType, FinalLambda, Index_>(
    handle, x, y, dist, m, n, k, workspace, worksize, fin_op, isRowMajor, metric_arg);
}

/**
 * @brief Evaluate pairwise distances for the simple use case
 * @tparam DistanceType which distance to evaluate
 * @tparam InType input argument type
 * @tparam AccType accumulation type
 * @tparam OutType output type
 * @tparam Index_ Index type
 * @param handle raft handle for managing expensive resources
 * @param x first set of points
 * @param y second set of points
 * @param dist output distance matrix
 * @param m number of points in x
 * @param n number of points in y
 * @param k dimensionality
 * @param workspace temporary workspace needed for computations
 * @param worksize number of bytes of the workspace
 * @param isRowMajor whether the matrices are row-major or col-major
 * @param metric_arg metric argument (used for Minkowski distance)
 *
 * @note if workspace is passed as nullptr, this will return in
 *  worksize, the number of bytes of workspace required
 */
template <raft::distance::DistanceType distanceType,
          typename InType,
          typename AccType,
          typename OutType,
          typename Index_ = int>
void distance(raft::resources const& handle,
              const InType* x,
              const InType* y,
              OutType* dist,
              Index_ m,
              Index_ n,
              Index_ k,
              void* workspace,
              size_t worksize,
              bool isRowMajor   = true,
              InType metric_arg = 2.0f)
{
  detail::distance<distanceType, InType, AccType, OutType, Index_>(
    handle, x, y, dist, m, n, k, workspace, worksize, isRowMajor, metric_arg);
}

/**
 * @brief Return the exact workspace size to compute the distance
 * @tparam DistanceType which distance to evaluate
 * @tparam InType input argument type
 * @tparam AccType accumulation type
 * @tparam OutType output type
 * @tparam Index_ Index type
 * @param x first set of points
 * @param y second set of points
 * @param m number of points in x
 * @param n number of points in y
 * @param k dimensionality
 *
 * @note If the specified distanceType doesn't need the workspace at all, it
 * returns 0.
 */
template <raft::distance::DistanceType distanceType,
          typename InType,
          typename AccType,
          typename OutType,
          typename Index_ = int>
size_t getWorkspaceSize(const InType* x, const InType* y, Index_ m, Index_ n, Index_ k)
{
  return detail::getWorkspaceSize<distanceType, InType, AccType, OutType, Index_>(x, y, m, n, k);
}

/**
 * @brief Return the exact workspace size to compute the distance
 * @tparam DistanceType which distance to evaluate
 * @tparam InType input argument type
 * @tparam AccType accumulation type
 * @tparam OutType output type
 * @tparam Index_ Index type
 * @param x first set of points (size m*k)
 * @param y second set of points (size n*k)
 * @return number of bytes needed in workspace
 *
 * @note If the specified distanceType doesn't need the workspace at all, it
 * returns 0.
 */
template <raft::distance::DistanceType distanceType,
          typename InType,
          typename AccType,
          typename OutType,
          typename Index_ = int,
          typename layout>
size_t getWorkspaceSize(const raft::device_matrix_view<InType, layout> x,
                        const raft::device_matrix_view<InType, layout> y)
{
  RAFT_EXPECTS(x.extent(1) == y.extent(1), "Number of columns must be equal.");

  return getWorkspaceSize<distanceType, InType, AccType, OutType, Index_>(
    x.data(), y.data(), x.extent(0), y.extent(0), x.extent(1));
}

/**
 * @brief Evaluate pairwise distances for the simple use case
 * @tparam DistanceType which distance to evaluate
 * @tparam InType input argument type
 * @tparam AccType accumulation type
 * @tparam OutType output type
 * @tparam Index_ Index type
 * @param handle raft handle for managing expensive resources
 * @param x first set of points
 * @param y second set of points
 * @param dist output distance matrix
 * @param m number of points in x
 * @param n number of points in y
 * @param k dimensionality
 * @param isRowMajor whether the matrices are row-major or col-major
 * @param metric_arg metric argument (used for Minkowski distance)
 */
template <raft::distance::DistanceType distanceType,
          typename InType,
          typename AccType,
          typename OutType,
          typename Index_ = int>
void distance(raft::resources const& handle,
              const InType* x,
              const InType* y,
              OutType* dist,
              Index_ m,
              Index_ n,
              Index_ k,
              bool isRowMajor   = true,
              InType metric_arg = 2.0f)
{
  auto stream = raft::resource::get_cuda_stream(handle);
  rmm::device_uvector<char> workspace(0, stream);
  auto worksize = getWorkspaceSize<distanceType, InType, AccType, OutType, Index_>(x, y, m, n, k);
  workspace.resize(worksize, stream);
  detail::distance<distanceType, InType, AccType, OutType, Index_>(
    handle, x, y, dist, m, n, k, workspace.data(), worksize, isRowMajor, metric_arg);
}

/**
 * @brief Convenience wrapper around 'distance' prim to convert runtime metric
 * into compile time for the purpose of dispatch
 * @tparam Type input/accumulation/output data-type
 * @tparam Index_ indexing type
 * @param handle raft handle for managing expensive resources
 * @param x first set of points
 * @param y second set of points
 * @param dist output distance matrix
 * @param m number of points in x
 * @param n number of points in y
 * @param k dimensionality
 * @param workspace temporary workspace buffer which can get resized as per the
 * needed workspace size
 * @param metric distance metric
 * @param isRowMajor whether the matrices are row-major or col-major
 * @param metric_arg metric argument (used for Minkowski distance)
 */
template <typename Type, typename Index_ = int>
void pairwise_distance(raft::resources const& handle,
                       const Type* x,
                       const Type* y,
                       Type* dist,
                       Index_ m,
                       Index_ n,
                       Index_ k,
                       rmm::device_uvector<char>& workspace,
                       raft::distance::DistanceType metric,
                       bool isRowMajor = true,
                       Type metric_arg = 2.0f)
{
  auto stream = handle.get_stream();

  auto dispatch = [&](auto distance_type) {
    auto worksize = getWorkspaceSize<distance_type(), Type, Type, Type, Index_>(x, y, m, n, k);
    workspace.resize(worksize, stream);
    detail::distance<distance_type(), Type, Type, Type, Index_>(
      x, y, dist, m, n, k, workspace.data(), worksize, stream, isRowMajor, metric_arg);
  };

  switch (metric) {
<<<<<<< HEAD
    case DistanceType::Canberra:
      dispatch(std::integral_constant<DistanceType, DistanceType::Canberra>{});
      break;
    case DistanceType::CorrelationExpanded:
      dispatch(std::integral_constant<DistanceType, DistanceType::CorrelationExpanded>{});
      break;
    case DistanceType::CosineExpanded:
      dispatch(std::integral_constant<DistanceType, DistanceType::CosineExpanded>{});
      break;
    case DistanceType::HammingUnexpanded:
      dispatch(std::integral_constant<DistanceType, DistanceType::HammingUnexpanded>{});
      break;
    case DistanceType::HellingerExpanded:
      dispatch(std::integral_constant<DistanceType, DistanceType::HellingerExpanded>{});
      break;
    case DistanceType::JensenShannon:
      dispatch(std::integral_constant<DistanceType, DistanceType::JensenShannon>{});
      break;
    case DistanceType::KLDivergence:
      dispatch(std::integral_constant<DistanceType, DistanceType::KLDivergence>{});
      break;
    case DistanceType::L1:
      dispatch(std::integral_constant<DistanceType, DistanceType::L1>{});
      break;
    case DistanceType::L2Expanded:
      dispatch(std::integral_constant<DistanceType, DistanceType::L2Expanded>{});
      break;
    case DistanceType::L2SqrtExpanded:
      dispatch(std::integral_constant<DistanceType, DistanceType::L2SqrtExpanded>{});
      break;
    case DistanceType::L2SqrtUnexpanded:
      dispatch(std::integral_constant<DistanceType, DistanceType::L2SqrtUnexpanded>{});
      break;
    case DistanceType::L2Unexpanded:
      dispatch(std::integral_constant<DistanceType, DistanceType::L2Unexpanded>{});
      break;
    case DistanceType::Linf:
      dispatch(std::integral_constant<DistanceType, DistanceType::Linf>{});
      break;
    case DistanceType::LpUnexpanded:
      dispatch(std::integral_constant<DistanceType, DistanceType::LpUnexpanded>{});
      break;
    case DistanceType::RusselRaoExpanded:
      dispatch(std::integral_constant<DistanceType, DistanceType::RusselRaoExpanded>{});
=======
    case raft::distance::DistanceType::L2Expanded:
      detail::pairwise_distance_impl<Type, Index_, raft::distance::DistanceType::L2Expanded>(
        handle, x, y, dist, m, n, k, workspace, isRowMajor);
      break;
    case raft::distance::DistanceType::L2SqrtExpanded:
      detail::pairwise_distance_impl<Type, Index_, raft::distance::DistanceType::L2SqrtExpanded>(
        handle, x, y, dist, m, n, k, workspace, isRowMajor);
      break;
    case raft::distance::DistanceType::CosineExpanded:
      detail::pairwise_distance_impl<Type, Index_, raft::distance::DistanceType::CosineExpanded>(
        handle, x, y, dist, m, n, k, workspace, isRowMajor);
      break;
    case raft::distance::DistanceType::L1:
      detail::pairwise_distance_impl<Type, Index_, raft::distance::DistanceType::L1>(
        handle, x, y, dist, m, n, k, workspace, isRowMajor);
      break;
    case raft::distance::DistanceType::L2Unexpanded:
      detail::pairwise_distance_impl<Type, Index_, raft::distance::DistanceType::L2Unexpanded>(
        handle, x, y, dist, m, n, k, workspace, isRowMajor);
      break;
    case raft::distance::DistanceType::L2SqrtUnexpanded:
      detail::pairwise_distance_impl<Type, Index_, raft::distance::DistanceType::L2SqrtUnexpanded>(
        handle, x, y, dist, m, n, k, workspace, isRowMajor);
      break;
    case raft::distance::DistanceType::Linf:
      detail::pairwise_distance_impl<Type, Index_, raft::distance::DistanceType::Linf>(
        handle, x, y, dist, m, n, k, workspace, isRowMajor);
      break;
    case raft::distance::DistanceType::HellingerExpanded:
      detail::pairwise_distance_impl<Type, Index_, raft::distance::DistanceType::HellingerExpanded>(
        handle, x, y, dist, m, n, k, workspace, isRowMajor);
      break;
    case raft::distance::DistanceType::LpUnexpanded:
      detail::pairwise_distance_impl<Type, Index_, raft::distance::DistanceType::LpUnexpanded>(
        handle, x, y, dist, m, n, k, workspace, isRowMajor, metric_arg);
      break;
    case raft::distance::DistanceType::Canberra:
      detail::pairwise_distance_impl<Type, Index_, raft::distance::DistanceType::Canberra>(
        handle, x, y, dist, m, n, k, workspace, isRowMajor);
      break;
    case raft::distance::DistanceType::HammingUnexpanded:
      detail::pairwise_distance_impl<Type, Index_, raft::distance::DistanceType::HammingUnexpanded>(
        handle, x, y, dist, m, n, k, workspace, isRowMajor);
      break;
    case raft::distance::DistanceType::JensenShannon:
      detail::pairwise_distance_impl<Type, Index_, raft::distance::DistanceType::JensenShannon>(
        handle, x, y, dist, m, n, k, workspace, isRowMajor);
      break;
    case raft::distance::DistanceType::RusselRaoExpanded:
      detail::pairwise_distance_impl<Type, Index_, raft::distance::DistanceType::RusselRaoExpanded>(
        handle, x, y, dist, m, n, k, workspace, isRowMajor);
      break;
    case raft::distance::DistanceType::KLDivergence:
      detail::pairwise_distance_impl<Type, Index_, raft::distance::DistanceType::KLDivergence>(
        handle, x, y, dist, m, n, k, workspace, isRowMajor);
      break;
    case raft::distance::DistanceType::CorrelationExpanded:
      detail::
        pairwise_distance_impl<Type, Index_, raft::distance::DistanceType::CorrelationExpanded>(
          handle, x, y, dist, m, n, k, workspace, isRowMajor);
      break;
    case raft::distance::DistanceType::InnerProduct:
      detail::pairwise_distance_impl<Type, Index_, raft::distance::DistanceType::InnerProduct>(
        handle, x, y, dist, m, n, k, workspace, isRowMajor);
>>>>>>> d45eb1ec
      break;
    default: THROW("Unknown or unsupported distance metric '%d'!", (int)metric);
  };
}

/**
 * @brief Convenience wrapper around 'distance' prim to convert runtime metric
 * into compile time for the purpose of dispatch
 * @tparam Type input/accumulation/output data-type
 * @tparam Index_ indexing type
 * @param handle raft handle for managing expensive resources
 * @param x first set of points
 * @param y second set of points
 * @param dist output distance matrix
 * @param m number of points in x
 * @param n number of points in y
 * @param k dimensionality
 * @param metric distance metric
 * @param isRowMajor whether the matrices are row-major or col-major
 * @param metric_arg metric argument (used for Minkowski distance)
 */
template <typename Type, typename Index_ = int>
void pairwise_distance(raft::resources const& handle,
                       const Type* x,
                       const Type* y,
                       Type* dist,
                       Index_ m,
                       Index_ n,
                       Index_ k,
                       raft::distance::DistanceType metric,
                       bool isRowMajor = true,
                       Type metric_arg = 2.0f)
{
  auto stream = raft::resource::get_cuda_stream(handle);
  rmm::device_uvector<char> workspace(0, stream);
  pairwise_distance<Type, Index_>(
    handle, x, y, dist, m, n, k, workspace, metric, isRowMajor, metric_arg);
}

/** @} */

/**
 * \defgroup distance_mdspan Pairwise distance functions
 * @{
 */

/**
 * @brief Evaluate pairwise distances for the simple use case.
 *
 * Note: Only contiguous row- or column-major layouts supported currently.
 *
 * Usage example:
 * @code{.cpp}
 * #include <raft/core/device_resources.hpp>
 * #include <raft/core/device_mdarray.hpp>
 * #include <raft/random/make_blobs.cuh>
 * #include <raft/distance/distance.cuh>
 *
 * raft::raft::device_resources handle;
 * int n_samples = 5000;
 * int n_features = 50;
 *
 * auto input = raft::make_device_matrix<float>(handle, n_samples, n_features);
 * auto labels = raft::make_device_vector<int>(handle, n_samples);
 * auto output = raft::make_device_matrix<float>(handle, n_samples, n_samples);
 *
 * raft::random::make_blobs(handle, input.view(), labels.view());
 * auto metric = raft::distance::DistanceType::L2SqrtExpanded;
 * raft::distance::pairwise_distance(handle, input.view(), input.view(), output.view(), metric);
 * @endcode
 *
 * @tparam DistanceType which distance to evaluate
 * @tparam InType input argument type
 * @tparam AccType accumulation type
 * @tparam OutType output type
 * @tparam Index_ Index type
 * @param handle raft handle for managing expensive resources
 * @param x first set of points (size n*k)
 * @param y second set of points (size m*k)
 * @param dist output distance matrix (size n*m)
 * @param metric_arg metric argument (used for Minkowski distance)
 */
template <raft::distance::DistanceType distanceType,
          typename InType,
          typename AccType,
          typename OutType,
          typename layout = raft::layout_c_contiguous,
          typename Index_ = int>
void distance(raft::resources const& handle,
              raft::device_matrix_view<InType, Index_, layout> const x,
              raft::device_matrix_view<InType, Index_, layout> const y,
              raft::device_matrix_view<OutType, Index_, layout> dist,
              InType metric_arg = 2.0f)
{
  RAFT_EXPECTS(x.extent(1) == y.extent(1), "Number of columns must be equal.");
  RAFT_EXPECTS(dist.extent(0) == x.extent(0),
               "Number of rows in output must be equal to "
               "number of rows in X");
  RAFT_EXPECTS(dist.extent(1) == y.extent(0),
               "Number of columns in output must be equal to "
               "number of rows in Y");

  RAFT_EXPECTS(x.is_exhaustive(), "Input x must be contiguous.");
  RAFT_EXPECTS(y.is_exhaustive(), "Input y must be contiguous.");

  constexpr auto is_rowmajor = std::is_same_v<layout, layout_c_contiguous>;

  distance<distanceType, InType, AccType, OutType, Index_>(handle,
                                                           x.data_handle(),
                                                           y.data_handle(),
                                                           dist.data_handle(),
                                                           x.extent(0),
                                                           y.extent(0),
                                                           x.extent(1),
                                                           is_rowmajor,
                                                           metric_arg);
}

/**
 * @brief Convenience wrapper around 'distance' prim to convert runtime metric
 * into compile time for the purpose of dispatch
 * @tparam Type input/accumulation/output data-type
 * @tparam Index_ indexing type
 * @param handle raft handle for managing expensive resources
 * @param x first matrix of points (size mxk)
 * @param y second matrix of points (size nxk)
 * @param dist output distance matrix (size mxn)
 * @param metric distance metric
 * @param metric_arg metric argument (used for Minkowski distance)
 */
template <typename Type, typename layout = layout_c_contiguous, typename Index_ = int>
void pairwise_distance(raft::resources const& handle,
                       device_matrix_view<Type, Index_, layout> const x,
                       device_matrix_view<Type, Index_, layout> const y,
                       device_matrix_view<Type, Index_, layout> dist,
                       raft::distance::DistanceType metric,
                       Type metric_arg = 2.0f)
{
  RAFT_EXPECTS(x.extent(1) == y.extent(1), "Number of columns must be equal.");
  RAFT_EXPECTS(dist.extent(0) == x.extent(0),
               "Number of rows in output must be equal to "
               "number of rows in X");
  RAFT_EXPECTS(dist.extent(1) == y.extent(0),
               "Number of columns in output must be equal to "
               "number of rows in Y");

  RAFT_EXPECTS(x.is_exhaustive(), "Input x must be contiguous.");
  RAFT_EXPECTS(y.is_exhaustive(), "Input y must be contiguous.");
  RAFT_EXPECTS(dist.is_exhaustive(), "Output must be contiguous.");

  constexpr auto rowmajor = std::is_same_v<layout, layout_c_contiguous>;

  auto stream = raft::resource::get_cuda_stream(handle);
  rmm::device_uvector<char> workspace(0, stream);

  pairwise_distance(handle,
                    x.data_handle(),
                    y.data_handle(),
                    dist.data_handle(),
                    x.extent(0),
                    y.extent(0),
                    x.extent(1),
                    metric,
                    rowmajor,
                    metric_arg);
}

/** @} */

};  // namespace distance
};  // namespace raft

#endif<|MERGE_RESOLUTION|>--- conflicted
+++ resolved
@@ -259,11 +259,10 @@
     auto worksize = getWorkspaceSize<distance_type(), Type, Type, Type, Index_>(x, y, m, n, k);
     workspace.resize(worksize, stream);
     detail::distance<distance_type(), Type, Type, Type, Index_>(
-      x, y, dist, m, n, k, workspace.data(), worksize, stream, isRowMajor, metric_arg);
+      handle, x, y, dist, m, n, k, workspace.data(), worksize, isRowMajor, metric_arg);
   };
 
   switch (metric) {
-<<<<<<< HEAD
     case DistanceType::Canberra:
       dispatch(std::integral_constant<DistanceType, DistanceType::Canberra>{});
       break;
@@ -279,6 +278,9 @@
     case DistanceType::HellingerExpanded:
       dispatch(std::integral_constant<DistanceType, DistanceType::HellingerExpanded>{});
       break;
+    case raft::distance::DistanceType::InnerProduct:
+      dispatch(std::integral_constant<DistanceType, DistanceType::InnerProduct>{});
+      break;
     case DistanceType::JensenShannon:
       dispatch(std::integral_constant<DistanceType, DistanceType::JensenShannon>{});
       break;
@@ -308,72 +310,6 @@
       break;
     case DistanceType::RusselRaoExpanded:
       dispatch(std::integral_constant<DistanceType, DistanceType::RusselRaoExpanded>{});
-=======
-    case raft::distance::DistanceType::L2Expanded:
-      detail::pairwise_distance_impl<Type, Index_, raft::distance::DistanceType::L2Expanded>(
-        handle, x, y, dist, m, n, k, workspace, isRowMajor);
-      break;
-    case raft::distance::DistanceType::L2SqrtExpanded:
-      detail::pairwise_distance_impl<Type, Index_, raft::distance::DistanceType::L2SqrtExpanded>(
-        handle, x, y, dist, m, n, k, workspace, isRowMajor);
-      break;
-    case raft::distance::DistanceType::CosineExpanded:
-      detail::pairwise_distance_impl<Type, Index_, raft::distance::DistanceType::CosineExpanded>(
-        handle, x, y, dist, m, n, k, workspace, isRowMajor);
-      break;
-    case raft::distance::DistanceType::L1:
-      detail::pairwise_distance_impl<Type, Index_, raft::distance::DistanceType::L1>(
-        handle, x, y, dist, m, n, k, workspace, isRowMajor);
-      break;
-    case raft::distance::DistanceType::L2Unexpanded:
-      detail::pairwise_distance_impl<Type, Index_, raft::distance::DistanceType::L2Unexpanded>(
-        handle, x, y, dist, m, n, k, workspace, isRowMajor);
-      break;
-    case raft::distance::DistanceType::L2SqrtUnexpanded:
-      detail::pairwise_distance_impl<Type, Index_, raft::distance::DistanceType::L2SqrtUnexpanded>(
-        handle, x, y, dist, m, n, k, workspace, isRowMajor);
-      break;
-    case raft::distance::DistanceType::Linf:
-      detail::pairwise_distance_impl<Type, Index_, raft::distance::DistanceType::Linf>(
-        handle, x, y, dist, m, n, k, workspace, isRowMajor);
-      break;
-    case raft::distance::DistanceType::HellingerExpanded:
-      detail::pairwise_distance_impl<Type, Index_, raft::distance::DistanceType::HellingerExpanded>(
-        handle, x, y, dist, m, n, k, workspace, isRowMajor);
-      break;
-    case raft::distance::DistanceType::LpUnexpanded:
-      detail::pairwise_distance_impl<Type, Index_, raft::distance::DistanceType::LpUnexpanded>(
-        handle, x, y, dist, m, n, k, workspace, isRowMajor, metric_arg);
-      break;
-    case raft::distance::DistanceType::Canberra:
-      detail::pairwise_distance_impl<Type, Index_, raft::distance::DistanceType::Canberra>(
-        handle, x, y, dist, m, n, k, workspace, isRowMajor);
-      break;
-    case raft::distance::DistanceType::HammingUnexpanded:
-      detail::pairwise_distance_impl<Type, Index_, raft::distance::DistanceType::HammingUnexpanded>(
-        handle, x, y, dist, m, n, k, workspace, isRowMajor);
-      break;
-    case raft::distance::DistanceType::JensenShannon:
-      detail::pairwise_distance_impl<Type, Index_, raft::distance::DistanceType::JensenShannon>(
-        handle, x, y, dist, m, n, k, workspace, isRowMajor);
-      break;
-    case raft::distance::DistanceType::RusselRaoExpanded:
-      detail::pairwise_distance_impl<Type, Index_, raft::distance::DistanceType::RusselRaoExpanded>(
-        handle, x, y, dist, m, n, k, workspace, isRowMajor);
-      break;
-    case raft::distance::DistanceType::KLDivergence:
-      detail::pairwise_distance_impl<Type, Index_, raft::distance::DistanceType::KLDivergence>(
-        handle, x, y, dist, m, n, k, workspace, isRowMajor);
-      break;
-    case raft::distance::DistanceType::CorrelationExpanded:
-      detail::
-        pairwise_distance_impl<Type, Index_, raft::distance::DistanceType::CorrelationExpanded>(
-          handle, x, y, dist, m, n, k, workspace, isRowMajor);
-      break;
-    case raft::distance::DistanceType::InnerProduct:
-      detail::pairwise_distance_impl<Type, Index_, raft::distance::DistanceType::InnerProduct>(
-        handle, x, y, dist, m, n, k, workspace, isRowMajor);
->>>>>>> d45eb1ec
       break;
     default: THROW("Unknown or unsupported distance metric '%d'!", (int)metric);
   };
