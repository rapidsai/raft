--- conflicted
+++ resolved
@@ -58,7 +58,6 @@
 {
   return x < T{0} ? -x : x;
 }
-<<<<<<< HEAD
 #if defined(_RAFT_HAS_CUDA)
 template <typename T>
 RAFT_DEVICE_INLINE_FUNCTION typename std::enable_if_t<std::is_same_v<T, __half>, __half> abs(T x)
@@ -86,8 +85,6 @@
 }
 #endif
 /** @} */
-=======
->>>>>>> 48625467
 
 /** Inverse cosine */
 template <typename T>
