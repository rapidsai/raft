/*
 * Copyright (c) 2019-2022, NVIDIA CORPORATION.
 *
 * Licensed under the Apache License, Version 2.0 (the "License");
 * you may not use this file except in compliance with the License.
 * You may obtain a copy of the License at
 *
 *     http://www.apache.org/licenses/LICENSE-2.0
 *
 * Unless required by applicable law or agreed to in writing, software
 * distributed under the License is distributed on an "AS IS" BASIS,
 * WITHOUT WARRANTIES OR CONDITIONS OF ANY KIND, either express or implied.
 * See the License for the specific language governing permissions and
 * limitations under the License.
 */

/**
 * This file is deprecated and will be removed in release 22.06.
 * Please use raft_runtime/cudart_utils.hpp instead.
 */

#ifndef __RAFT_RT_CUDART_UTILS_H
#define __RAFT_RT_CUDART_UTILS_H

#pragma once

#include <raft/error.hpp>
#include <rmm/cuda_stream_view.hpp>
#include <rmm/mr/device/managed_memory_resource.hpp>
#include <rmm/mr/device/per_device_resource.hpp>
#include <rmm/mr/device/pool_memory_resource.hpp>

#include <cuda.h>
#include <cuda_runtime.h>

#include <chrono>
#include <cstdio>
#include <execinfo.h>
#include <iomanip>
#include <iostream>
#include <memory>
#include <mutex>

///@todo: enable once logging has been enabled in raft
//#include "logger.hpp"

namespace raft {

/**
 * @brief Exception thrown when a CUDA error is encountered.
 */
struct cuda_error : public raft::exception {
  explicit cuda_error(char const* const message) : raft::exception(message) {}
  explicit cuda_error(std::string const& message) : raft::exception(message) {}
};

}  // namespace raft

/**
 * @brief Error checking macro for CUDA runtime API functions.
 *
 * Invokes a CUDA runtime API function call, if the call does not return
 * cudaSuccess, invokes cudaGetLastError() to clear the error and throws an
 * exception detailing the CUDA error that occurred
 *
 */
#define RAFT_CUDA_TRY(call)                        \
  do {                                             \
    cudaError_t const status = call;               \
    if (status != cudaSuccess) {                   \
      cudaGetLastError();                          \
      std::string msg{};                           \
      SET_ERROR_MSG(msg,                           \
                    "CUDA error encountered at: ", \
                    "call='%s', Reason=%s:%s",     \
                    #call,                         \
                    cudaGetErrorName(status),      \
                    cudaGetErrorString(status));   \
      throw raft::cuda_error(msg);                 \
    }                                              \
  } while (0)

// FIXME: Remove after consumers rename
#ifndef CUDA_TRY
#define CUDA_TRY(call) RAFT_CUDA_TRY(call)
#endif

/**
 * @brief Debug macro to check for CUDA errors
 *
 * In a non-release build, this macro will synchronize the specified stream
 * before error checking. In both release and non-release builds, this macro
 * checks for any pending CUDA errors from previous calls. If an error is
 * reported, an exception is thrown detailing the CUDA error that occurred.
 *
 * The intent of this macro is to provide a mechanism for synchronous and
 * deterministic execution for debugging asynchronous CUDA execution. It should
 * be used after any asynchronous CUDA call, e.g., cudaMemcpyAsync, or an
 * asynchronous kernel launch.
 */
#ifndef NDEBUG
#define RAFT_CHECK_CUDA(stream) RAFT_CUDA_TRY(cudaStreamSynchronize(stream));
#else
#define RAFT_CHECK_CUDA(stream) RAFT_CUDA_TRY(cudaPeekAtLastError());
#endif

// FIXME: Remove after consumers rename
#ifndef CHECK_CUDA
#define CHECK_CUDA(call) RAFT_CHECK_CUDA(call)
#endif

/** FIXME: remove after cuml rename */
#ifndef CUDA_CHECK
#define CUDA_CHECK(call) RAFT_CUDA_TRY(call)
#endif

// /**
//  * @brief check for cuda runtime API errors but log error instead of raising
//  *        exception.
//  */
#define RAFT_CUDA_TRY_NO_THROW(call)                               \
  do {                                                             \
    cudaError_t const status = call;                               \
    if (cudaSuccess != status) {                                   \
      printf("CUDA call='%s' at file=%s line=%d failed with %s\n", \
             #call,                                                \
             __FILE__,                                             \
             __LINE__,                                             \
             cudaGetErrorString(status));                          \
    }                                                              \
  } while (0)

// FIXME: Remove after cuml rename
#ifndef CUDA_CHECK_NO_THROW
#define CUDA_CHECK_NO_THROW(call) RAFT_CUDA_TRY_NO_THROW(call)
#endif

/**
 * Alias to raft scope for now.
 * TODO: Rename original implementations in 22.04 to fix
 * https://github.com/rapidsai/raft/issues/128
 */

namespace raft {

/** Helper method to get to know warp size in device code */
__host__ __device__ constexpr inline int warp_size() { return 32; }

__host__ __device__ constexpr inline unsigned int warp_full_mask() { return 0xffffffff; }

/**
 * @brief A kernel grid configuration construction gadget for simple one-dimensional mapping
 * elements to threads.
 */
class grid_1d_thread_t {
 public:
  int const block_size{0};
  int const num_blocks{0};

  /**
   * @param overall_num_elements The number of elements the kernel needs to handle/process
   * @param num_threads_per_block The grid block size, determined according to the kernel's
   * specific features (amount of shared memory necessary, SM functional units use pattern etc.);
   * this can't be determined generically/automatically (as opposed to the number of blocks)
   * @param max_num_blocks_1d maximum number of blocks in 1d grid
   * @param elements_per_thread Typically, a single kernel thread processes more than a single
   * element; this affects the number of threads the grid must contain
   */
  grid_1d_thread_t(size_t overall_num_elements,
                   size_t num_threads_per_block,
                   size_t max_num_blocks_1d,
                   size_t elements_per_thread = 1)
    : block_size(num_threads_per_block),
      num_blocks(
        std::min((overall_num_elements + (elements_per_thread * num_threads_per_block) - 1) /
                   (elements_per_thread * num_threads_per_block),
                 max_num_blocks_1d))
  {
    RAFT_EXPECTS(overall_num_elements > 0, "overall_num_elements must be > 0");
    RAFT_EXPECTS(num_threads_per_block / warp_size() > 0,
                 "num_threads_per_block / warp_size() must be > 0");
    RAFT_EXPECTS(elements_per_thread > 0, "elements_per_thread must be > 0");
  }
};

/**
 * @brief A kernel grid configuration construction gadget for simple one-dimensional mapping
 * elements to warps.
 */
class grid_1d_warp_t {
 public:
  int const block_size{0};
  int const num_blocks{0};

  /**
   * @param overall_num_elements The number of elements the kernel needs to handle/process
   * @param num_threads_per_block The grid block size, determined according to the kernel's
   * specific features (amount of shared memory necessary, SM functional units use pattern etc.);
   * this can't be determined generically/automatically (as opposed to the number of blocks)
   * @param max_num_blocks_1d maximum number of blocks in 1d grid
   */
  grid_1d_warp_t(size_t overall_num_elements,
                 size_t num_threads_per_block,
                 size_t max_num_blocks_1d)
    : block_size(num_threads_per_block),
      num_blocks(std::min((overall_num_elements + (num_threads_per_block / warp_size()) - 1) /
                            (num_threads_per_block / warp_size()),
                          max_num_blocks_1d))
  {
    RAFT_EXPECTS(overall_num_elements > 0, "overall_num_elements must be > 0");
    RAFT_EXPECTS(num_threads_per_block / warp_size() > 0,
                 "num_threads_per_block / warp_size() must be > 0");
  }
};

/**
 * @brief A kernel grid configuration construction gadget for simple one-dimensional mapping
 * elements to blocks.
 */
class grid_1d_block_t {
 public:
  int const block_size{0};
  int const num_blocks{0};

  /**
   * @param overall_num_elements The number of elements the kernel needs to handle/process
   * @param num_threads_per_block The grid block size, determined according to the kernel's
   * specific features (amount of shared memory necessary, SM functional units use pattern etc.);
   * this can't be determined generically/automatically (as opposed to the number of blocks)
   * @param max_num_blocks_1d maximum number of blocks in 1d grid
   */
  grid_1d_block_t(size_t overall_num_elements,
                  size_t num_threads_per_block,
                  size_t max_num_blocks_1d)
    : block_size(num_threads_per_block),
      num_blocks(std::min(overall_num_elements, max_num_blocks_1d))
  {
    RAFT_EXPECTS(overall_num_elements > 0, "overall_num_elements must be > 0");
    RAFT_EXPECTS(num_threads_per_block / warp_size() > 0,
                 "num_threads_per_block / warp_size() must be > 0");
  }
};

/**
 * @brief Generic copy method for all kinds of transfers
 * @tparam Type data type
 * @param dst destination pointer
 * @param src source pointer
 * @param len lenth of the src/dst buffers in terms of number of elements
 * @param stream cuda stream
 */
template <typename Type>
void copy(Type* dst, const Type* src, size_t len, rmm::cuda_stream_view stream)
{
  CUDA_CHECK(cudaMemcpyAsync(dst, src, len * sizeof(Type), cudaMemcpyDefault, stream));
}

/**
 * @defgroup Copy Copy methods
 * These are here along with the generic 'copy' method in order to improve
 * code readability using explicitly specified function names
 * @{
 */
/** performs a host to device copy */
template <typename Type>
void update_device(Type* d_ptr, const Type* h_ptr, size_t len, rmm::cuda_stream_view stream)
{
  copy(d_ptr, h_ptr, len, stream);
}

/** performs a device to host copy */
template <typename Type>
void update_host(Type* h_ptr, const Type* d_ptr, size_t len, rmm::cuda_stream_view stream)
{
  copy(h_ptr, d_ptr, len, stream);
}

template <typename Type>
void copy_async(Type* d_ptr1, const Type* d_ptr2, size_t len, rmm::cuda_stream_view stream)
{
  CUDA_CHECK(cudaMemcpyAsync(d_ptr1, d_ptr2, len * sizeof(Type), cudaMemcpyDeviceToDevice, stream));
}
/** @} */

/**
 * @defgroup Debug Utils for debugging host/device buffers
 * @{
 */
template <class T, class OutStream>
void print_host_vector(const char* variable_name,
                       const T* host_mem,
                       size_t componentsCount,
                       OutStream& out)
{
  out << variable_name << "=[";
  for (size_t i = 0; i < componentsCount; ++i) {
    if (i != 0) out << ",";
    out << host_mem[i];
  }
  out << "];" << std::endl;
}

template <class T, class OutStream>
void print_device_vector(const char* variable_name,
                         const T* devMem,
                         size_t componentsCount,
                         OutStream& out)
{
  auto host_mem = std::make_unique<T[]>(componentsCount);
  CUDA_CHECK(
    cudaMemcpy(host_mem.get(), devMem, componentsCount * sizeof(T), cudaMemcpyDeviceToHost));
  print_host_vector(variable_name, host_mem.get(), componentsCount, out);
}

/**
 * @brief Print an array given a device or a host pointer.
 *
 * @param[in] variable_name
 * @param[in] ptr any pointer (device/host/managed, etc)
 * @param[in] componentsCount array length
 * @param out the output stream
 */
template <class T, class OutStream>
void print_vector(const char* variable_name, const T* ptr, size_t componentsCount, OutStream& out)
{
  cudaPointerAttributes attr;
  RAFT_CUDA_TRY(cudaPointerGetAttributes(&attr, ptr));
  if (attr.hostPointer != nullptr) {
    print_host_vector(variable_name, reinterpret_cast<T*>(attr.hostPointer), componentsCount, out);
  } else if (attr.type == cudaMemoryTypeUnregistered) {
    print_host_vector(variable_name, ptr, componentsCount, out);
  } else {
    print_device_vector(variable_name, ptr, componentsCount, out);
  }
}
/** @} */

/** helper method to get max usable shared mem per block parameter */
inline int getSharedMemPerBlock()
{
  int devId;
  RAFT_CUDA_TRY(cudaGetDevice(&devId));
  int smemPerBlk;
  RAFT_CUDA_TRY(cudaDeviceGetAttribute(&smemPerBlk, cudaDevAttrMaxSharedMemoryPerBlock, devId));
  return smemPerBlk;
}

/** helper method to get multi-processor count parameter */
inline int getMultiProcessorCount()
{
  int devId;
  RAFT_CUDA_TRY(cudaGetDevice(&devId));
  int mpCount;
  RAFT_CUDA_TRY(cudaDeviceGetAttribute(&mpCount, cudaDevAttrMultiProcessorCount, devId));
  return mpCount;
}

/** helper method to convert an array on device to a string on host */
template <typename T>
std::string arr2Str(const T* arr, int size, std::string name, cudaStream_t stream, int width = 4)
{
  std::stringstream ss;

  T* arr_h = (T*)malloc(size * sizeof(T));
  update_host(arr_h, arr, size, stream);
  RAFT_CUDA_TRY(cudaStreamSynchronize(stream));

  ss << name << " = [ ";
  for (int i = 0; i < size; i++) {
    ss << std::setw(width) << arr_h[i];

    if (i < size - 1) ss << ", ";
  }
  ss << " ]" << std::endl;

  free(arr_h);

  return ss.str();
}

/** this seems to be unused, but may be useful in the future */
template <typename T>
void ASSERT_DEVICE_MEM(T* ptr, std::string name)
{
  cudaPointerAttributes s_att;
  cudaError_t s_err = cudaPointerGetAttributes(&s_att, ptr);

  if (s_err != 0 || s_att.device == -1)
    std::cout << "Invalid device pointer encountered in " << name << ". device=" << s_att.device
              << ", err=" << s_err << std::endl;
}

inline uint32_t curTimeMillis()
{
  auto now      = std::chrono::high_resolution_clock::now();
  auto duration = now.time_since_epoch();
  return std::chrono::duration_cast<std::chrono::milliseconds>(duration).count();
}

/** Helper function to calculate need memory for allocate to store dense matrix.
 * @param rows number of rows in matrix
 * @param columns number of columns in matrix
 * @return need number of items to allocate via allocate()
 * @sa allocate()
 */
inline size_t allocLengthForMatrix(size_t rows, size_t columns) { return rows * columns; }

/** Helper function to check alignment of pointer.
 * @param ptr the pointer to check
 * @param alignment to be checked for
 * @return true if address in bytes is a multiple of alignment
 */
template <typename Type>
bool is_aligned(Type* ptr, size_t alignment)
{
  return reinterpret_cast<uintptr_t>(ptr) % alignment == 0;
}

/** calculate greatest common divisor of two numbers
 * @a integer
 * @b integer
 * @ return gcd of a and b
 */
template <typename IntType>
IntType gcd(IntType a, IntType b)
{
  while (b != 0) {
    IntType tmp = b;
    b           = a % b;
    a           = tmp;
  }
  return a;
}

template <typename T>
constexpr T lower_bound()
{
  if constexpr (std::numeric_limits<T>::has_infinity && std::numeric_limits<T>::is_signed) {
    return -std::numeric_limits<T>::infinity();
  }
  return std::numeric_limits<T>::lowest();
}

template <typename T>
constexpr T upper_bound()
{
  if constexpr (std::numeric_limits<T>::has_infinity) { return std::numeric_limits<T>::infinity(); }
  return std::numeric_limits<T>::max();
}

<<<<<<< HEAD
template <typename T>
bool is_device_ptr(T* ptr)
{
  CUmemorytype mem_type;
  auto res = cuPointerGetAttribute(&mem_type, CU_POINTER_ATTRIBUTE_MEMORY_TYPE, (CUdeviceptr)ptr);

  return mem_type == CU_MEMORYTYPE_DEVICE;
}

// enum class BitAddressable {
//  SINGLE_PRECISION, DOUBLE_PRECISION
// };

// auto get_size_type(std::size_t size) {
//   if (size <= std::numeric_limits<std::uint_32>::max()) {
//     return SINGLE_PRECISION;
//   }
//   else {
//     return bit_addressable<DOUBLE_PRECISION>{};
//   }
// }

=======
/**
 * @brief Get a pointer to a pooled memory resource within the scope of the lifetime of the returned
 * unique pointer.
 *
 * This function is useful in the code where multiple repeated allocations/deallocations are
 * expected.
 * Use case example:
 * @code{.cpp}
 *   void my_func(..., size_t n, rmm::mr::device_memory_resource* mr = nullptr) {
 *     auto pool_guard = raft::get_pool_memory_resource(mr, 2 * n * sizeof(float));
 *     if (pool_guard){
 *       RAFT_LOG_INFO("Created a pool %zu bytes", pool_guard->pool_size());
 *     } else {
 *       RAFT_LOG_INFO("Using the current default or explicitly passed device memory resource");
 *     }
 *     rmm::device_uvector<float> x(n, stream, mr);
 *     rmm::device_uvector<float> y(n, stream, mr);
 *     ...
 *   }
 * @endcode
 * Here, the new memory resource would be created within the function scope if the passed `mr` is
 * null and the default resource is not a pool. After the call, `mr` contains a valid memory
 * resource in any case.
 *
 * @param[inout] mr if not null do nothing; otherwise get the current device resource and wrap it
 * into a `pool_memory_resource` if neccessary and return the pointer to the result.
 * @param initial_size if a new memory pool is created, this would be its initial size (rounded up
 * to 256 bytes).
 *
 * @return if a new memory pool is created, it returns a unique_ptr to it;
 *   this managed pointer controls the lifetime of the created memory resource.
 */
inline auto get_pool_memory_resource(rmm::mr::device_memory_resource*& mr, size_t initial_size)
{
  using pool_res_t = rmm::mr::pool_memory_resource<rmm::mr::device_memory_resource>;
  std::unique_ptr<pool_res_t> pool_res{};
  if (mr) return pool_res;
  mr = rmm::mr::get_current_device_resource();
  if (!dynamic_cast<pool_res_t*>(mr) &&
      !dynamic_cast<rmm::mr::pool_memory_resource<rmm::mr::cuda_memory_resource>*>(mr) &&
      !dynamic_cast<rmm::mr::pool_memory_resource<rmm::mr::managed_memory_resource>*>(mr)) {
    pool_res = std::make_unique<pool_res_t>(mr, (initial_size + 255) & (~255));
    mr       = pool_res.get();
  }
  return pool_res;
}

>>>>>>> 27b74da5
}  // namespace raft

#endif<|MERGE_RESOLUTION|>--- conflicted
+++ resolved
@@ -448,30 +448,6 @@
   return std::numeric_limits<T>::max();
 }
 
-<<<<<<< HEAD
-template <typename T>
-bool is_device_ptr(T* ptr)
-{
-  CUmemorytype mem_type;
-  auto res = cuPointerGetAttribute(&mem_type, CU_POINTER_ATTRIBUTE_MEMORY_TYPE, (CUdeviceptr)ptr);
-
-  return mem_type == CU_MEMORYTYPE_DEVICE;
-}
-
-// enum class BitAddressable {
-//  SINGLE_PRECISION, DOUBLE_PRECISION
-// };
-
-// auto get_size_type(std::size_t size) {
-//   if (size <= std::numeric_limits<std::uint_32>::max()) {
-//     return SINGLE_PRECISION;
-//   }
-//   else {
-//     return bit_addressable<DOUBLE_PRECISION>{};
-//   }
-// }
-
-=======
 /**
  * @brief Get a pointer to a pooled memory resource within the scope of the lifetime of the returned
  * unique pointer.
@@ -519,7 +495,6 @@
   return pool_res;
 }
 
->>>>>>> 27b74da5
 }  // namespace raft
 
 #endif