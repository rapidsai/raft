/*
 * Copyright (c) 2019-2022, NVIDIA CORPORATION.
 *
 * Licensed under the Apache License, Version 2.0 (the "License");
 * you may not use this file except in compliance with the License.
 * You may obtain a copy of the License at
 *
 *     http://www.apache.org/licenses/LICENSE-2.0
 *
 * Unless required by applicable law or agreed to in writing, software
 * distributed under the License is distributed on an "AS IS" BASIS,
 * WITHOUT WARRANTIES OR CONDITIONS OF ANY KIND, either express or implied.
 * See the License for the specific language governing permissions and
 * limitations under the License.
 */

/**
 * This file is deprecated and will be removed in release 22.06.
 * Please use util/cudart_utils.hpp instead.
 */

#pragma once
<<<<<<< HEAD

#include <raft/error.hpp>
#include <rmm/cuda_stream_view.hpp>
#include <rmm/mr/device/managed_memory_resource.hpp>
#include <rmm/mr/device/per_device_resource.hpp>
#include <rmm/mr/device/pool_memory_resource.hpp>

#include <cuda_runtime.h>

#include <chrono>
#include <cstdio>
#include <execinfo.h>
#include <iomanip>
#include <iostream>
#include <memory>
#include <mutex>

///@todo: enable once logging has been enabled in raft
//#include "logger.hpp"

namespace raft {

/**
 * @brief Provide a ceiling division operation ie. ceil(a / b)
 * @tparam IntType supposed to be only integers for now!
 */
template <typename IntType>
constexpr IntType ceildiv(IntType a, IntType b)
{
  return (a + b - 1) / b;
}

/**
 * @brief Provide an alignment function ie. ceil(a / b) * b
 * @tparam IntType supposed to be only integers for now!
 */
template <typename IntType>
constexpr IntType alignTo(IntType a, IntType b)
{
  return ceildiv(a, b) * b;
}

/**
 * @brief Provide an alignment function ie. (a / b) * b
 * @tparam IntType supposed to be only integers for now!
 */
template <typename IntType>
constexpr IntType alignDown(IntType a, IntType b)
{
  return (a / b) * b;
}

/**
 * @brief Check if the input is a power of 2
 * @tparam IntType data type (checked only for integers)
 */
template <typename IntType>
constexpr bool isPo2(IntType num)
{
  return (num && !(num & (num - 1)));
}

/**
 * @brief Give logarithm of the number to base-2
 * @tparam IntType data type (checked only for integers)
 */
template <typename IntType>
constexpr IntType log2(IntType num, IntType ret = IntType(0))
{
  return num <= IntType(1) ? ret : log2(num >> IntType(1), ++ret);
}

/**
 * @brief Exception thrown when a CUDA error is encountered.
 */
struct cuda_error : public raft::exception {
  explicit cuda_error(char const* const message) : raft::exception(message) {}
  explicit cuda_error(std::string const& message) : raft::exception(message) {}
};

}  // namespace raft

/**
 * @brief Error checking macro for CUDA runtime API functions.
 *
 * Invokes a CUDA runtime API function call, if the call does not return
 * cudaSuccess, invokes cudaGetLastError() to clear the error and throws an
 * exception detailing the CUDA error that occurred
 *
 */
#define RAFT_CUDA_TRY(call)                        \
  do {                                             \
    cudaError_t const status = call;               \
    if (status != cudaSuccess) {                   \
      cudaGetLastError();                          \
      std::string msg{};                           \
      SET_ERROR_MSG(msg,                           \
                    "CUDA error encountered at: ", \
                    "call='%s', Reason=%s:%s",     \
                    #call,                         \
                    cudaGetErrorName(status),      \
                    cudaGetErrorString(status));   \
      throw raft::cuda_error(msg);                 \
    }                                              \
  } while (0)

// FIXME: Remove after consumers rename
#ifndef CUDA_TRY
#define CUDA_TRY(call) RAFT_CUDA_TRY(call)
#endif

/**
 * @brief Debug macro to check for CUDA errors
 *
 * In a non-release build, this macro will synchronize the specified stream
 * before error checking. In both release and non-release builds, this macro
 * checks for any pending CUDA errors from previous calls. If an error is
 * reported, an exception is thrown detailing the CUDA error that occurred.
 *
 * The intent of this macro is to provide a mechanism for synchronous and
 * deterministic execution for debugging asynchronous CUDA execution. It should
 * be used after any asynchronous CUDA call, e.g., cudaMemcpyAsync, or an
 * asynchronous kernel launch.
 */
#ifndef NDEBUG
#define RAFT_CHECK_CUDA(stream) RAFT_CUDA_TRY(cudaStreamSynchronize(stream));
#else
#define RAFT_CHECK_CUDA(stream) RAFT_CUDA_TRY(cudaPeekAtLastError());
#endif

// FIXME: Remove after consumers rename
#ifndef CHECK_CUDA
#define CHECK_CUDA(call) RAFT_CHECK_CUDA(call)
#endif

/** FIXME: remove after cuml rename */
#ifndef CUDA_CHECK
#define CUDA_CHECK(call) RAFT_CUDA_TRY(call)
#endif

// /**
//  * @brief check for cuda runtime API errors but log error instead of raising
//  *        exception.
//  */
#define RAFT_CUDA_TRY_NO_THROW(call)                               \
  do {                                                             \
    cudaError_t const status = call;                               \
    if (cudaSuccess != status) {                                   \
      printf("CUDA call='%s' at file=%s line=%d failed with %s\n", \
             #call,                                                \
             __FILE__,                                             \
             __LINE__,                                             \
             cudaGetErrorString(status));                          \
    }                                                              \
  } while (0)

// FIXME: Remove after cuml rename
#ifndef CUDA_CHECK_NO_THROW
#define CUDA_CHECK_NO_THROW(call) RAFT_CUDA_TRY_NO_THROW(call)
#endif

/**
 * Alias to raft scope for now.
 * TODO: Rename original implementations in 22.04 to fix
 * https://github.com/rapidsai/raft/issues/128
 */

namespace raft {

/** Helper method to get to know warp size in device code */
__host__ __device__ constexpr inline int warp_size() { return 32; }

__host__ __device__ constexpr inline unsigned int warp_full_mask() { return 0xffffffff; }

/**
 * @brief A kernel grid configuration construction gadget for simple one-dimensional mapping
 * elements to threads.
 */
class grid_1d_thread_t {
 public:
  int const block_size{0};
  int const num_blocks{0};

  /**
   * @param overall_num_elements The number of elements the kernel needs to handle/process
   * @param num_threads_per_block The grid block size, determined according to the kernel's
   * specific features (amount of shared memory necessary, SM functional units use pattern etc.);
   * this can't be determined generically/automatically (as opposed to the number of blocks)
   * @param max_num_blocks_1d maximum number of blocks in 1d grid
   * @param elements_per_thread Typically, a single kernel thread processes more than a single
   * element; this affects the number of threads the grid must contain
   */
  grid_1d_thread_t(size_t overall_num_elements,
                   size_t num_threads_per_block,
                   size_t max_num_blocks_1d,
                   size_t elements_per_thread = 1)
    : block_size(num_threads_per_block),
      num_blocks(
        std::min((overall_num_elements + (elements_per_thread * num_threads_per_block) - 1) /
                   (elements_per_thread * num_threads_per_block),
                 max_num_blocks_1d))
  {
    RAFT_EXPECTS(overall_num_elements > 0, "overall_num_elements must be > 0");
    RAFT_EXPECTS(num_threads_per_block / warp_size() > 0,
                 "num_threads_per_block / warp_size() must be > 0");
    RAFT_EXPECTS(elements_per_thread > 0, "elements_per_thread must be > 0");
  }
};

/**
 * @brief A kernel grid configuration construction gadget for simple one-dimensional mapping
 * elements to warps.
 */
class grid_1d_warp_t {
 public:
  int const block_size{0};
  int const num_blocks{0};

  /**
   * @param overall_num_elements The number of elements the kernel needs to handle/process
   * @param num_threads_per_block The grid block size, determined according to the kernel's
   * specific features (amount of shared memory necessary, SM functional units use pattern etc.);
   * this can't be determined generically/automatically (as opposed to the number of blocks)
   * @param max_num_blocks_1d maximum number of blocks in 1d grid
   */
  grid_1d_warp_t(size_t overall_num_elements,
                 size_t num_threads_per_block,
                 size_t max_num_blocks_1d)
    : block_size(num_threads_per_block),
      num_blocks(std::min((overall_num_elements + (num_threads_per_block / warp_size()) - 1) /
                            (num_threads_per_block / warp_size()),
                          max_num_blocks_1d))
  {
    RAFT_EXPECTS(overall_num_elements > 0, "overall_num_elements must be > 0");
    RAFT_EXPECTS(num_threads_per_block / warp_size() > 0,
                 "num_threads_per_block / warp_size() must be > 0");
  }
};

/**
 * @brief A kernel grid configuration construction gadget for simple one-dimensional mapping
 * elements to blocks.
 */
class grid_1d_block_t {
 public:
  int const block_size{0};
  int const num_blocks{0};

  /**
   * @param overall_num_elements The number of elements the kernel needs to handle/process
   * @param num_threads_per_block The grid block size, determined according to the kernel's
   * specific features (amount of shared memory necessary, SM functional units use pattern etc.);
   * this can't be determined generically/automatically (as opposed to the number of blocks)
   * @param max_num_blocks_1d maximum number of blocks in 1d grid
   */
  grid_1d_block_t(size_t overall_num_elements,
                  size_t num_threads_per_block,
                  size_t max_num_blocks_1d)
    : block_size(num_threads_per_block),
      num_blocks(std::min(overall_num_elements, max_num_blocks_1d))
  {
    RAFT_EXPECTS(overall_num_elements > 0, "overall_num_elements must be > 0");
    RAFT_EXPECTS(num_threads_per_block / warp_size() > 0,
                 "num_threads_per_block / warp_size() must be > 0");
  }
};

/**
 * @brief Generic copy method for all kinds of transfers
 * @tparam Type data type
 * @param dst destination pointer
 * @param src source pointer
 * @param len lenth of the src/dst buffers in terms of number of elements
 * @param stream cuda stream
 */
template <typename Type>
void copy(Type* dst, const Type* src, size_t len, rmm::cuda_stream_view stream)
{
  CUDA_CHECK(cudaMemcpyAsync(dst, src, len * sizeof(Type), cudaMemcpyDefault, stream));
}

/**
 * @defgroup Copy Copy methods
 * These are here along with the generic 'copy' method in order to improve
 * code readability using explicitly specified function names
 * @{
 */
/** performs a host to device copy */
template <typename Type>
void update_device(Type* d_ptr, const Type* h_ptr, size_t len, rmm::cuda_stream_view stream)
{
  copy(d_ptr, h_ptr, len, stream);
}

/** performs a device to host copy */
template <typename Type>
void update_host(Type* h_ptr, const Type* d_ptr, size_t len, rmm::cuda_stream_view stream)
{
  copy(h_ptr, d_ptr, len, stream);
}

template <typename Type>
void copy_async(Type* d_ptr1, const Type* d_ptr2, size_t len, rmm::cuda_stream_view stream)
{
  CUDA_CHECK(cudaMemcpyAsync(d_ptr1, d_ptr2, len * sizeof(Type), cudaMemcpyDeviceToDevice, stream));
}
/** @} */

/**
 * @defgroup Debug Utils for debugging host/device buffers
 * @{
 */
template <class T, class OutStream>
void print_host_vector(const char* variable_name,
                       const T* host_mem,
                       size_t componentsCount,
                       OutStream& out)
{
  out << variable_name << "=[";
  for (size_t i = 0; i < componentsCount; ++i) {
    if (i != 0) out << ",";
    out << host_mem[i];
  }
  out << "];" << std::endl;
}

template <class T, class OutStream>
void print_device_vector(const char* variable_name,
                         const T* devMem,
                         size_t componentsCount,
                         OutStream& out)
{
  auto host_mem = std::make_unique<T[]>(componentsCount);
  CUDA_CHECK(
    cudaMemcpy(host_mem.get(), devMem, componentsCount * sizeof(T), cudaMemcpyDeviceToHost));
  print_host_vector(variable_name, host_mem.get(), componentsCount, out);
}

/**
 * @brief Print an array given a device or a host pointer.
 *
 * @param[in] variable_name
 * @param[in] ptr any pointer (device/host/managed, etc)
 * @param[in] componentsCount array length
 * @param out the output stream
 */
template <class T, class OutStream>
void print_vector(const char* variable_name, const T* ptr, size_t componentsCount, OutStream& out)
{
  cudaPointerAttributes attr;
  RAFT_CUDA_TRY(cudaPointerGetAttributes(&attr, ptr));
  if (attr.hostPointer != nullptr) {
    print_host_vector(variable_name, reinterpret_cast<T*>(attr.hostPointer), componentsCount, out);
  } else if (attr.type == cudaMemoryTypeUnregistered) {
    print_host_vector(variable_name, ptr, componentsCount, out);
  } else {
    print_device_vector(variable_name, ptr, componentsCount, out);
  }
}
/** @} */

/** helper method to get max usable shared mem per block parameter */
inline int getSharedMemPerBlock()
{
  int devId;
  RAFT_CUDA_TRY(cudaGetDevice(&devId));
  int smemPerBlk;
  RAFT_CUDA_TRY(cudaDeviceGetAttribute(&smemPerBlk, cudaDevAttrMaxSharedMemoryPerBlock, devId));
  return smemPerBlk;
}

/** helper method to get multi-processor count parameter */
inline int getMultiProcessorCount()
{
  int devId;
  RAFT_CUDA_TRY(cudaGetDevice(&devId));
  int mpCount;
  RAFT_CUDA_TRY(cudaDeviceGetAttribute(&mpCount, cudaDevAttrMultiProcessorCount, devId));
  return mpCount;
}

/** helper method to convert an array on device to a string on host */
template <typename T>
std::string arr2Str(const T* arr, int size, std::string name, cudaStream_t stream, int width = 4)
{
  std::stringstream ss;

  T* arr_h = (T*)malloc(size * sizeof(T));
  update_host(arr_h, arr, size, stream);
  RAFT_CUDA_TRY(cudaStreamSynchronize(stream));

  ss << name << " = [ ";
  for (int i = 0; i < size; i++) {
    ss << std::setw(width) << arr_h[i];

    if (i < size - 1) ss << ", ";
  }
  ss << " ]" << std::endl;

  free(arr_h);

  return ss.str();
}

/** this seems to be unused, but may be useful in the future */
template <typename T>
void ASSERT_DEVICE_MEM(T* ptr, std::string name)
{
  cudaPointerAttributes s_att;
  cudaError_t s_err = cudaPointerGetAttributes(&s_att, ptr);

  if (s_err != 0 || s_att.device == -1)
    std::cout << "Invalid device pointer encountered in " << name << ". device=" << s_att.device
              << ", err=" << s_err << std::endl;
}

inline uint32_t curTimeMillis()
{
  auto now      = std::chrono::high_resolution_clock::now();
  auto duration = now.time_since_epoch();
  return std::chrono::duration_cast<std::chrono::milliseconds>(duration).count();
}

/** Helper function to calculate need memory for allocate to store dense matrix.
 * @param rows number of rows in matrix
 * @param columns number of columns in matrix
 * @return need number of items to allocate via allocate()
 * @sa allocate()
 */
inline size_t allocLengthForMatrix(size_t rows, size_t columns) { return rows * columns; }

/** Helper function to check alignment of pointer.
 * @param ptr the pointer to check
 * @param alignment to be checked for
 * @return true if address in bytes is a multiple of alignment
 */
template <typename Type>
bool is_aligned(Type* ptr, size_t alignment)
{
  return reinterpret_cast<uintptr_t>(ptr) % alignment == 0;
}

/** calculate greatest common divisor of two numbers
 * @a integer
 * @b integer
 * @ return gcd of a and b
 */
template <typename IntType>
IntType gcd(IntType a, IntType b)
{
  while (b != 0) {
    IntType tmp = b;
    b           = a % b;
    a           = tmp;
  }
  return a;
}

template <typename T>
constexpr T lower_bound()
{
  if constexpr (std::numeric_limits<T>::has_infinity && std::numeric_limits<T>::is_signed) {
    return -std::numeric_limits<T>::infinity();
  }
  return std::numeric_limits<T>::lowest();
}

template <typename T>
constexpr T upper_bound()
{
  if constexpr (std::numeric_limits<T>::has_infinity) { return std::numeric_limits<T>::infinity(); }
  return std::numeric_limits<T>::max();
}

/**
 * @brief Get a pointer to a pooled memory resource within the scope of the lifetime of the returned
 * unique pointer.
 *
 * This function is useful in the code where multiple repeated allocations/deallocations are
 * expected.
 * Use case example:
 * @code{.cpp}
 *   void my_func(..., size_t n, rmm::mr::device_memory_resource* mr = nullptr) {
 *     auto pool_guard = raft::get_pool_memory_resource(mr, 2 * n * sizeof(float));
 *     if (pool_guard){
 *       RAFT_LOG_INFO("Created a pool %zu bytes", pool_guard->pool_size());
 *     } else {
 *       RAFT_LOG_INFO("Using the current default or explicitly passed device memory resource");
 *     }
 *     rmm::device_uvector<float> x(n, stream, mr);
 *     rmm::device_uvector<float> y(n, stream, mr);
 *     ...
 *   }
 * @endcode
 * Here, the new memory resource would be created within the function scope if the passed `mr` is
 * null and the default resource is not a pool. After the call, `mr` contains a valid memory
 * resource in any case.
 *
 * @param[inout] mr if not null do nothing; otherwise get the current device resource and wrap it
 * into a `pool_memory_resource` if neccessary and return the pointer to the result.
 * @param initial_size if a new memory pool is created, this would be its initial size (rounded up
 * to 256 bytes).
 *
 * @return if a new memory pool is created, it returns a unique_ptr to it;
 *   this managed pointer controls the lifetime of the created memory resource.
 */
inline auto get_pool_memory_resource(rmm::mr::device_memory_resource*& mr, size_t initial_size)
{
  using pool_res_t = rmm::mr::pool_memory_resource<rmm::mr::device_memory_resource>;
  std::unique_ptr<pool_res_t> pool_res{};
  if (mr) return pool_res;
  mr = rmm::mr::get_current_device_resource();
  if (!dynamic_cast<pool_res_t*>(mr) &&
      !dynamic_cast<rmm::mr::pool_memory_resource<rmm::mr::cuda_memory_resource>*>(mr) &&
      !dynamic_cast<rmm::mr::pool_memory_resource<rmm::mr::managed_memory_resource>*>(mr)) {
    pool_res = std::make_unique<pool_res_t>(mr, (initial_size + 255) & (~255));
    mr       = pool_res.get();
  }
  return pool_res;
}

}  // namespace raft

#endif
=======
#include <raft/util/cudart_utils.hpp>
>>>>>>> 894a7feb
<|MERGE_RESOLUTION|>--- conflicted
+++ resolved
@@ -20,531 +20,4 @@
  */
 
 #pragma once
-<<<<<<< HEAD
-
-#include <raft/error.hpp>
-#include <rmm/cuda_stream_view.hpp>
-#include <rmm/mr/device/managed_memory_resource.hpp>
-#include <rmm/mr/device/per_device_resource.hpp>
-#include <rmm/mr/device/pool_memory_resource.hpp>
-
-#include <cuda_runtime.h>
-
-#include <chrono>
-#include <cstdio>
-#include <execinfo.h>
-#include <iomanip>
-#include <iostream>
-#include <memory>
-#include <mutex>
-
-///@todo: enable once logging has been enabled in raft
-//#include "logger.hpp"
-
-namespace raft {
-
-/**
- * @brief Provide a ceiling division operation ie. ceil(a / b)
- * @tparam IntType supposed to be only integers for now!
- */
-template <typename IntType>
-constexpr IntType ceildiv(IntType a, IntType b)
-{
-  return (a + b - 1) / b;
-}
-
-/**
- * @brief Provide an alignment function ie. ceil(a / b) * b
- * @tparam IntType supposed to be only integers for now!
- */
-template <typename IntType>
-constexpr IntType alignTo(IntType a, IntType b)
-{
-  return ceildiv(a, b) * b;
-}
-
-/**
- * @brief Provide an alignment function ie. (a / b) * b
- * @tparam IntType supposed to be only integers for now!
- */
-template <typename IntType>
-constexpr IntType alignDown(IntType a, IntType b)
-{
-  return (a / b) * b;
-}
-
-/**
- * @brief Check if the input is a power of 2
- * @tparam IntType data type (checked only for integers)
- */
-template <typename IntType>
-constexpr bool isPo2(IntType num)
-{
-  return (num && !(num & (num - 1)));
-}
-
-/**
- * @brief Give logarithm of the number to base-2
- * @tparam IntType data type (checked only for integers)
- */
-template <typename IntType>
-constexpr IntType log2(IntType num, IntType ret = IntType(0))
-{
-  return num <= IntType(1) ? ret : log2(num >> IntType(1), ++ret);
-}
-
-/**
- * @brief Exception thrown when a CUDA error is encountered.
- */
-struct cuda_error : public raft::exception {
-  explicit cuda_error(char const* const message) : raft::exception(message) {}
-  explicit cuda_error(std::string const& message) : raft::exception(message) {}
-};
-
-}  // namespace raft
-
-/**
- * @brief Error checking macro for CUDA runtime API functions.
- *
- * Invokes a CUDA runtime API function call, if the call does not return
- * cudaSuccess, invokes cudaGetLastError() to clear the error and throws an
- * exception detailing the CUDA error that occurred
- *
- */
-#define RAFT_CUDA_TRY(call)                        \
-  do {                                             \
-    cudaError_t const status = call;               \
-    if (status != cudaSuccess) {                   \
-      cudaGetLastError();                          \
-      std::string msg{};                           \
-      SET_ERROR_MSG(msg,                           \
-                    "CUDA error encountered at: ", \
-                    "call='%s', Reason=%s:%s",     \
-                    #call,                         \
-                    cudaGetErrorName(status),      \
-                    cudaGetErrorString(status));   \
-      throw raft::cuda_error(msg);                 \
-    }                                              \
-  } while (0)
-
-// FIXME: Remove after consumers rename
-#ifndef CUDA_TRY
-#define CUDA_TRY(call) RAFT_CUDA_TRY(call)
-#endif
-
-/**
- * @brief Debug macro to check for CUDA errors
- *
- * In a non-release build, this macro will synchronize the specified stream
- * before error checking. In both release and non-release builds, this macro
- * checks for any pending CUDA errors from previous calls. If an error is
- * reported, an exception is thrown detailing the CUDA error that occurred.
- *
- * The intent of this macro is to provide a mechanism for synchronous and
- * deterministic execution for debugging asynchronous CUDA execution. It should
- * be used after any asynchronous CUDA call, e.g., cudaMemcpyAsync, or an
- * asynchronous kernel launch.
- */
-#ifndef NDEBUG
-#define RAFT_CHECK_CUDA(stream) RAFT_CUDA_TRY(cudaStreamSynchronize(stream));
-#else
-#define RAFT_CHECK_CUDA(stream) RAFT_CUDA_TRY(cudaPeekAtLastError());
-#endif
-
-// FIXME: Remove after consumers rename
-#ifndef CHECK_CUDA
-#define CHECK_CUDA(call) RAFT_CHECK_CUDA(call)
-#endif
-
-/** FIXME: remove after cuml rename */
-#ifndef CUDA_CHECK
-#define CUDA_CHECK(call) RAFT_CUDA_TRY(call)
-#endif
-
-// /**
-//  * @brief check for cuda runtime API errors but log error instead of raising
-//  *        exception.
-//  */
-#define RAFT_CUDA_TRY_NO_THROW(call)                               \
-  do {                                                             \
-    cudaError_t const status = call;                               \
-    if (cudaSuccess != status) {                                   \
-      printf("CUDA call='%s' at file=%s line=%d failed with %s\n", \
-             #call,                                                \
-             __FILE__,                                             \
-             __LINE__,                                             \
-             cudaGetErrorString(status));                          \
-    }                                                              \
-  } while (0)
-
-// FIXME: Remove after cuml rename
-#ifndef CUDA_CHECK_NO_THROW
-#define CUDA_CHECK_NO_THROW(call) RAFT_CUDA_TRY_NO_THROW(call)
-#endif
-
-/**
- * Alias to raft scope for now.
- * TODO: Rename original implementations in 22.04 to fix
- * https://github.com/rapidsai/raft/issues/128
- */
-
-namespace raft {
-
-/** Helper method to get to know warp size in device code */
-__host__ __device__ constexpr inline int warp_size() { return 32; }
-
-__host__ __device__ constexpr inline unsigned int warp_full_mask() { return 0xffffffff; }
-
-/**
- * @brief A kernel grid configuration construction gadget for simple one-dimensional mapping
- * elements to threads.
- */
-class grid_1d_thread_t {
- public:
-  int const block_size{0};
-  int const num_blocks{0};
-
-  /**
-   * @param overall_num_elements The number of elements the kernel needs to handle/process
-   * @param num_threads_per_block The grid block size, determined according to the kernel's
-   * specific features (amount of shared memory necessary, SM functional units use pattern etc.);
-   * this can't be determined generically/automatically (as opposed to the number of blocks)
-   * @param max_num_blocks_1d maximum number of blocks in 1d grid
-   * @param elements_per_thread Typically, a single kernel thread processes more than a single
-   * element; this affects the number of threads the grid must contain
-   */
-  grid_1d_thread_t(size_t overall_num_elements,
-                   size_t num_threads_per_block,
-                   size_t max_num_blocks_1d,
-                   size_t elements_per_thread = 1)
-    : block_size(num_threads_per_block),
-      num_blocks(
-        std::min((overall_num_elements + (elements_per_thread * num_threads_per_block) - 1) /
-                   (elements_per_thread * num_threads_per_block),
-                 max_num_blocks_1d))
-  {
-    RAFT_EXPECTS(overall_num_elements > 0, "overall_num_elements must be > 0");
-    RAFT_EXPECTS(num_threads_per_block / warp_size() > 0,
-                 "num_threads_per_block / warp_size() must be > 0");
-    RAFT_EXPECTS(elements_per_thread > 0, "elements_per_thread must be > 0");
-  }
-};
-
-/**
- * @brief A kernel grid configuration construction gadget for simple one-dimensional mapping
- * elements to warps.
- */
-class grid_1d_warp_t {
- public:
-  int const block_size{0};
-  int const num_blocks{0};
-
-  /**
-   * @param overall_num_elements The number of elements the kernel needs to handle/process
-   * @param num_threads_per_block The grid block size, determined according to the kernel's
-   * specific features (amount of shared memory necessary, SM functional units use pattern etc.);
-   * this can't be determined generically/automatically (as opposed to the number of blocks)
-   * @param max_num_blocks_1d maximum number of blocks in 1d grid
-   */
-  grid_1d_warp_t(size_t overall_num_elements,
-                 size_t num_threads_per_block,
-                 size_t max_num_blocks_1d)
-    : block_size(num_threads_per_block),
-      num_blocks(std::min((overall_num_elements + (num_threads_per_block / warp_size()) - 1) /
-                            (num_threads_per_block / warp_size()),
-                          max_num_blocks_1d))
-  {
-    RAFT_EXPECTS(overall_num_elements > 0, "overall_num_elements must be > 0");
-    RAFT_EXPECTS(num_threads_per_block / warp_size() > 0,
-                 "num_threads_per_block / warp_size() must be > 0");
-  }
-};
-
-/**
- * @brief A kernel grid configuration construction gadget for simple one-dimensional mapping
- * elements to blocks.
- */
-class grid_1d_block_t {
- public:
-  int const block_size{0};
-  int const num_blocks{0};
-
-  /**
-   * @param overall_num_elements The number of elements the kernel needs to handle/process
-   * @param num_threads_per_block The grid block size, determined according to the kernel's
-   * specific features (amount of shared memory necessary, SM functional units use pattern etc.);
-   * this can't be determined generically/automatically (as opposed to the number of blocks)
-   * @param max_num_blocks_1d maximum number of blocks in 1d grid
-   */
-  grid_1d_block_t(size_t overall_num_elements,
-                  size_t num_threads_per_block,
-                  size_t max_num_blocks_1d)
-    : block_size(num_threads_per_block),
-      num_blocks(std::min(overall_num_elements, max_num_blocks_1d))
-  {
-    RAFT_EXPECTS(overall_num_elements > 0, "overall_num_elements must be > 0");
-    RAFT_EXPECTS(num_threads_per_block / warp_size() > 0,
-                 "num_threads_per_block / warp_size() must be > 0");
-  }
-};
-
-/**
- * @brief Generic copy method for all kinds of transfers
- * @tparam Type data type
- * @param dst destination pointer
- * @param src source pointer
- * @param len lenth of the src/dst buffers in terms of number of elements
- * @param stream cuda stream
- */
-template <typename Type>
-void copy(Type* dst, const Type* src, size_t len, rmm::cuda_stream_view stream)
-{
-  CUDA_CHECK(cudaMemcpyAsync(dst, src, len * sizeof(Type), cudaMemcpyDefault, stream));
-}
-
-/**
- * @defgroup Copy Copy methods
- * These are here along with the generic 'copy' method in order to improve
- * code readability using explicitly specified function names
- * @{
- */
-/** performs a host to device copy */
-template <typename Type>
-void update_device(Type* d_ptr, const Type* h_ptr, size_t len, rmm::cuda_stream_view stream)
-{
-  copy(d_ptr, h_ptr, len, stream);
-}
-
-/** performs a device to host copy */
-template <typename Type>
-void update_host(Type* h_ptr, const Type* d_ptr, size_t len, rmm::cuda_stream_view stream)
-{
-  copy(h_ptr, d_ptr, len, stream);
-}
-
-template <typename Type>
-void copy_async(Type* d_ptr1, const Type* d_ptr2, size_t len, rmm::cuda_stream_view stream)
-{
-  CUDA_CHECK(cudaMemcpyAsync(d_ptr1, d_ptr2, len * sizeof(Type), cudaMemcpyDeviceToDevice, stream));
-}
-/** @} */
-
-/**
- * @defgroup Debug Utils for debugging host/device buffers
- * @{
- */
-template <class T, class OutStream>
-void print_host_vector(const char* variable_name,
-                       const T* host_mem,
-                       size_t componentsCount,
-                       OutStream& out)
-{
-  out << variable_name << "=[";
-  for (size_t i = 0; i < componentsCount; ++i) {
-    if (i != 0) out << ",";
-    out << host_mem[i];
-  }
-  out << "];" << std::endl;
-}
-
-template <class T, class OutStream>
-void print_device_vector(const char* variable_name,
-                         const T* devMem,
-                         size_t componentsCount,
-                         OutStream& out)
-{
-  auto host_mem = std::make_unique<T[]>(componentsCount);
-  CUDA_CHECK(
-    cudaMemcpy(host_mem.get(), devMem, componentsCount * sizeof(T), cudaMemcpyDeviceToHost));
-  print_host_vector(variable_name, host_mem.get(), componentsCount, out);
-}
-
-/**
- * @brief Print an array given a device or a host pointer.
- *
- * @param[in] variable_name
- * @param[in] ptr any pointer (device/host/managed, etc)
- * @param[in] componentsCount array length
- * @param out the output stream
- */
-template <class T, class OutStream>
-void print_vector(const char* variable_name, const T* ptr, size_t componentsCount, OutStream& out)
-{
-  cudaPointerAttributes attr;
-  RAFT_CUDA_TRY(cudaPointerGetAttributes(&attr, ptr));
-  if (attr.hostPointer != nullptr) {
-    print_host_vector(variable_name, reinterpret_cast<T*>(attr.hostPointer), componentsCount, out);
-  } else if (attr.type == cudaMemoryTypeUnregistered) {
-    print_host_vector(variable_name, ptr, componentsCount, out);
-  } else {
-    print_device_vector(variable_name, ptr, componentsCount, out);
-  }
-}
-/** @} */
-
-/** helper method to get max usable shared mem per block parameter */
-inline int getSharedMemPerBlock()
-{
-  int devId;
-  RAFT_CUDA_TRY(cudaGetDevice(&devId));
-  int smemPerBlk;
-  RAFT_CUDA_TRY(cudaDeviceGetAttribute(&smemPerBlk, cudaDevAttrMaxSharedMemoryPerBlock, devId));
-  return smemPerBlk;
-}
-
-/** helper method to get multi-processor count parameter */
-inline int getMultiProcessorCount()
-{
-  int devId;
-  RAFT_CUDA_TRY(cudaGetDevice(&devId));
-  int mpCount;
-  RAFT_CUDA_TRY(cudaDeviceGetAttribute(&mpCount, cudaDevAttrMultiProcessorCount, devId));
-  return mpCount;
-}
-
-/** helper method to convert an array on device to a string on host */
-template <typename T>
-std::string arr2Str(const T* arr, int size, std::string name, cudaStream_t stream, int width = 4)
-{
-  std::stringstream ss;
-
-  T* arr_h = (T*)malloc(size * sizeof(T));
-  update_host(arr_h, arr, size, stream);
-  RAFT_CUDA_TRY(cudaStreamSynchronize(stream));
-
-  ss << name << " = [ ";
-  for (int i = 0; i < size; i++) {
-    ss << std::setw(width) << arr_h[i];
-
-    if (i < size - 1) ss << ", ";
-  }
-  ss << " ]" << std::endl;
-
-  free(arr_h);
-
-  return ss.str();
-}
-
-/** this seems to be unused, but may be useful in the future */
-template <typename T>
-void ASSERT_DEVICE_MEM(T* ptr, std::string name)
-{
-  cudaPointerAttributes s_att;
-  cudaError_t s_err = cudaPointerGetAttributes(&s_att, ptr);
-
-  if (s_err != 0 || s_att.device == -1)
-    std::cout << "Invalid device pointer encountered in " << name << ". device=" << s_att.device
-              << ", err=" << s_err << std::endl;
-}
-
-inline uint32_t curTimeMillis()
-{
-  auto now      = std::chrono::high_resolution_clock::now();
-  auto duration = now.time_since_epoch();
-  return std::chrono::duration_cast<std::chrono::milliseconds>(duration).count();
-}
-
-/** Helper function to calculate need memory for allocate to store dense matrix.
- * @param rows number of rows in matrix
- * @param columns number of columns in matrix
- * @return need number of items to allocate via allocate()
- * @sa allocate()
- */
-inline size_t allocLengthForMatrix(size_t rows, size_t columns) { return rows * columns; }
-
-/** Helper function to check alignment of pointer.
- * @param ptr the pointer to check
- * @param alignment to be checked for
- * @return true if address in bytes is a multiple of alignment
- */
-template <typename Type>
-bool is_aligned(Type* ptr, size_t alignment)
-{
-  return reinterpret_cast<uintptr_t>(ptr) % alignment == 0;
-}
-
-/** calculate greatest common divisor of two numbers
- * @a integer
- * @b integer
- * @ return gcd of a and b
- */
-template <typename IntType>
-IntType gcd(IntType a, IntType b)
-{
-  while (b != 0) {
-    IntType tmp = b;
-    b           = a % b;
-    a           = tmp;
-  }
-  return a;
-}
-
-template <typename T>
-constexpr T lower_bound()
-{
-  if constexpr (std::numeric_limits<T>::has_infinity && std::numeric_limits<T>::is_signed) {
-    return -std::numeric_limits<T>::infinity();
-  }
-  return std::numeric_limits<T>::lowest();
-}
-
-template <typename T>
-constexpr T upper_bound()
-{
-  if constexpr (std::numeric_limits<T>::has_infinity) { return std::numeric_limits<T>::infinity(); }
-  return std::numeric_limits<T>::max();
-}
-
-/**
- * @brief Get a pointer to a pooled memory resource within the scope of the lifetime of the returned
- * unique pointer.
- *
- * This function is useful in the code where multiple repeated allocations/deallocations are
- * expected.
- * Use case example:
- * @code{.cpp}
- *   void my_func(..., size_t n, rmm::mr::device_memory_resource* mr = nullptr) {
- *     auto pool_guard = raft::get_pool_memory_resource(mr, 2 * n * sizeof(float));
- *     if (pool_guard){
- *       RAFT_LOG_INFO("Created a pool %zu bytes", pool_guard->pool_size());
- *     } else {
- *       RAFT_LOG_INFO("Using the current default or explicitly passed device memory resource");
- *     }
- *     rmm::device_uvector<float> x(n, stream, mr);
- *     rmm::device_uvector<float> y(n, stream, mr);
- *     ...
- *   }
- * @endcode
- * Here, the new memory resource would be created within the function scope if the passed `mr` is
- * null and the default resource is not a pool. After the call, `mr` contains a valid memory
- * resource in any case.
- *
- * @param[inout] mr if not null do nothing; otherwise get the current device resource and wrap it
- * into a `pool_memory_resource` if neccessary and return the pointer to the result.
- * @param initial_size if a new memory pool is created, this would be its initial size (rounded up
- * to 256 bytes).
- *
- * @return if a new memory pool is created, it returns a unique_ptr to it;
- *   this managed pointer controls the lifetime of the created memory resource.
- */
-inline auto get_pool_memory_resource(rmm::mr::device_memory_resource*& mr, size_t initial_size)
-{
-  using pool_res_t = rmm::mr::pool_memory_resource<rmm::mr::device_memory_resource>;
-  std::unique_ptr<pool_res_t> pool_res{};
-  if (mr) return pool_res;
-  mr = rmm::mr::get_current_device_resource();
-  if (!dynamic_cast<pool_res_t*>(mr) &&
-      !dynamic_cast<rmm::mr::pool_memory_resource<rmm::mr::cuda_memory_resource>*>(mr) &&
-      !dynamic_cast<rmm::mr::pool_memory_resource<rmm::mr::managed_memory_resource>*>(mr)) {
-    pool_res = std::make_unique<pool_res_t>(mr, (initial_size + 255) & (~255));
-    mr       = pool_res.get();
-  }
-  return pool_res;
-}
-
-}  // namespace raft
-
-#endif
-=======
-#include <raft/util/cudart_utils.hpp>
->>>>>>> 894a7feb
+#include <raft/util/cudart_utils.hpp>