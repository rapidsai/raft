/*
 * Copyright (c) 2022-2023, NVIDIA CORPORATION.
 *
 * Licensed under the Apache License, Version 2.0 (the "License");
 * you may not use this file except in compliance with the License.
 * You may obtain a copy of the License at
 *
 *     http://www.apache.org/licenses/LICENSE-2.0
 *
 * Unless required by applicable law or agreed to in writing, software
 * distributed under the License is distributed on an "AS IS" BASIS,
 * WITHOUT WARRANTIES OR CONDITIONS OF ANY KIND, either express or implied.
 * See the License for the specific language governing permissions and
 * limitations under the License.
 */
#pragma once

#include "resource/resource_types.hpp"
#include <algorithm>
#include <mutex>
#include <raft/core/logger.hpp>
#include <string>
#include <vector>

namespace raft {

/**
 * @brief Resource container which allows lazy-loading and registration
 * of resource_factory implementations, which in turn generate resource instances.
 *
 * This class is intended to be agnostic of the resources it contains and
 * does not, itself, differentiate between host and device resources. Downstream
 * accessor functions can then register and load resources as needed in order
 * to keep its usage somewhat opaque to end-users.
 *
 * @code{.cpp}
 * #include <raft/core/resources.hpp>
 * #include <raft/core/resource/cuda_stream.hpp>
 * #include <raft/core/resource/cublas_handle.hpp>
 *
 * raft::resources res;
 * auto stream = raft::resource::get_cuda_stream(res);
 * auto cublas_handle = raft::resource::get_cublas_handle(res);
 * @endcode
 */
class resources {
 public:
  template <typename T>
  using pair_res = std::pair<resource::resource_type, std::shared_ptr<T>>;

  using pair_res_factory = pair_res<resource::resource_factory>;
  using pair_resource    = pair_res<resource::resource>;

  resources()
    : factories_(resource::resource_type::LAST_KEY), resources_(resource::resource_type::LAST_KEY)
  {
    for (int i = 0; i < resource::resource_type::LAST_KEY; ++i) {
      factories_.at(i) = std::make_pair(resource::resource_type::LAST_KEY,
                                        std::make_shared<resource::empty_resource_factory>());
      resources_.at(i) = std::make_pair(resource::resource_type::LAST_KEY,
                                        std::make_shared<resource::empty_resource>());
    }
  }

  /**
   * @brief Shallow copy of underlying resources instance.
   * Note that this does not create any new resources.
   */
  resources(const resources& res) : factories_(res.factories_), resources_(res.resources_) {}
<<<<<<< HEAD
  resources& operator=(const resources&) = delete;
  resources(resources&&)                 = delete;
=======
  resources(resources&&) = delete;
>>>>>>> 7c12b1e3
  resources& operator=(resources&&) = delete;

  /**
   * @brief Returns true if a resource_factory has been registered for the
   * given resource_type, false otherwise.
   * @param resource_type resource type to check
   * @return true if resource_factory is registered for the given resource_type
   */
  bool has_resource_factory(resource::resource_type resource_type) const
  {
    std::lock_guard<std::mutex> _(mutex_);
    return factories_.at(resource_type).first != resource::resource_type::LAST_KEY;
  }

  /**
   * @brief Register a resource_factory with the current instance.
   * This will overwrite any existing resource factories.
   * @param factory resource factory to register on the current instance
   */
  void add_resource_factory(std::shared_ptr<resource::resource_factory> factory) const
  {
    std::lock_guard<std::mutex> _(mutex_);
    resource::resource_type rtype = factory.get()->get_resource_type();
    RAFT_EXPECTS(rtype != resource::resource_type::LAST_KEY,
                 "LAST_KEY is a placeholder and not a valid resource factory type.");
    factories_.at(rtype) = std::make_pair(rtype, factory);
  }

  /**
   * @brief Retrieve a resource for the given resource_type and cast to given pointer type.
   * Note that the resources are loaded lazily on-demand and resources which don't yet
   * exist on the current instance will be created using the corresponding factory, if
   * it exists.
   * @tparam res_t pointer type for which retrieved resource will be casted
   * @param resource_type resource type to retrieve
   * @return the given resource, if it exists.
   */
  template <typename res_t>
  res_t* get_resource(resource::resource_type resource_type) const
  {
    std::lock_guard<std::mutex> _(mutex_);

    if (resources_.at(resource_type).first == resource::resource_type::LAST_KEY) {
      RAFT_EXPECTS(factories_.at(resource_type).first != resource::resource_type::LAST_KEY,
                   "No resource factory has been registered for the given resource %d.",
                   resource_type);
      resource::resource_factory* factory = factories_.at(resource_type).second.get();
      resources_.at(resource_type)        = std::make_pair(
        resource_type, std::shared_ptr<resource::resource>(factory->make_resource()));
    }

    resource::resource* res = resources_.at(resource_type).second.get();
    return reinterpret_cast<res_t*>(res->get_resource());
  }

 protected:
  mutable std::mutex mutex_;
  mutable std::vector<pair_res_factory> factories_;
  mutable std::vector<pair_resource> resources_;
};
}  // namespace raft<|MERGE_RESOLUTION|>--- conflicted
+++ resolved
@@ -67,12 +67,7 @@
    * Note that this does not create any new resources.
    */
   resources(const resources& res) : factories_(res.factories_), resources_(res.resources_) {}
-<<<<<<< HEAD
-  resources& operator=(const resources&) = delete;
-  resources(resources&&)                 = delete;
-=======
-  resources(resources&&) = delete;
->>>>>>> 7c12b1e3
+  resources(resources&&)            = delete;
   resources& operator=(resources&&) = delete;
 
   /**
