--- conflicted
+++ resolved
@@ -222,7 +222,6 @@
   }
 }
 
-<<<<<<< HEAD
 template<class ElementType, class Extents, class Layout, class Accessor>
 constexpr bool is_row_or_column_major(mdspan<ElementType, Extents, Layout, Accessor> /* m */ )
 {
@@ -327,11 +326,4 @@
     return false;
 }
 
-
-
-
-
-
-=======
->>>>>>> 6a1d1daf
 }  // namespace raft