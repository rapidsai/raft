--- conflicted
+++ resolved
@@ -336,525 +336,6 @@
 };
 
 /**
-<<<<<<< HEAD
- * @brief mdarray with host container policy
- * @tparam ElementType the data type of the elements
- * @tparam Extents defines the shape
- * @tparam LayoutPolicy policy for indexing strides and layout ordering
- * @tparam ContainerPolicy storage and accessor policy
- */
-template <typename ElementType,
-          typename Extents,
-          typename LayoutPolicy    = layout_c_contiguous,
-          typename ContainerPolicy = detail::host_vector_policy<ElementType>>
-using host_mdarray =
-  mdarray<ElementType, Extents, LayoutPolicy, detail::host_accessor<ContainerPolicy>>;
-
-/**
- * @brief mdarray with device container policy
- * @tparam ElementType the data type of the elements
- * @tparam Extents defines the shape
- * @tparam LayoutPolicy policy for indexing strides and layout ordering
- * @tparam ContainerPolicy storage and accessor policy
- */
-template <typename ElementType,
-          typename Extents,
-          typename LayoutPolicy    = layout_c_contiguous,
-          typename ContainerPolicy = detail::device_uvector_policy<ElementType>>
-using device_mdarray =
-  mdarray<ElementType, Extents, LayoutPolicy, detail::device_accessor<ContainerPolicy>>;
-
-/**
- * @brief Shorthand for 0-dim host mdarray (scalar).
- * @tparam ElementType the data type of the scalar element
- * @tparam IndexType the index type of the extents
- */
-template <typename ElementType, typename IndexType = std::uint32_t>
-using host_scalar = host_mdarray<ElementType, scalar_extent<IndexType>>;
-
-/**
- * @brief Shorthand for 0-dim host mdarray (scalar).
- * @tparam ElementType the data type of the scalar element
- * @tparam IndexType the index type of the extents
- */
-template <typename ElementType, typename IndexType = std::uint32_t>
-using device_scalar = device_mdarray<ElementType, scalar_extent<IndexType>>;
-
-/**
- * @brief Shorthand for 1-dim host mdarray.
- * @tparam ElementType the data type of the vector elements
- * @tparam IndexType the index type of the extents
- * @tparam LayoutPolicy policy for strides and layout ordering
- */
-template <typename ElementType,
-          typename IndexType    = std::uint32_t,
-          typename LayoutPolicy = layout_c_contiguous>
-using host_vector = host_mdarray<ElementType, vector_extent<IndexType>, LayoutPolicy>;
-
-/**
- * @brief Shorthand for 1-dim device mdarray.
- * @tparam ElementType the data type of the vector elements
- * @tparam IndexType the index type of the extents
- * @tparam LayoutPolicy policy for strides and layout ordering
- */
-template <typename ElementType,
-          typename IndexType    = std::uint32_t,
-          typename LayoutPolicy = layout_c_contiguous>
-using device_vector = device_mdarray<ElementType, vector_extent<IndexType>, LayoutPolicy>;
-
-/**
- * @brief Shorthand for c-contiguous host matrix.
- * @tparam ElementType the data type of the matrix elements
- * @tparam IndexType the index type of the extents
- * @tparam LayoutPolicy policy for strides and layout ordering
- */
-template <typename ElementType,
-          typename IndexType    = std::uint32_t,
-          typename LayoutPolicy = layout_c_contiguous>
-using host_matrix = host_mdarray<ElementType, matrix_extent<IndexType>, LayoutPolicy>;
-
-/**
- * @brief Shorthand for c-contiguous device matrix.
- * @tparam ElementType the data type of the matrix elements
- * @tparam IndexType the index type of the extents
- * @tparam LayoutPolicy policy for strides and layout ordering
- */
-template <typename ElementType,
-          typename IndexType    = std::uint32_t,
-          typename LayoutPolicy = layout_c_contiguous>
-using device_matrix = device_mdarray<ElementType, matrix_extent<IndexType>, LayoutPolicy>;
-
-/**
- * @brief Shorthand for 0-dim host mdspan (scalar).
- * @tparam ElementType the data type of the scalar element
- * @tparam IndexType the index type of the extents
- */
-template <typename ElementType, typename IndexType = std::uint32_t>
-using host_scalar_view = host_mdspan<ElementType, scalar_extent<IndexType>>;
-
-/**
- * @brief Shorthand for 0-dim host mdspan (scalar).
- * @tparam ElementType the data type of the scalar element
- * @tparam IndexType the index type of the extents
- */
-template <typename ElementType, typename IndexType = std::uint32_t>
-using device_scalar_view = device_mdspan<ElementType, scalar_extent<IndexType>>;
-
-/**
- * @brief Shorthand for 1-dim host mdspan.
- * @tparam ElementType the data type of the vector elements
- * @tparam IndexType the index type of the extents
- * @tparam LayoutPolicy policy for strides and layout ordering
- */
-template <typename ElementType,
-          typename IndexType    = std::uint32_t,
-          typename LayoutPolicy = layout_c_contiguous>
-using host_vector_view = host_mdspan<ElementType, vector_extent<IndexType>, LayoutPolicy>;
-
-/**
- * @brief Shorthand for 1-dim device mdspan.
- * @tparam ElementType the data type of the vector elements
- * @tparam IndexType the index type of the extents
- * @tparam LayoutPolicy policy for strides and layout ordering
- */
-template <typename ElementType,
-          typename IndexType    = std::uint32_t,
-          typename LayoutPolicy = layout_c_contiguous>
-using device_vector_view = device_mdspan<ElementType, vector_extent<IndexType>, LayoutPolicy>;
-
-/**
- * @brief Shorthand for c-contiguous host matrix view.
- * @tparam ElementType the data type of the matrix elements
- * @tparam IndexType the index type of the extents
- * @tparam LayoutPolicy policy for strides and layout ordering
- */
-template <typename ElementType,
-          typename IndexType    = std::uint32_t,
-          typename LayoutPolicy = layout_c_contiguous>
-using host_matrix_view = host_mdspan<ElementType, matrix_extent<IndexType>, LayoutPolicy>;
-
-/**
- * @brief Shorthand for c-contiguous device matrix view.
- * @tparam ElementType the data type of the matrix elements
- * @tparam IndexType the index type of the extents
- * @tparam LayoutPolicy policy for strides and layout ordering
- */
-template <typename ElementType,
-          typename IndexType    = std::uint32_t,
-          typename LayoutPolicy = layout_c_contiguous>
-using device_matrix_view = device_mdspan<ElementType, matrix_extent<IndexType>, LayoutPolicy>;
-
-/**
- * @brief Create a raft::mdspan
- * @tparam ElementType the data type of the matrix elements
- * @tparam IndexType the index type of the extents
- * @tparam LayoutPolicy policy for strides and layout ordering
- * @tparam is_host_accessible whether the data is accessible on host
- * @tparam is_device_accessible whether the data is accessible on device
- * @param ptr Pointer to the data
- * @param exts dimensionality of the array (series of integers)
- * @return raft::mdspan
- */
-template <typename ElementType,
-          typename IndexType        = std::uint32_t,
-          typename LayoutPolicy     = layout_c_contiguous,
-          bool is_host_accessible   = false,
-          bool is_device_accessible = true,
-          size_t... Extents>
-auto make_mdspan(ElementType* ptr, extents<IndexType, Extents...> exts)
-{
-  using accessor_type = detail::accessor_mixin<std::experimental::default_accessor<ElementType>,
-                                               is_host_accessible,
-                                               is_device_accessible>;
-
-  return mdspan<ElementType, decltype(exts), LayoutPolicy, accessor_type>{ptr, exts};
-}
-
-/**
- * @brief Create a raft::managed_mdspan
- * @tparam ElementType the data type of the matrix elements
- * @tparam IndexType the index type of the extents
- * @tparam LayoutPolicy policy for strides and layout ordering
- * @param ptr Pointer to the data
- * @param exts dimensionality of the array (series of integers)
- * @return raft::managed_mdspan
- */
-template <typename ElementType,
-          typename IndexType    = std::uint32_t,
-          typename LayoutPolicy = layout_c_contiguous,
-          size_t... Extents>
-auto make_managed_mdspan(ElementType* ptr, extents<IndexType, Extents...> exts)
-{
-  return make_mdspan<ElementType, IndexType, LayoutPolicy, true, true>(ptr, exts);
-}
-
-/**
- * @brief Create a 0-dim (scalar) mdspan instance for host value.
- *
- * @tparam ElementType the data type of the matrix elements
- * @tparam IndexType the index type of the extents
- * @param[in] ptr on device to wrap
- */
-template <typename ElementType, typename IndexType = std::uint32_t>
-auto make_host_scalar_view(ElementType* ptr)
-{
-  scalar_extent<IndexType> extents;
-  return host_scalar_view<ElementType, IndexType>{ptr, extents};
-}
-
-/**
- * @brief Create a 0-dim (scalar) mdspan instance for device value.
- *
- * @tparam ElementType the data type of the matrix elements
- * @tparam IndexType the index type of the extents
- * @param[in] ptr on device to wrap
- */
-template <typename ElementType, typename IndexType = std::uint32_t>
-auto make_device_scalar_view(ElementType* ptr)
-{
-  scalar_extent<IndexType> extents;
-  return device_scalar_view<ElementType, IndexType>{ptr, extents};
-}
-
-/**
- * @brief Create a 2-dim c-contiguous mdspan instance for host pointer. It's
- *        expected that the given layout policy match the layout of the underlying
- *        pointer.
- * @tparam ElementType the data type of the matrix elements
- * @tparam IndexType the index type of the extents
- * @tparam LayoutPolicy policy for strides and layout ordering
- * @param[in] ptr on host to wrap
- * @param[in] n_rows number of rows in pointer
- * @param[in] n_cols number of columns in pointer
- */
-template <typename ElementType,
-          typename IndexType    = std::uint32_t,
-          typename LayoutPolicy = layout_c_contiguous>
-auto make_host_matrix_view(ElementType* ptr, IndexType n_rows, IndexType n_cols)
-{
-  matrix_extent<IndexType> extents{n_rows, n_cols};
-  return host_matrix_view<ElementType, IndexType, LayoutPolicy>{ptr, extents};
-}
-/**
- * @brief Create a 2-dim c-contiguous mdspan instance for device pointer. It's
- *        expected that the given layout policy match the layout of the underlying
- *        pointer.
- * @tparam ElementType the data type of the matrix elements
- * @tparam LayoutPolicy policy for strides and layout ordering
- * @tparam IndexType the index type of the extents
- * @param[in] ptr on device to wrap
- * @param[in] n_rows number of rows in pointer
- * @param[in] n_cols number of columns in pointer
- */
-template <typename ElementType,
-          typename IndexType    = std::uint32_t,
-          typename LayoutPolicy = layout_c_contiguous>
-auto make_device_matrix_view(ElementType* ptr, IndexType n_rows, IndexType n_cols)
-{
-  matrix_extent<IndexType> extents{n_rows, n_cols};
-  return device_matrix_view<ElementType, IndexType, LayoutPolicy>{ptr, extents};
-}
-
-/**
- * @brief Create a 1-dim mdspan instance for host pointer.
- * @tparam ElementType the data type of the vector elements
- * @tparam IndexType the index type of the extents
- * @param[in] ptr on host to wrap
- * @param[in] n number of elements in pointer
- * @return raft::host_vector_view
- */
-template <typename ElementType,
-          typename IndexType    = std::uint32_t,
-          typename LayoutPolicy = layout_c_contiguous>
-auto make_host_vector_view(ElementType* ptr, IndexType n)
-{
-  vector_extent<IndexType> extents{n};
-  return host_vector_view<ElementType, IndexType, LayoutPolicy>{ptr, extents};
-}
-
-/**
- * @brief Create a 1-dim mdspan instance for device pointer.
- * @tparam ElementType the data type of the vector elements
- * @tparam IndexType the index type of the extents
- * @tparam LayoutPolicy policy for strides and layout ordering
- * @param[in] ptr on device to wrap
- * @param[in] n number of elements in pointer
- * @return raft::device_vector_view
- */
-template <typename ElementType,
-          typename IndexType    = std::uint32_t,
-          typename LayoutPolicy = layout_c_contiguous>
-auto make_device_vector_view(ElementType* ptr, IndexType n)
-{
-  vector_extent<IndexType> extents{n};
-  return device_vector_view<ElementType, IndexType, LayoutPolicy>{ptr, extents};
-}
-
-/**
- * @brief Create a host mdarray.
- * @tparam ElementType the data type of the matrix elements
- * @tparam IndexType the index type of the extents
- * @tparam LayoutPolicy policy for strides and layout ordering
- * @param exts dimensionality of the array (series of integers)
- * @return raft::host_mdarray
- */
-template <typename ElementType,
-          typename IndexType    = std::uint32_t,
-          typename LayoutPolicy = layout_c_contiguous,
-          size_t... Extents>
-auto make_host_mdarray(extents<IndexType, Extents...> exts)
-{
-  using mdarray_t = host_mdarray<ElementType, decltype(exts), LayoutPolicy>;
-
-  typename mdarray_t::mapping_type layout{exts};
-  typename mdarray_t::container_policy_type policy;
-
-  return mdarray_t{layout, policy};
-}
-
-/**
- * @brief Create a device mdarray.
- * @tparam ElementType the data type of the matrix elements
- * @tparam IndexType the index type of the extents
- * @tparam LayoutPolicy policy for strides and layout ordering
- * @param handle raft::handle_t
- * @param exts dimensionality of the array (series of integers)
- * @return raft::device_mdarray
- */
-template <typename ElementType,
-          typename IndexType    = std::uint32_t,
-          typename LayoutPolicy = layout_c_contiguous,
-          size_t... Extents>
-auto make_device_mdarray(const raft::handle_t& handle, extents<IndexType, Extents...> exts)
-{
-  using mdarray_t = device_mdarray<ElementType, decltype(exts), LayoutPolicy>;
-
-  typename mdarray_t::mapping_type layout{exts};
-  typename mdarray_t::container_policy_type policy{handle.get_stream()};
-
-  return mdarray_t{layout, policy};
-}
-
-/**
- * @brief Create a device mdarray.
- * @tparam ElementType the data type of the matrix elements
- * @tparam IndexType the index type of the extents
- * @tparam LayoutPolicy policy for strides and layout ordering
- * @param handle raft::handle_t
- * @param mr rmm memory resource used for allocating the memory for the array
- * @param exts dimensionality of the array (series of integers)
- * @return raft::device_mdarray
- */
-template <typename ElementType,
-          typename IndexType    = std::uint32_t,
-          typename LayoutPolicy = layout_c_contiguous,
-          size_t... Extents>
-auto make_device_mdarray(const raft::handle_t& handle,
-                         rmm::mr::device_memory_resource* mr,
-                         extents<IndexType, Extents...> exts)
-{
-  using mdarray_t = device_mdarray<ElementType, decltype(exts), LayoutPolicy>;
-
-  typename mdarray_t::mapping_type layout{exts};
-  typename mdarray_t::container_policy_type policy{handle.get_stream(), mr};
-
-  return mdarray_t{layout, policy};
-}
-
-/**
- * @brief Create raft::extents to specify dimensionality
- *
- * @tparam IndexType The type of each dimension of the extents
- * @tparam Extents Dimensions (a series of integers)
- * @param exts The desired dimensions
- * @return raft::extents
- */
-template <typename IndexType,
-          typename... Extents,
-          typename = detail::ensure_integral_extents<Extents...>>
-auto make_extents(Extents... exts)
-{
-  return extents<IndexType, ((void)exts, dynamic_extent)...>{exts...};
-}
-
-/**
- * @brief Create a 2-dim c-contiguous host mdarray.
- * @tparam ElementType the data type of the matrix elements
- * @tparam IndexType the index type of the extents
- * @tparam LayoutPolicy policy for strides and layout ordering
- * @param[in] n_rows number or rows in matrix
- * @param[in] n_cols number of columns in matrix
- * @return raft::host_matrix
- */
-template <typename ElementType,
-          typename IndexType    = std::uint32_t,
-          typename LayoutPolicy = layout_c_contiguous>
-auto make_host_matrix(IndexType n_rows, IndexType n_cols)
-{
-  return make_host_mdarray<ElementType, IndexType, LayoutPolicy>(
-    make_extents<IndexType>(n_rows, n_cols));
-}
-
-/**
- * @brief Create a 2-dim c-contiguous device mdarray.
- *
- * @tparam ElementType the data type of the matrix elements
- * @tparam IndexType the index type of the extents
- * @tparam LayoutPolicy policy for strides and layout ordering
- * @param[in] handle raft handle for managing expensive resources
- * @param[in] n_rows number or rows in matrix
- * @param[in] n_cols number of columns in matrix
- * @return raft::device_matrix
- */
-template <typename ElementType,
-          typename IndexType    = std::uint32_t,
-          typename LayoutPolicy = layout_c_contiguous>
-auto make_device_matrix(raft::handle_t const& handle, IndexType n_rows, IndexType n_cols)
-{
-  return make_device_mdarray<ElementType, IndexType, LayoutPolicy>(
-    handle.get_stream(), make_extents<IndexType>(n_rows, n_cols));
-}
-
-/**
- * @brief Create a host scalar from v.
- *
- * @tparam ElementType the data type of the scalar element
- * @tparam IndexType the index type of the extents
- * @param[in] v scalar type to wrap
- * @return raft::host_scalar
- */
-template <typename ElementType, typename IndexType = std::uint32_t>
-auto make_host_scalar(ElementType const& v)
-{
-  // FIXME(jiamingy): We can optimize this by using std::array as container policy, which
-  // requires some more compile time dispatching. This is enabled in the ref impl but
-  // hasn't been ported here yet.
-  scalar_extent<IndexType> extents;
-  using policy_t = typename host_scalar<ElementType>::container_policy_type;
-  policy_t policy;
-  auto scalar = host_scalar<ElementType>{extents, policy};
-  scalar(0)   = v;
-  return scalar;
-}
-
-/**
- * @brief Create a device scalar from v.
- *
- * @tparam ElementType the data type of the scalar element
- * @tparam IndexType the index type of the extents
- * @param[in] handle raft handle for managing expensive cuda resources
- * @param[in] v scalar to wrap on device
- * @return raft::device_scalar
- */
-template <typename ElementType, typename IndexType = std::uint32_t>
-auto make_device_scalar(raft::handle_t const& handle, ElementType const& v)
-{
-  scalar_extent<IndexType> extents;
-  using policy_t = typename device_scalar<ElementType>::container_policy_type;
-  policy_t policy{handle.get_stream()};
-  auto scalar = device_scalar<ElementType>{extents, policy};
-  scalar(0)   = v;
-  return scalar;
-}
-
-/**
- * @brief Create a 1-dim host mdarray.
- * @tparam ElementType the data type of the vector elements
- * @tparam IndexType the index type of the extents
- * @tparam LayoutPolicy policy for strides and layout ordering
- * @param[in] n number of elements in vector
- * @return raft::host_vector
- */
-template <typename ElementType,
-          typename IndexType    = std::uint32_t,
-          typename LayoutPolicy = layout_c_contiguous>
-auto make_host_vector(IndexType n)
-{
-  return make_host_mdarray<ElementType, IndexType, LayoutPolicy>(make_extents<IndexType>(n));
-}
-
-/**
- * @brief Create a 1-dim device mdarray.
- * @tparam ElementType the data type of the vector elements
- * @tparam IndexType the index type of the extents
- * @tparam LayoutPolicy policy for strides and layout ordering
- * @param[in] handle raft handle for managing expensive cuda resources
- * @param[in] n number of elements in vector
- * @return raft::device_vector
- */
-template <typename ElementType,
-          typename IndexType    = std::uint32_t,
-          typename LayoutPolicy = layout_c_contiguous>
-auto make_device_vector(raft::handle_t const& handle, IndexType n)
-{
-  return make_device_mdarray<ElementType, IndexType, LayoutPolicy>(handle.get_stream(),
-                                                                   make_extents<IndexType>(n));
-}
-
-/**
- * @brief Flatten raft::host_mdspan or raft::device_mdspan into a 1-dim array view
- *
- * @tparam mdspan_type Expected type raft::host_mdspan or raft::device_mdspan
- * @param mds raft::host_mdspan or raft::device_mdspan object
- * @return raft::host_mdspan or raft::device_mdspan with vector_extent
- *         depending on AccessoryPolicy
- */
-template <typename mdspan_type, typename = enable_if_mdspan<mdspan_type>>
-auto flatten(mdspan_type mds)
-{
-  RAFT_EXPECTS(mds.is_exhaustive(), "Input must be contiguous.");
-
-  vector_extent<typename mdspan_type::size_type> ext{mds.size()};
-
-  return detail::stdex::mdspan<typename mdspan_type::element_type,
-                               decltype(ext),
-                               typename mdspan_type::layout_type,
-                               typename mdspan_type::accessor_type>(mds.data_handle(), ext);
-}
-
-/**
-=======
->>>>>>> 1dd2feb1
  * @brief Flatten object implementing raft::array_interface into a 1-dim array view
  *
  * @tparam array_interface_type Expected type implementing raft::array_interface
