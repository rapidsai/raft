--- conflicted
+++ resolved
@@ -127,23 +127,10 @@
  *          raft::host_mdspan/raft::device_mdspan or their derived types
  */
 template <typename... Tn>
-<<<<<<< HEAD
-// inline constexpr bool is_mdspan_v = std::bool_constant<(... && detail::is_mdspan_v<Tn>)>::value;
-inline constexpr bool is_mdspan_v = std::conjunction_v<detail::is_mdspan_t<Tn>...>;
-
-/**
- * @\brief Ensure all variadic template types are raft::mdspan
- *         Usage: as last template paramater of function
- *         `typename = raft::enable_if_mdspan<T1, T2, ..., Tn>`
- */
-template <typename... Tn>
-using enable_if_mdspan = std::enable_if_t<is_mdspan_v<Tn...>, void>;
-=======
 inline constexpr bool is_mdspan_v = std::conjunction_v<detail::is_mdspan_t<Tn>...>;
 
 template <typename... Tn>
 using enable_if_mdspan = std::enable_if_t<is_mdspan_v<Tn...>>;
->>>>>>> 27b74da5
 
 /**
  * @brief stdex::mdspan with device tag to avoid accessing incorrect memory location.
@@ -723,19 +710,6 @@
 using device_matrix_view = device_mdspan<ElementType, matrix_extent<IndexType>, LayoutPolicy>;
 
 /**
-<<<<<<< HEAD
- * @brief Create a 0-dim (scalar) mdspan instance.
- *
- * @tparam ElementType the data type of the matrix elements
- * @tparam IndexType the index type of the extents
- * @param[in] ptr on device to wrap
- */
-template <typename ElementType, typename IndexType = std::uint32_t>
-auto make_scalar_view(ElementType* ptr)
-{
-  scalar_extent<IndexType> extents;
-  return scalar_view<ElementType, IndexType>{ptr, extents};
-=======
  * @brief Create a raft::mdspan
  * @tparam ElementType the data type of the matrix elements
  * @tparam IndexType the index type of the extents
@@ -777,7 +751,6 @@
 auto make_managed_mdspan(ElementType* ptr, extents<IndexType, Extents...> exts)
 {
   return make_mdspan<ElementType, IndexType, LayoutPolicy, true, true>(ptr, exts);
->>>>>>> 27b74da5
 }
 
 /**
