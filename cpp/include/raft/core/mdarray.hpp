/*
 * Copyright (2019) Sandia Corporation
 *
 * The source code is licensed under the 3-clause BSD license found in the LICENSE file
 * thirdparty/LICENSES/mdarray.license
 */

/*
 * Copyright (c) 2022, NVIDIA CORPORATION.
 *
 * Licensed under the Apache License, Version 2.0 (the "License");
 * you may not use this file except in compliance with the License.
 * You may obtain a copy of the License at
 *
 *     http://www.apache.org/licenses/LICENSE-2.0
 *
 * Unless required by applicable law or agreed to in writing, software
 * distributed under the License is distributed on an "AS IS" BASIS,
 * WITHOUT WARRANTIES OR CONDITIONS OF ANY KIND, either express or implied.
 * See the License for the specific language governing permissions and
 * limitations under the License.
 */
#pragma once

#include <stddef.h>

#include <raft/core/detail/macros.hpp>
#include <raft/core/host_device_accessor.hpp>
#include <raft/core/mdspan.hpp>
#include <raft/core/mdspan_types.hpp>
#include <raft/core/memory_type.hpp>
#include <rmm/cuda_stream_view.hpp>

namespace raft {
/**
<<<<<<< HEAD
 * @\brief Dimensions extents for raft::host_mdspan or raft::device_mdspan
 */
template <size_t... ExtentsPack>
using extents = std::experimental::extents<ExtentsPack...>;

/**
 * @\brief C-Contiguous layout for mdarray and mdspan. Implies row-major and contiguous memory.
 */
using layout_c_contiguous = detail::stdex::layout_right;

/**
 * @\brief F-Contiguous layout for mdarray and mdspan. Implies column-major and contiguous memory.
 */
using layout_f_contiguous = detail::stdex::layout_left;

/**
 * @\brief Template checks and helpers to determine if type T is an std::mdspan
 *         or a derived type
 */

template <typename ElementType, typename Extents, typename LayoutPolicy, typename AccessorPolicy>
void __takes_an_mdspan_ptr(
  detail::stdex::mdspan<ElementType, Extents, LayoutPolicy, AccessorPolicy>*);

template <typename T, typename = void>
struct __is_mdspan : std::false_type {
};

template <typename T>
struct __is_mdspan<T, std::void_t<decltype(__takes_an_mdspan_ptr(std::declval<T*>()))>>
  : std::true_type {
};

template <typename T>
using __is_mdspan_t = __is_mdspan<std::remove_const_t<T>>;

template <typename T>
inline constexpr bool __is_mdspan_v = __is_mdspan_t<T>::value;

template <typename ElementType,
        typename Extents,
        typename LayoutPolicy   = layout_c_contiguous,
        typename AccessorPolicy = detail::stdex::default_accessor<ElementType>>
using mdspan = detail::stdex::mdspan<ElementType, Extents, LayoutPolicy, AccessorPolicy>

/**
 * @brief stdex::mdspan with device tag to avoid accessing incorrect memory location.
 */
template <typename ElementType,
          typename Extents,
          typename LayoutPolicy   = layout_c_contiguous,
          typename AccessorPolicy = detail::stdex::default_accessor<ElementType>>
using device_mdspan = detail::stdex::
  mdspan<ElementType, Extents, LayoutPolicy, detail::device_accessor<AccessorPolicy>>;

/**
 * @brief stdex::mdspan with host tag to avoid accessing incorrect memory location.
 */
template <typename ElementType,
          typename Extents,
          typename LayoutPolicy   = layout_c_contiguous,
          typename AccessorPolicy = detail::stdex::default_accessor<ElementType>>
using host_mdspan =
  detail::stdex::mdspan<ElementType, Extents, LayoutPolicy, detail::host_accessor<AccessorPolicy>>;

template <typename T, bool B>
struct __is_device_mdspan : std::false_type {
};

template <typename T>
struct __is_device_mdspan<T, true> : std::bool_constant<not T::accessor_type::is_host_type::value> {
};

/**
 * @\brief Boolean to determine if template type T is either raft::device_mdspan or a derived type
 */
template <typename T>
inline constexpr bool is_device_mdspan_v = __is_device_mdspan<T, __is_mdspan_v<T>>::value;

template <typename T, bool B>
struct __is_host_mdspan : std::false_type {
};

template <typename T>
struct __is_host_mdspan<T, true> : T::accessor_type::is_host_type {
};

/**
 * @\brief Boolean to determine if template type T is either raft::host_mdspan or a derived type
 */
template <typename T>
inline constexpr bool is_host_mdspan_v = __is_host_mdspan<T, __is_mdspan_v<T>>::value;

/**
 * @\brief Boolean to determine if template type T is either raft::host_mdspan/raft::device_mdspan
 *         or their derived types
 *         This is structured such that it will short-circuit if the type is not std::mdspan
 *         or a derived type, and otherwise it will check whether it is a raft::device_mdspan
 *         or raft::host_mdspan assuming the type was found to be std::mdspan or a derived type
 */
template <typename T>
inline constexpr bool is_mdspan_v =
  std::conjunction_v<__is_mdspan_t<T>,
                     std::disjunction<__is_device_mdspan<T, true>, __is_host_mdspan<T, true>>>;

/**
=======
>>>>>>> 7d6e4dc5
 * @brief Interface to implement an owning multi-dimensional array
 *
 * raft::array_interace is an interface to owning container types for mdspan.
 * Check implementation of raft::mdarray which implements raft::array_interface
 * using Curiously Recurring Template Pattern.
 * This interface calls into method `view()` whose implementation is provided by
 * the implementing class. `view()` must return an object of type raft::host_mdspan
 * or raft::device_mdspan or any types derived from the them.
 */
template <typename Base>
class array_interface {
  /**
   * @brief Get a mdspan that can be passed down to CUDA kernels.
   */
  auto view() noexcept { return static_cast<Base*>(this)->view(); }
  /**
   * @brief Get a mdspan that can be passed down to CUDA kernels.
   */
  auto view() const noexcept { return static_cast<Base*>(this)->view(); }
};

namespace detail {
template <typename T, typename = void>
struct is_array_interface : std::false_type {
};
template <typename T>
struct is_array_interface<T, std::void_t<decltype(std::declval<T>().view())>>
  : std::bool_constant<is_mdspan_v<decltype(std::declval<T>().view())>> {
};

template <typename T>
using is_array_interface_t = is_array_interface<std::remove_const_t<T>>;

/**
 * @\brief Boolean to determine if template type T is raft::array_interface or derived type
 *         or any type that has a member function `view()` that returns either
 *         raft::host_mdspan or raft::device_mdspan
 */
template <typename T>
inline constexpr bool is_array_interface_v = is_array_interface<std::remove_const_t<T>>::value;
}  // namespace detail

template <typename...>
struct is_array_interface : std::true_type {
};
template <typename T1>
struct is_array_interface<T1> : detail::is_array_interface_t<T1> {
};
template <typename T1, typename... Tn>
struct is_array_interface<T1, Tn...> : std::conditional_t<detail::is_array_interface_v<T1>,
                                                          is_array_interface<Tn...>,
                                                          std::false_type> {
};
/**
 * @\brief Boolean to determine if variadic template types Tn are raft::array_interface
 *         or derived type or any type that has a member function `view()` that returns either
 *         raft::host_mdspan or raft::device_mdspan
 */
template <typename... Tn>
inline constexpr bool is_array_interface_v = is_array_interface<Tn...>::value;

/**
 * @brief Modified from the c++ mdarray proposal
 *
 *   https://isocpp.org/files/papers/D1684R0.html
 *
 * mdarray is a container type for mdspan with similar template arguments.  However there
 * are some inconsistencies in between them.  We have made some modificiations to fit our
 * needs, which are listed below.
 *
 * - Layout policy is different, the mdarray in raft uses `std::experimental::extent` directly just
 *   like `mdspan`, while the `mdarray` in the reference implementation uses varidic
 *   template.
 *
 * - Most of the constructors from the reference implementation is removed to make sure
 *   CUDA stream is honorred.
 *
 * - unique_size is not implemented, which is still working in progress in the proposal
 *
 * - For container policy, we adopt the alternative approach documented in the proposal
 *   [sec 2.4.3], which requires an additional make_accessor method for it to be used in
 *   mdspan.  The container policy reference implementation has multiple `access` methods
 *   that accommodate needs for both mdarray and mdspan.  This is more difficult for us
 *   since the policy might contain states that are unwanted inside a CUDA kernel.  Also,
 *   on host we return a proxy to the actual value as `device_ref` so different access
 *   methods will have different return type, which is less desirable.
 *
 * - For the above reasons, copying from other mdarray with different policy type is also
 *   removed.
 */
template <typename ElementType, typename Extents, typename LayoutPolicy, typename ContainerPolicy>
class mdarray
  : public array_interface<mdarray<ElementType, Extents, LayoutPolicy, ContainerPolicy>> {
  static_assert(!std::is_const<ElementType>::value,
                "Element type for container must not be const.");

 public:
  using extents_type = Extents;
  using layout_type  = LayoutPolicy;
  using mapping_type = typename layout_type::template mapping<extents_type>;
  using element_type = ElementType;

  using value_type      = std::remove_cv_t<element_type>;
  using index_type      = typename extents_type::index_type;
  using difference_type = std::ptrdiff_t;
  using rank_type       = typename extents_type::rank_type;

  // Naming: ref impl: container_policy_type, proposal: container_policy
  using container_policy_type = ContainerPolicy;
  using container_type        = typename container_policy_type::container_type;

  using pointer         = typename container_policy_type::pointer;
  using const_pointer   = typename container_policy_type::const_pointer;
  using reference       = typename container_policy_type::reference;
  using const_reference = typename container_policy_type::const_reference;

 private:
  template <typename E,
            typename ViewAccessorPolicy =
              std::conditional_t<std::is_const_v<E>,
                                 typename container_policy_type::const_accessor_policy,
                                 typename container_policy_type::accessor_policy>>
  using view_type_impl =
    mdspan<E,
           extents_type,
           layout_type,
           host_device_accessor<ViewAccessorPolicy, container_policy_type::mem_type>>;

 public:
  /**
   * \brief the mdspan type returned by view method.
   */
  using view_type       = view_type_impl<element_type>;
  using const_view_type = view_type_impl<element_type const>;

 public:
  constexpr mdarray() noexcept(std::is_nothrow_default_constructible_v<container_type>)
    : cp_{rmm::cuda_stream_default}, c_{cp_.create(0)} {};
  constexpr mdarray(mdarray const&) noexcept(std::is_nothrow_copy_constructible_v<container_type>) =
    default;
  constexpr mdarray(mdarray&&) noexcept(std::is_nothrow_move_constructible<container_type>::value) =
    default;

  constexpr auto operator                                               =(mdarray const&) noexcept(
    std::is_nothrow_copy_assignable<container_type>::value) -> mdarray& = default;
  constexpr auto operator                                               =(mdarray&&) noexcept(
    std::is_nothrow_move_assignable<container_type>::value) -> mdarray& = default;

  ~mdarray() noexcept(std::is_nothrow_destructible<container_type>::value) = default;

#ifndef RAFT_MDARRAY_CTOR_CONSTEXPR
#if !(__CUDACC_VER_MAJOR__ == 11 && __CUDACC_VER_MINOR__ <= 2)
// 11.0:
// Error: Internal Compiler Error (codegen): "there was an error in verifying the lgenfe output!"
//
// 11.2:
// Call parameter type does not match function signature!
// i8** null
// i8*  %call14 = call i32 null(void (i8*)* null, i8* null, i8** null), !dbg !1060
// <unnamed>: parse Invalid record (Producer: 'LLVM7.0.1' Reader: 'LLVM 7.0.1')
#define RAFT_MDARRAY_CTOR_CONSTEXPR constexpr
#else
#define RAFT_MDARRAY_CTOR_CONSTEXPR
#endif  // !(__CUDACC_VER_MAJOR__ == 11 && __CUDACC_VER_MINOR__ <= 2)
#endif  // RAFT_MDARRAY_CTOR_CONSTEXPR

  /**
   * @brief The only constructor that can create storage, this is to make sure CUDA stream is being
   * used.
   */
  RAFT_MDARRAY_CTOR_CONSTEXPR mdarray(mapping_type const& m, container_policy_type const& cp)
    : cp_(cp), map_(m), c_(cp_.create(map_.required_span_size()))
  {
  }
  RAFT_MDARRAY_CTOR_CONSTEXPR mdarray(mapping_type const& m, container_policy_type& cp)
    : cp_(cp), map_(m), c_(cp_.create(map_.required_span_size()))
  {
  }

#undef RAFT_MDARRAY_CTOR_CONSTEXPR

  /**
   * @brief Get a mdspan that can be passed down to CUDA kernels.
   */
  auto view() noexcept { return view_type(c_.data(), map_, cp_.make_accessor_policy()); }
  /**
   * @brief Get a mdspan that can be passed down to CUDA kernels.
   */
  auto view() const noexcept
  {
    return const_view_type(c_.data(), map_, cp_.make_accessor_policy());
  }

  [[nodiscard]] constexpr auto size() const noexcept -> std::size_t { return this->view().size(); }

  [[nodiscard]] auto data_handle() noexcept -> pointer { return c_.data(); }
  [[nodiscard]] constexpr auto data_handle() const noexcept -> const_pointer { return c_.data(); }

  /**
   * @brief Indexing operator, use it sparingly since it triggers a device<->host copy.
   */
  template <typename... IndexType>
  auto operator()(IndexType&&... indices)
    -> std::enable_if_t<sizeof...(IndexType) == extents_type::rank() &&
                          (std::is_convertible_v<IndexType, index_type> && ...) &&
                          std::is_constructible_v<extents_type, IndexType...>,
                        /* device policy is not default constructible due to requirement for CUDA
                           stream. */
                        /* std::is_default_constructible_v<container_policy_type> */
                        reference>
  {
    return cp_.access(c_, map_(std::forward<IndexType>(indices)...));
  }

  /**
   * @brief Indexing operator, use it sparingly since it triggers a device<->host copy.
   */
  template <typename... IndexType>
  auto operator()(IndexType&&... indices) const
    -> std::enable_if_t<sizeof...(IndexType) == extents_type::rank() &&
                          (std::is_convertible_v<IndexType, index_type> && ...) &&
                          std::is_constructible_v<extents_type, IndexType...> &&
                          std::is_constructible<mapping_type, extents_type>::value,
                        /* device policy is not default constructible due to requirement for CUDA
                           stream. */
                        /* std::is_default_constructible_v<container_policy_type> */
                        const_reference>
  {
    return cp_.access(c_, map_(std::forward<IndexType>(indices)...));
  }

  // basic_mdarray observers of the domain multidimensional index space (also in basic_mdspan)
  [[nodiscard]] RAFT_INLINE_FUNCTION static constexpr auto rank() noexcept -> rank_type
  {
    return extents_type::rank();
  }
  [[nodiscard]] RAFT_INLINE_FUNCTION static constexpr auto rank_dynamic() noexcept -> rank_type
  {
    return extents_type::rank_dynamic();
  }
  [[nodiscard]] RAFT_INLINE_FUNCTION static constexpr auto static_extent(size_t r) noexcept
    -> index_type
  {
    return extents_type::static_extent(r);
  }
  [[nodiscard]] RAFT_INLINE_FUNCTION constexpr auto extents() const noexcept -> extents_type
  {
    return map_.extents();
  }
  /**
   * @brief the extent of rank r
   */
  [[nodiscard]] RAFT_INLINE_FUNCTION constexpr auto extent(size_t r) const noexcept -> index_type
  {
    return map_.extents().extent(r);
  }
  // mapping
  [[nodiscard]] RAFT_INLINE_FUNCTION constexpr auto mapping() const noexcept -> mapping_type
  {
    return map_;
  }
  [[nodiscard]] RAFT_INLINE_FUNCTION constexpr auto is_unique() const noexcept -> bool
  {
    return map_.is_unique();
  }
  [[nodiscard]] RAFT_INLINE_FUNCTION constexpr auto is_exhaustive() const noexcept -> bool
  {
    return map_.is_exhaustive();
  }
  [[nodiscard]] RAFT_INLINE_FUNCTION constexpr auto is_strided() const noexcept -> bool
  {
    return map_.is_strided();
  }
  [[nodiscard]] RAFT_INLINE_FUNCTION constexpr auto stride(size_t r) const -> index_type
  {
    return map_.stride(r);
  }

  [[nodiscard]] RAFT_INLINE_FUNCTION static constexpr auto is_always_unique() noexcept -> bool
  {
    return mapping_type::is_always_unique();
  }
  [[nodiscard]] RAFT_INLINE_FUNCTION static constexpr auto is_always_exhaustive() noexcept -> bool
  {
    return mapping_type::is_always_exhaustive();
  }
  [[nodiscard]] RAFT_INLINE_FUNCTION static constexpr auto is_always_strided() noexcept -> bool
  {
    return mapping_type::is_always_strided();
  }

 private:
  template <typename, typename, typename, typename>
  friend class mdarray;

 private:
  container_policy_type cp_;
  mapping_type map_;
  container_type c_;
};

/**
 * @brief Flatten object implementing raft::array_interface into a 1-dim array view
 *
 * @tparam array_interface_type Expected type implementing raft::array_interface
 * @param mda raft::array_interace implementing object
 * @return Either raft::host_mdspan or raft::device_mdspan with vector_extent
 *         depending on the underlying ContainerPolicy
 */
template <typename array_interface_type,
          std::enable_if_t<is_array_interface_v<array_interface_type>>* = nullptr>
auto flatten(const array_interface_type& mda)
{
  return flatten(mda.view());
}

/**
 * @brief Reshape object implementing raft::array_interface
 *
 * @tparam array_interface_type Expected type implementing raft::array_interface
 * @tparam Extents raft::extents for dimensions
 * @tparam IndexType the index type of the extents
 * @param mda raft::array_interace implementing object
 * @param new_shape Desired new shape of the input
 * @return raft::host_mdspan or raft::device_mdspan, depending on the underlying
 *         ContainerPolicy
 */
template <typename array_interface_type,
          typename IndexType = std::uint32_t,
          size_t... Extents,
          std::enable_if_t<is_array_interface_v<array_interface_type>>* = nullptr>
auto reshape(const array_interface_type& mda, extents<IndexType, Extents...> new_shape)
{
  return reshape(mda.view(), new_shape);
}

}  // namespace raft<|MERGE_RESOLUTION|>--- conflicted
+++ resolved
@@ -6,7 +6,7 @@
  */
 
 /*
- * Copyright (c) 2022, NVIDIA CORPORATION.
+ * Copyright (c) 2022-2023, NVIDIA CORPORATION.
  *
  * Licensed under the Apache License, Version 2.0 (the "License");
  * you may not use this file except in compliance with the License.
@@ -33,115 +33,6 @@
 
 namespace raft {
 /**
-<<<<<<< HEAD
- * @\brief Dimensions extents for raft::host_mdspan or raft::device_mdspan
- */
-template <size_t... ExtentsPack>
-using extents = std::experimental::extents<ExtentsPack...>;
-
-/**
- * @\brief C-Contiguous layout for mdarray and mdspan. Implies row-major and contiguous memory.
- */
-using layout_c_contiguous = detail::stdex::layout_right;
-
-/**
- * @\brief F-Contiguous layout for mdarray and mdspan. Implies column-major and contiguous memory.
- */
-using layout_f_contiguous = detail::stdex::layout_left;
-
-/**
- * @\brief Template checks and helpers to determine if type T is an std::mdspan
- *         or a derived type
- */
-
-template <typename ElementType, typename Extents, typename LayoutPolicy, typename AccessorPolicy>
-void __takes_an_mdspan_ptr(
-  detail::stdex::mdspan<ElementType, Extents, LayoutPolicy, AccessorPolicy>*);
-
-template <typename T, typename = void>
-struct __is_mdspan : std::false_type {
-};
-
-template <typename T>
-struct __is_mdspan<T, std::void_t<decltype(__takes_an_mdspan_ptr(std::declval<T*>()))>>
-  : std::true_type {
-};
-
-template <typename T>
-using __is_mdspan_t = __is_mdspan<std::remove_const_t<T>>;
-
-template <typename T>
-inline constexpr bool __is_mdspan_v = __is_mdspan_t<T>::value;
-
-template <typename ElementType,
-        typename Extents,
-        typename LayoutPolicy   = layout_c_contiguous,
-        typename AccessorPolicy = detail::stdex::default_accessor<ElementType>>
-using mdspan = detail::stdex::mdspan<ElementType, Extents, LayoutPolicy, AccessorPolicy>
-
-/**
- * @brief stdex::mdspan with device tag to avoid accessing incorrect memory location.
- */
-template <typename ElementType,
-          typename Extents,
-          typename LayoutPolicy   = layout_c_contiguous,
-          typename AccessorPolicy = detail::stdex::default_accessor<ElementType>>
-using device_mdspan = detail::stdex::
-  mdspan<ElementType, Extents, LayoutPolicy, detail::device_accessor<AccessorPolicy>>;
-
-/**
- * @brief stdex::mdspan with host tag to avoid accessing incorrect memory location.
- */
-template <typename ElementType,
-          typename Extents,
-          typename LayoutPolicy   = layout_c_contiguous,
-          typename AccessorPolicy = detail::stdex::default_accessor<ElementType>>
-using host_mdspan =
-  detail::stdex::mdspan<ElementType, Extents, LayoutPolicy, detail::host_accessor<AccessorPolicy>>;
-
-template <typename T, bool B>
-struct __is_device_mdspan : std::false_type {
-};
-
-template <typename T>
-struct __is_device_mdspan<T, true> : std::bool_constant<not T::accessor_type::is_host_type::value> {
-};
-
-/**
- * @\brief Boolean to determine if template type T is either raft::device_mdspan or a derived type
- */
-template <typename T>
-inline constexpr bool is_device_mdspan_v = __is_device_mdspan<T, __is_mdspan_v<T>>::value;
-
-template <typename T, bool B>
-struct __is_host_mdspan : std::false_type {
-};
-
-template <typename T>
-struct __is_host_mdspan<T, true> : T::accessor_type::is_host_type {
-};
-
-/**
- * @\brief Boolean to determine if template type T is either raft::host_mdspan or a derived type
- */
-template <typename T>
-inline constexpr bool is_host_mdspan_v = __is_host_mdspan<T, __is_mdspan_v<T>>::value;
-
-/**
- * @\brief Boolean to determine if template type T is either raft::host_mdspan/raft::device_mdspan
- *         or their derived types
- *         This is structured such that it will short-circuit if the type is not std::mdspan
- *         or a derived type, and otherwise it will check whether it is a raft::device_mdspan
- *         or raft::host_mdspan assuming the type was found to be std::mdspan or a derived type
- */
-template <typename T>
-inline constexpr bool is_mdspan_v =
-  std::conjunction_v<__is_mdspan_t<T>,
-                     std::disjunction<__is_device_mdspan<T, true>, __is_host_mdspan<T, true>>>;
-
-/**
-=======
->>>>>>> 7d6e4dc5
  * @brief Interface to implement an owning multi-dimensional array
  *
  * raft::array_interace is an interface to owning container types for mdspan.
