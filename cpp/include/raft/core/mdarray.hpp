--- conflicted
+++ resolved
@@ -606,7 +606,6 @@
           typename IndexType    = std::uint32_t,
           typename LayoutPolicy = layout_c_contiguous>
 using device_matrix = device_mdarray<ElementType, matrix_extent<IndexType>, LayoutPolicy>;
-<<<<<<< HEAD
 
 /**
  * @brief Shorthand for 0-dim mdspan (scalar).
@@ -615,8 +614,6 @@
  */
 template <typename ElementType, typename IndexType = std::uint32_t>
 using scalar_view = mdspan<ElementType, scalar_extent<IndexType>>;
-=======
->>>>>>> 78fd5a7e
 
 /**
  * @brief Shorthand for 0-dim host mdspan (scalar).
@@ -633,7 +630,6 @@
  */
 template <typename ElementType, typename IndexType = std::uint32_t>
 using device_scalar_view = device_mdspan<ElementType, scalar_extent<IndexType>>;
-<<<<<<< HEAD
 
 /**
  * @brief Shorthand for 1-dim mdspan.
@@ -645,17 +641,12 @@
           typename IndexType    = std::uint32_t,
           typename LayoutPolicy = layout_c_contiguous>
 using vector_view = mdspan<ElementType, vector_extent<IndexType>, LayoutPolicy>;
-=======
->>>>>>> 78fd5a7e
 
 /**
  * @brief Shorthand for 1-dim host mdspan.
  * @tparam ElementType the data type of the vector elements
  * @tparam IndexType the index type of the extents
-<<<<<<< HEAD
- * @tparam LayoutPolicy policy for strides and layout ordering
-=======
->>>>>>> 78fd5a7e
+ * @tparam LayoutPolicy policy for strides and layout ordering
  */
 template <typename ElementType,
           typename IndexType    = std::uint32_t,
@@ -682,7 +673,6 @@
 template <typename ElementType,
           typename IndexType    = std::uint32_t,
           typename LayoutPolicy = layout_c_contiguous>
-<<<<<<< HEAD
 using matrix_view = mdspan<ElementType, matrix_extent<IndexType>, LayoutPolicy>;
 
 /**
@@ -694,8 +684,6 @@
 template <typename ElementType,
           typename IndexType    = std::uint32_t,
           typename LayoutPolicy = layout_c_contiguous>
-=======
->>>>>>> 78fd5a7e
 using host_matrix_view = host_mdspan<ElementType, matrix_extent<IndexType>, LayoutPolicy>;
 
 /**
@@ -703,7 +691,6 @@
  * @tparam ElementType the data type of the matrix elements
  * @tparam IndexType the index type of the extents
  * @tparam LayoutPolicy policy for strides and layout ordering
-<<<<<<< HEAD
  */
 template <typename ElementType,
           typename IndexType    = std::uint32_t,
@@ -723,13 +710,6 @@
   scalar_extent<IndexType> extents;
   return scalar_view<ElementType, IndexType>{ptr, extents};
 }
-=======
- */
-template <typename ElementType,
-          typename IndexType    = std::uint32_t,
-          typename LayoutPolicy = layout_c_contiguous>
-using device_matrix_view = device_mdspan<ElementType, matrix_extent<IndexType>, LayoutPolicy>;
->>>>>>> 78fd5a7e
 
 /**
  * @brief Create a 0-dim (scalar) mdspan instance for host value.
@@ -757,7 +737,6 @@
 {
   scalar_extent<IndexType> extents;
   return device_scalar_view<ElementType, IndexType>{ptr, extents};
-<<<<<<< HEAD
 }
 
 /**
@@ -778,8 +757,6 @@
 {
   matrix_extent<IndexType> extents{n_rows, n_cols};
   return matrix_view<ElementType, IndexType, LayoutPolicy>{ptr, extents};
-=======
->>>>>>> 78fd5a7e
 }
 
 /**
@@ -816,7 +793,6 @@
           typename IndexType    = std::uint32_t,
           typename LayoutPolicy = layout_c_contiguous>
 auto make_device_matrix_view(ElementType* ptr, IndexType n_rows, IndexType n_cols)
-<<<<<<< HEAD
 {
   matrix_extent<IndexType> extents{n_rows, n_cols};
   return device_matrix_view<ElementType, IndexType, LayoutPolicy>{ptr, extents};
@@ -838,11 +814,6 @@
 {
   vector_extent<IndexType> extents{n};
   return vector_view<ElementType, IndexType, LayoutPolicy>{ptr, extents};
-=======
-{
-  matrix_extent<IndexType> extents{n_rows, n_cols};
-  return device_matrix_view<ElementType, IndexType, LayoutPolicy>{ptr, extents};
->>>>>>> 78fd5a7e
 }
 
 /**
