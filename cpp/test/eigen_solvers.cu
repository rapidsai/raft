/*
 * Copyright (c) 2020-2021, NVIDIA CORPORATION.
 *
 * Licensed under the Apache License, Version 2.0 (the "License");
 * you may not use this file except in compliance with the License.
 * You may obtain a copy of the License at
 *
 *     http://www.apache.org/licenses/LICENSE-2.0
 *
 * Unless required by applicable law or agreed to in writing, software
 * distributed under the License is distributed on an "AS IS" BASIS,
 * WITHOUT WARRANTIES OR CONDITIONS OF ANY KIND, either express or implied.
 * See the License for the specific language governing permissions and
 * limitations under the License.
 */

#include <raft/handle.hpp>
#include <raft/spectral/partition.hpp>

#include <gtest/gtest.h>

#include <cstddef>
#include <iostream>
#include <memory>

namespace raft {

TEST(Raft, EigenSolvers) {
  using namespace matrix;
  using index_type = int;
  using value_type = double;

  handle_t h;
  ASSERT_EQ(0, h.get_num_internal_streams());
  ASSERT_EQ(0, h.get_device());

  index_type* ro{nullptr};
  index_type* ci{nullptr};
  value_type* vs{nullptr};
  index_type nnz = 0;
  index_type nrows = 0;
<<<<<<< HEAD
  auto stream = h.get_stream();
=======
>>>>>>> 947e22f6

  sparse_matrix_t<index_type, value_type> sm1{h, ro, ci, vs, nrows, nnz};
  ASSERT_EQ(nullptr, sm1.row_offsets_);

  index_type neigvs{10};
  index_type maxiter{100};
  index_type restart_iter{10};
  value_type tol{1.0e-10};
  bool reorthog{true};

  //nullptr expected to trigger exceptions:
  //
  value_type* eigvals{nullptr};
  value_type* eigvecs{nullptr};
  std::uint64_t seed{100110021003};

  eigen_solver_config_t<index_type, value_type> cfg{
    neigvs, maxiter, restart_iter, tol, reorthog, seed};

  lanczos_solver_t<index_type, value_type> eig_solver{cfg};

  EXPECT_ANY_THROW(
    eig_solver.solve_smallest_eigenvectors(h, sm1, eigvals, eigvecs));

  EXPECT_ANY_THROW(
    eig_solver.solve_largest_eigenvectors(h, sm1, eigvals, eigvecs));
}

TEST(Raft, SpectralSolvers) {
  using namespace matrix;
  using index_type = int;
  using value_type = double;

  handle_t h;
  ASSERT_EQ(0, h.get_num_internal_streams());
  ASSERT_EQ(0, h.get_device());

  index_type neigvs{10};
  index_type maxiter{100};
  index_type restart_iter{10};
  value_type tol{1.0e-10};
  bool reorthog{true};

  //nullptr expected to trigger exceptions:
  //
  index_type* clusters{nullptr};
  value_type* eigvals{nullptr};
  value_type* eigvecs{nullptr};

  unsigned long long seed{100110021003};

  eigen_solver_config_t<index_type, value_type> eig_cfg{
    neigvs, maxiter, restart_iter, tol, reorthog, seed};
  lanczos_solver_t<index_type, value_type> eig_solver{eig_cfg};

  index_type k{5};

  cluster_solver_config_t<index_type, value_type> clust_cfg{k, maxiter, tol,
                                                            seed};
  kmeans_solver_t<index_type, value_type> cluster_solver{clust_cfg};

  auto stream = h.get_stream();

  sparse_matrix_t<index_type, value_type> sm{h,       nullptr, nullptr,
                                             nullptr, 0,       0};
  EXPECT_ANY_THROW(spectral::partition(h, sm, eig_solver, cluster_solver,
                                       clusters, eigvals, eigvecs));

  value_type edgeCut{0};
  value_type cost{0};
  EXPECT_ANY_THROW(
    spectral::analyzePartition(h, sm, k, clusters, edgeCut, cost));
}

}  // namespace raft<|MERGE_RESOLUTION|>--- conflicted
+++ resolved
@@ -39,10 +39,6 @@
   value_type* vs{nullptr};
   index_type nnz = 0;
   index_type nrows = 0;
-<<<<<<< HEAD
-  auto stream = h.get_stream();
-=======
->>>>>>> 947e22f6
 
   sparse_matrix_t<index_type, value_type> sm1{h, ro, ci, vs, nrows, nnz};
   ASSERT_EQ(nullptr, sm1.row_offsets_);
@@ -104,8 +100,6 @@
                                                             seed};
   kmeans_solver_t<index_type, value_type> cluster_solver{clust_cfg};
 
-  auto stream = h.get_stream();
-
   sparse_matrix_t<index_type, value_type> sm{h,       nullptr, nullptr,
                                              nullptr, 0,       0};
   EXPECT_ANY_THROW(spectral::partition(h, sm, eig_solver, cluster_solver,
