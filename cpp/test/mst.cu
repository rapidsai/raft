--- conflicted
+++ resolved
@@ -14,16 +14,13 @@
  * limitations under the License.
  */
 
-<<<<<<< HEAD
 #include <bits/stdc++.h>
 
 #include <gtest/gtest.h>
 #include <iostream>
 #include <rmm/device_uvector.hpp>
 #include <vector>
-=======
 #include "test_utils.h"
->>>>>>> 947e22f6
 
 #include <raft/cudart_utils.h>
 #include <raft/handle.hpp>
