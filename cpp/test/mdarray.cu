--- conflicted
+++ resolved
@@ -951,7 +951,7 @@
 }  // anonymous namespace
 
 TEST(MDArray, Unravel) { test_mdarray_unravel(); }
-<<<<<<< HEAD
+
 void test_mdspan_layout_padded_general()
 {
   {
@@ -977,19 +977,11 @@
     static constexpr int X = -1;
     int data_padded[]      = {1, 2, 3, 4, 5, X, X, X, 6, 7, 8, 9, 10, X, X, X};
 
-<<<<<<< HEAD
-    using extents_type = stdex::extents<stdex::dynamic_extent, stdex::dynamic_extent>;
-    using layout_padded_general =
-      stdex::layout_padded_general<stdex::padding<int, alignment_bytes>::value,
-                                   stdex::StorageOrderType::row_major_t>;
-    using padded_mdspan    = stdex::mdspan<int, extents_type, layout_padded_general>;
-=======
     using extents_type = stdex::extents<size_t, stdex::dynamic_extent, stdex::dynamic_extent>;
     using padded_layout_row_major =
       detail::layout_padded_general<detail::padding<int, alignment_bytes>::value,
                                     StorageOrderType::row_major_t>;
     using padded_mdspan    = stdex::mdspan<int, extents_type, padded_layout_row_major>;
->>>>>>> update layout_padded and aligned accessor to align with kokkos implementation
     using row_major_mdspan = stdex::mdspan<int, extents_type, stdex::layout_right>;
 
     padded_layout_row_major::mapping<extents_type> layout{extents_type{n_rows, n_cols}};
@@ -1076,13 +1068,8 @@
 
     // manually create span with layout
     {
-<<<<<<< HEAD
-      auto data_padded         = padded_device_array.data();
-      using padded_mdspan_type = device_mdspan<float, extents_type, layout_padded_general>;
-=======
       auto data_padded         = padded_device_array.data_handle();
       using padded_mdspan_type = device_mdspan<float, extents_type, padded_layout_row_major>;
->>>>>>> update layout_padded and aligned accessor to align with kokkos implementation
       auto padded_span         = padded_mdspan_type(data_padded, layout);
       thrust::for_each_n(rmm::exec_policy(s),
                          thrust::make_counting_iterator(0ul),
@@ -1371,13 +1358,8 @@
   }
 
   auto my_aligned_device_span =
-<<<<<<< HEAD
-    make_aligned_mdspan<long, extents_type, stdex::StorageOrderType::row_major_t>(
-      device_array_1d.data(), extents_type{rows, cols}, stdex::StorageOrderType::row_major_t);
-=======
     make_aligned_mdspan<long, extents_type, StorageOrderType::row_major_t>(
       device_array_1d.data_handle(), extents_type{rows, cols}, StorageOrderType::row_major_t);
->>>>>>> update layout_padded and aligned accessor to align with kokkos implementation
 
   thrust::device_vector<int32_t> status(1, 0);
   auto p_status = status.data().get();
@@ -1393,7 +1375,5 @@
 }
 
 TEST(MDSpan, MDSpanAlignedMatrix) { test_mdspan_aligned_matrix(); }
-=======
->>>>>>> ceae7334
 
 }  // namespace raft