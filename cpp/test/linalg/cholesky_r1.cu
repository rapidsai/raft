--- conflicted
+++ resolved
@@ -38,13 +38,7 @@
       devInfo(handle.get_stream()),
       workspace(0, handle.get_stream())
   {
-<<<<<<< HEAD
     raft::update_device(G.data(), G_host, n_rows * n_rows, handle.get_stream());
-=======
-    RAFT_CUDA_TRY(cudaStreamCreate(&stream));
-    handle.set_stream(stream);
-    raft::update_device(G.data(), G_host, n_rows * n_rows, stream);
->>>>>>> 2ecdd34a
 
     // Allocate workspace
     solver_handle = handle.get_cusolver_dn_handle();
@@ -65,11 +59,6 @@
     workspace.resize(Lwork, handle.get_stream());
   }
 
-<<<<<<< HEAD
-=======
-  void TearDown() override { RAFT_CUDA_TRY(cudaStreamDestroy(stream)); }
-
->>>>>>> 2ecdd34a
   void testR1Update()
   {
     int n = n_rows * n_rows;
@@ -82,19 +71,7 @@
         SCOPED_TRACE(ss.str());
 
         // Expected solution using Cholesky factorization from scratch
-<<<<<<< HEAD
         raft::copy(L_exp.data(), G.data(), n, handle.get_stream());
-        CUSOLVER_CHECK(raft::linalg::cusolverDnpotrf(solver_handle,
-                                                     uplo,
-                                                     rank,
-                                                     L_exp.data(),
-                                                     n_rows,
-                                                     (math_t*)workspace.data(),
-                                                     Lwork,
-                                                     devInfo.data(),
-                                                     handle.get_stream()));
-=======
-        raft::copy(L_exp.data(), G.data(), n, stream);
         RAFT_CUSOLVER_TRY(raft::linalg::cusolverDnpotrf(solver_handle,
                                                         uplo,
                                                         rank,
@@ -103,8 +80,7 @@
                                                         (math_t*)workspace.data(),
                                                         Lwork,
                                                         devInfo.data(),
-                                                        stream));
->>>>>>> 2ecdd34a
+                                                        handle.get_stream()));
 
         // Incremental Cholesky factorization using rank one updates.
         raft::linalg::choleskyRank1Update(
