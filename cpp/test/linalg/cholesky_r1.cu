/*
 * Copyright (c) 2020, NVIDIA CORPORATION.
 *
 * Licensed under the Apache License, Version 2.0 (the "License");
 * you may not use this file except in compliance with the License.
 * You may obtain a copy of the License at
 *
 *     http://www.apache.org/licenses/LICENSE-2.0
 *
 * Unless required by applicable law or agreed to in writing, software
 * distributed under the License is distributed on an "AS IS" BASIS,
 * WITHOUT WARRANTIES OR CONDITIONS OF ANY KIND, either express or implied.
 * See the License for the specific language governing permissions and
 * limitations under the License.
 */

#include <gtest/gtest.h>
#include <raft/cudart_utils.h>
#include <raft/linalg/cusolver_wrappers.h>
#include <raft/handle.hpp>
#include <raft/linalg/cholesky_r1_update.cuh>
#include <rmm/device_scalar.hpp>
#include <rmm/device_uvector.hpp>

#include <sstream>
#include <vector>
#include "../test_utils.h"
namespace raft {
namespace linalg {

template <typename math_t>
class CholeskyR1Test : public ::testing::Test {
 protected:
  CholeskyR1Test()
    : G(n_rows * n_rows, handle.get_stream()),
      L(n_rows * n_rows, handle.get_stream()),
      L_exp(n_rows * n_rows, handle.get_stream()),
      devInfo(handle.get_stream()),
      workspace(0, handle.get_stream()) {
    raft::update_device(G.data(), G_host, n_rows * n_rows, handle.get_stream());

    // Allocate workspace
    solver_handle = handle.get_cusolver_dn_handle();
    CUSOLVER_CHECK(raft::linalg::cusolverDnpotrf_bufferSize(
      solver_handle, CUBLAS_FILL_MODE_LOWER, n_rows, L.data(), n_rows, &Lwork));
    int n_bytes = 0;
    // Initializing in CUBLAS_FILL_MODE_LOWER, because that has larger workspace
    // requirements.
    raft::linalg::choleskyRank1Update(handle, L.data(), n_rows, n_rows, nullptr,
                                      &n_bytes, CUBLAS_FILL_MODE_LOWER,
                                      handle.get_stream());
    Lwork = std::max(Lwork * sizeof(math_t), (size_t)n_bytes);
    workspace.resize(Lwork, handle.get_stream());
  }

  void testR1Update() {
    int n = n_rows * n_rows;
    std::vector<cublasFillMode_t> fillmode{CUBLAS_FILL_MODE_LOWER,
                                           CUBLAS_FILL_MODE_UPPER};
    for (auto uplo : fillmode) {
      raft::copy(L.data(), G.data(), n, handle.get_stream());
      for (int rank = 1; rank <= n_rows; rank++) {
        std::stringstream ss;
        ss << "Rank " << rank
           << ((uplo == CUBLAS_FILL_MODE_LOWER) ? ", lower" : ", upper");
        SCOPED_TRACE(ss.str());

        // Expected solution using Cholesky factorization from scratch
        raft::copy(L_exp.data(), G.data(), n, handle.get_stream());
        CUSOLVER_CHECK(raft::linalg::cusolverDnpotrf(
          solver_handle, uplo, rank, L_exp.data(), n_rows,
          (math_t*)workspace.data(), Lwork, devInfo.data(),
          handle.get_stream()));

        // Incremental Cholesky factorization using rank one updates.
        raft::linalg::choleskyRank1Update(handle, L.data(), rank, n_rows,
                                          workspace.data(), &Lwork, uplo,
                                          handle.get_stream());

        ASSERT_TRUE(raft::devArrMatch(L_exp.data(), L.data(), n_rows * rank,
                                      raft::CompareApprox<math_t>(3e-3),
                                      handle.get_stream()));
      }
    }
  }

  void testR1Error() {
    raft::update_device(G.data(), G2_host, 4, handle.get_stream());
    std::vector<cublasFillMode_t> fillmode{CUBLAS_FILL_MODE_LOWER,
                                           CUBLAS_FILL_MODE_UPPER};
    for (auto uplo : fillmode) {
      raft::copy(L.data(), G.data(), 4, handle.get_stream());
      ASSERT_NO_THROW(raft::linalg::choleskyRank1Update(
        handle, L.data(), 1, 2, workspace.data(), &Lwork, uplo,
        handle.get_stream()));
      ASSERT_THROW(raft::linalg::choleskyRank1Update(handle, L.data(), 2, 2,
                                                     workspace.data(), &Lwork,
                                                     uplo, handle.get_stream()),
                   raft::exception);

      math_t eps = std::numeric_limits<math_t>::epsilon();
      ASSERT_NO_THROW(raft::linalg::choleskyRank1Update(
        handle, L.data(), 2, 2, workspace.data(), &Lwork, uplo,
        handle.get_stream(), eps));
    }
  }

  raft::handle_t handle;
<<<<<<< HEAD
  cusolverDnHandle_t solver_handle;
=======
  cudaStream_t stream;
>>>>>>> a4521926

  cusolverDnHandle_t solver_handle;

  int n_rows = 4;
  int Lwork;
  math_t G_host[16] =  // clang-format off
    {107.,  1393.,  1141.,  91.,
     1393., 21132., 15689., 9539.,
     1141., 15689., 13103., 2889.,
     91.,   9539.,  2889.,  23649.};
                       // clang-format on

  math_t G2_host[4] = {3, 4, 2, 1};

  rmm::device_scalar<int> devInfo;
  rmm::device_uvector<math_t> G;
  rmm::device_uvector<math_t> L_exp;
  rmm::device_uvector<math_t> L;
  rmm::device_uvector<char> workspace;
};

typedef ::testing::Types<float, double> FloatTypes;

TYPED_TEST_CASE(CholeskyR1Test, FloatTypes);

TYPED_TEST(CholeskyR1Test, update) { this->testR1Update(); }
TYPED_TEST(CholeskyR1Test, throwError) { this->testR1Error(); }

};  // namespace linalg
};  // namespace raft<|MERGE_RESOLUTION|>--- conflicted
+++ resolved
@@ -106,11 +106,7 @@
   }
 
   raft::handle_t handle;
-<<<<<<< HEAD
-  cusolverDnHandle_t solver_handle;
-=======
   cudaStream_t stream;
->>>>>>> a4521926
 
   cusolverDnHandle_t solver_handle;
 
