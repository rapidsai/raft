/*
 * Copyright (c) 2018-2020, NVIDIA CORPORATION.
 *
 * Licensed under the Apache License, Version 2.0 (the "License");
 * you may not use this file except in compliance with the License.
 * You may obtain a copy of the License at
 *
 *     http://www.apache.org/licenses/LICENSE-2.0
 *
 * Unless required by applicable law or agreed to in writing, software
 * distributed under the License is distributed on an "AS IS" BASIS,
 * WITHOUT WARRANTIES OR CONDITIONS OF ANY KIND, either express or implied.
 * See the License for the specific language governing permissions and
 * limitations under the License.
 */

#include <gtest/gtest.h>
#include <raft/cudart_utils.h>
#include <raft/cuda_utils.cuh>
#include <raft/linalg/eig.cuh>
#include <raft/random/rng.hpp>
#include "../test_utils.h"

namespace raft {
namespace linalg {

template <typename T>
struct EigInputs {
  T tolerance;
  int len;
  int n_row;
  int n_col;
  unsigned long long int seed;
  int n;
};

template <typename T>
::std::ostream& operator<<(::std::ostream& os, const EigInputs<T>& dims)
{
  return os;
}

template <typename T>
class EigTest : public ::testing::TestWithParam<EigInputs<T>> {
 public:
  EigTest()
    : params(::testing::TestWithParam<EigInputs<T>>::GetParam()),
      stream(handle.get_stream()),
      cov_matrix(params.len, stream),
      eig_vectors(params.len, stream),
      eig_vectors_jacobi(params.len, stream),
      eig_vectors_ref(params.len, stream),
      eig_vals(params.n_col, stream),
      eig_vals_jacobi(params.n_col, stream),
      eig_vals_ref(params.n_col, stream),
      cov_matrix_large(params.n * params.n, stream),
      eig_vectors_large(params.n * params.n, stream),
      eig_vectors_jacobi_large(params.n * params.n, stream),
      eig_vals_large(params.n, stream),
      eig_vals_jacobi_large(params.n, stream)
  {
  }

 protected:
  void SetUp() override
  {
    raft::random::Rng r(params.seed);
    int len = params.len;

    T cov_matrix_h[] = {
      1.0, 0.9, 0.81, 0.729, 0.9, 1.0, 0.9, 0.81, 0.81, 0.9, 1.0, 0.9, 0.729, 0.81, 0.9, 1.0};
    ASSERT(len == 16, "This test only works with 4x4 matrices!");
    raft::update_device(cov_matrix.data(), cov_matrix_h, len, stream);

    T eig_vectors_ref_h[] = {0.2790,
                             -0.6498,
                             0.6498,
                             -0.2789,
                             -0.5123,
                             0.4874,
                             0.4874,
                             -0.5123,
                             0.6498,
                             0.2789,
                             -0.2789,
                             -0.6498,
                             0.4874,
                             0.5123,
                             0.5123,
                             0.4874};
    T eig_vals_ref_h[]    = {0.0614, 0.1024, 0.3096, 3.5266};

    raft::update_device(eig_vectors_ref.data(), eig_vectors_ref_h, len, stream);
    raft::update_device(eig_vals_ref.data(), eig_vals_ref_h, params.n_col, stream);

    eigDC(handle,
          cov_matrix.data(),
          params.n_row,
          params.n_col,
          eig_vectors.data(),
          eig_vals.data(),
          stream);

    T tol      = 1.e-7;
    int sweeps = 15;
    eigJacobi(handle,
              cov_matrix.data(),
              params.n_row,
              params.n_col,
              eig_vectors_jacobi.data(),
              eig_vals_jacobi.data(),
              stream,
              tol,
              sweeps);

    // test code for comparing two methods
    len = params.n * params.n;

    r.uniform(cov_matrix_large.data(), len, T(-1.0), T(1.0), stream);

    eigDC(handle,
          cov_matrix_large.data(),
          params.n,
          params.n,
          eig_vectors_large.data(),
          eig_vals_large.data(),
          stream);
    eigJacobi(handle,
              cov_matrix_large.data(),
              params.n,
              params.n,
              eig_vectors_jacobi_large.data(),
              eig_vals_jacobi_large.data(),
              stream,
              tol,
              sweeps);
    CUDA_CHECK(cudaStreamSynchronize(stream));
  }

 protected:
  raft::handle_t handle;
  cudaStream_t stream;

  EigInputs<T> params;

  rmm::device_uvector<T> cov_matrix, eig_vectors, eig_vectors_jacobi, eig_vectors_ref, eig_vals,
    eig_vals_jacobi, eig_vals_ref;

  rmm::device_uvector<T> cov_matrix_large, eig_vectors_large, eig_vectors_jacobi_large,
    eig_vals_large, eig_vals_jacobi_large;
};

const std::vector<EigInputs<float>> inputsf2 = {{0.001f, 4 * 4, 4, 4, 1234ULL, 256}};

const std::vector<EigInputs<double>> inputsd2 = {{0.001, 4 * 4, 4, 4, 1234ULL, 256}};

typedef EigTest<float> EigTestValF;
<<<<<<< HEAD
TEST_P(EigTestValF, Result) {
  ASSERT_TRUE(
    raft::devArrMatch(eig_vals_ref.data(), eig_vals.data(), params.n_col,
                      raft::CompareApproxAbs<float>(params.tolerance), stream));
}

typedef EigTest<double> EigTestValD;
TEST_P(EigTestValD, Result) {
  ASSERT_TRUE(raft::devArrMatch(
    eig_vals_ref.data(), eig_vals.data(), params.n_col,
    raft::CompareApproxAbs<double>(params.tolerance), stream));
}

typedef EigTest<float> EigTestVecF;
TEST_P(EigTestVecF, Result) {
  ASSERT_TRUE(
    raft::devArrMatch(eig_vectors_ref.data(), eig_vectors.data(), params.len,
                      raft::CompareApproxAbs<float>(params.tolerance), stream));
}

typedef EigTest<double> EigTestVecD;
TEST_P(EigTestVecD, Result) {
  ASSERT_TRUE(raft::devArrMatch(
    eig_vectors_ref.data(), eig_vectors.data(), params.len,
    raft::CompareApproxAbs<double>(params.tolerance), stream));
}

typedef EigTest<float> EigTestValJacobiF;
TEST_P(EigTestValJacobiF, Result) {
  ASSERT_TRUE(
    raft::devArrMatch(eig_vals_ref.data(), eig_vals_jacobi.data(), params.n_col,
                      raft::CompareApproxAbs<float>(params.tolerance), stream));
}

typedef EigTest<double> EigTestValJacobiD;
TEST_P(EigTestValJacobiD, Result) {
  ASSERT_TRUE(raft::devArrMatch(
    eig_vals_ref.data(), eig_vals_jacobi.data(), params.n_col,
    raft::CompareApproxAbs<double>(params.tolerance), stream));
}

typedef EigTest<float> EigTestVecJacobiF;
TEST_P(EigTestVecJacobiF, Result) {
  ASSERT_TRUE(raft::devArrMatch(
    eig_vectors_ref.data(), eig_vectors_jacobi.data(), params.len,
    raft::CompareApproxAbs<float>(params.tolerance), stream));
}

typedef EigTest<double> EigTestVecJacobiD;
TEST_P(EigTestVecJacobiD, Result) {
  ASSERT_TRUE(raft::devArrMatch(
    eig_vectors_ref.data(), eig_vectors_jacobi.data(), params.len,
    raft::CompareApproxAbs<double>(params.tolerance), stream));
}

typedef EigTest<float> EigTestVecCompareF;
TEST_P(EigTestVecCompareF, Result) {
  ASSERT_TRUE(
    raft::devArrMatch(eig_vectors_large.data(), eig_vectors_jacobi_large.data(),
                      (params.n * params.n),
                      raft::CompareApproxAbs<float>(params.tolerance), stream));
}

typedef EigTest<double> EigTestVecCompareD;
TEST_P(EigTestVecCompareD, Result) {
  ASSERT_TRUE(raft::devArrMatch(
    eig_vectors_large.data(), eig_vectors_jacobi_large.data(),
    (params.n * params.n), raft::CompareApproxAbs<double>(params.tolerance),
    stream));
=======
TEST_P(EigTestValF, Result)
{
  ASSERT_TRUE(raft::devArrMatch(eig_vals_ref.data(),
                                eig_vals.data(),
                                params.n_col,
                                raft::CompareApproxAbs<float>(params.tolerance)));
}

typedef EigTest<double> EigTestValD;
TEST_P(EigTestValD, Result)
{
  ASSERT_TRUE(raft::devArrMatch(eig_vals_ref.data(),
                                eig_vals.data(),
                                params.n_col,
                                raft::CompareApproxAbs<double>(params.tolerance)));
}

typedef EigTest<float> EigTestVecF;
TEST_P(EigTestVecF, Result)
{
  ASSERT_TRUE(raft::devArrMatch(eig_vectors_ref.data(),
                                eig_vectors.data(),
                                params.len,
                                raft::CompareApproxAbs<float>(params.tolerance)));
}

typedef EigTest<double> EigTestVecD;
TEST_P(EigTestVecD, Result)
{
  ASSERT_TRUE(raft::devArrMatch(eig_vectors_ref.data(),
                                eig_vectors.data(),
                                params.len,
                                raft::CompareApproxAbs<double>(params.tolerance)));
}

typedef EigTest<float> EigTestValJacobiF;
TEST_P(EigTestValJacobiF, Result)
{
  ASSERT_TRUE(raft::devArrMatch(eig_vals_ref.data(),
                                eig_vals_jacobi.data(),
                                params.n_col,
                                raft::CompareApproxAbs<float>(params.tolerance)));
}

typedef EigTest<double> EigTestValJacobiD;
TEST_P(EigTestValJacobiD, Result)
{
  ASSERT_TRUE(raft::devArrMatch(eig_vals_ref.data(),
                                eig_vals_jacobi.data(),
                                params.n_col,
                                raft::CompareApproxAbs<double>(params.tolerance)));
}

typedef EigTest<float> EigTestVecJacobiF;
TEST_P(EigTestVecJacobiF, Result)
{
  ASSERT_TRUE(raft::devArrMatch(eig_vectors_ref.data(),
                                eig_vectors_jacobi.data(),
                                params.len,
                                raft::CompareApproxAbs<float>(params.tolerance)));
}

typedef EigTest<double> EigTestVecJacobiD;
TEST_P(EigTestVecJacobiD, Result)
{
  ASSERT_TRUE(raft::devArrMatch(eig_vectors_ref.data(),
                                eig_vectors_jacobi.data(),
                                params.len,
                                raft::CompareApproxAbs<double>(params.tolerance)));
}

typedef EigTest<float> EigTestVecCompareF;
TEST_P(EigTestVecCompareF, Result)
{
  ASSERT_TRUE(raft::devArrMatch(eig_vectors_large.data(),
                                eig_vectors_jacobi_large.data(),
                                (params.n * params.n),
                                raft::CompareApproxAbs<float>(params.tolerance)));
}

typedef EigTest<double> EigTestVecCompareD;
TEST_P(EigTestVecCompareD, Result)
{
  ASSERT_TRUE(raft::devArrMatch(eig_vectors_large.data(),
                                eig_vectors_jacobi_large.data(),
                                (params.n * params.n),
                                raft::CompareApproxAbs<double>(params.tolerance)));
>>>>>>> 69c5c715
}

INSTANTIATE_TEST_SUITE_P(EigTests, EigTestValF, ::testing::ValuesIn(inputsf2));

INSTANTIATE_TEST_SUITE_P(EigTests, EigTestValD, ::testing::ValuesIn(inputsd2));

INSTANTIATE_TEST_SUITE_P(EigTests, EigTestVecF, ::testing::ValuesIn(inputsf2));

INSTANTIATE_TEST_SUITE_P(EigTests, EigTestVecD, ::testing::ValuesIn(inputsd2));

INSTANTIATE_TEST_SUITE_P(EigTests, EigTestValJacobiF, ::testing::ValuesIn(inputsf2));

INSTANTIATE_TEST_SUITE_P(EigTests, EigTestValJacobiD, ::testing::ValuesIn(inputsd2));

INSTANTIATE_TEST_SUITE_P(EigTests, EigTestVecJacobiF, ::testing::ValuesIn(inputsf2));

INSTANTIATE_TEST_SUITE_P(EigTests, EigTestVecJacobiD, ::testing::ValuesIn(inputsd2));

}  // namespace linalg
}  // namespace raft<|MERGE_RESOLUTION|>--- conflicted
+++ resolved
@@ -155,83 +155,13 @@
 const std::vector<EigInputs<double>> inputsd2 = {{0.001, 4 * 4, 4, 4, 1234ULL, 256}};
 
 typedef EigTest<float> EigTestValF;
-<<<<<<< HEAD
-TEST_P(EigTestValF, Result) {
-  ASSERT_TRUE(
-    raft::devArrMatch(eig_vals_ref.data(), eig_vals.data(), params.n_col,
-                      raft::CompareApproxAbs<float>(params.tolerance), stream));
-}
-
-typedef EigTest<double> EigTestValD;
-TEST_P(EigTestValD, Result) {
-  ASSERT_TRUE(raft::devArrMatch(
-    eig_vals_ref.data(), eig_vals.data(), params.n_col,
-    raft::CompareApproxAbs<double>(params.tolerance), stream));
-}
-
-typedef EigTest<float> EigTestVecF;
-TEST_P(EigTestVecF, Result) {
-  ASSERT_TRUE(
-    raft::devArrMatch(eig_vectors_ref.data(), eig_vectors.data(), params.len,
-                      raft::CompareApproxAbs<float>(params.tolerance), stream));
-}
-
-typedef EigTest<double> EigTestVecD;
-TEST_P(EigTestVecD, Result) {
-  ASSERT_TRUE(raft::devArrMatch(
-    eig_vectors_ref.data(), eig_vectors.data(), params.len,
-    raft::CompareApproxAbs<double>(params.tolerance), stream));
-}
-
-typedef EigTest<float> EigTestValJacobiF;
-TEST_P(EigTestValJacobiF, Result) {
-  ASSERT_TRUE(
-    raft::devArrMatch(eig_vals_ref.data(), eig_vals_jacobi.data(), params.n_col,
-                      raft::CompareApproxAbs<float>(params.tolerance), stream));
-}
-
-typedef EigTest<double> EigTestValJacobiD;
-TEST_P(EigTestValJacobiD, Result) {
-  ASSERT_TRUE(raft::devArrMatch(
-    eig_vals_ref.data(), eig_vals_jacobi.data(), params.n_col,
-    raft::CompareApproxAbs<double>(params.tolerance), stream));
-}
-
-typedef EigTest<float> EigTestVecJacobiF;
-TEST_P(EigTestVecJacobiF, Result) {
-  ASSERT_TRUE(raft::devArrMatch(
-    eig_vectors_ref.data(), eig_vectors_jacobi.data(), params.len,
-    raft::CompareApproxAbs<float>(params.tolerance), stream));
-}
-
-typedef EigTest<double> EigTestVecJacobiD;
-TEST_P(EigTestVecJacobiD, Result) {
-  ASSERT_TRUE(raft::devArrMatch(
-    eig_vectors_ref.data(), eig_vectors_jacobi.data(), params.len,
-    raft::CompareApproxAbs<double>(params.tolerance), stream));
-}
-
-typedef EigTest<float> EigTestVecCompareF;
-TEST_P(EigTestVecCompareF, Result) {
-  ASSERT_TRUE(
-    raft::devArrMatch(eig_vectors_large.data(), eig_vectors_jacobi_large.data(),
-                      (params.n * params.n),
-                      raft::CompareApproxAbs<float>(params.tolerance), stream));
-}
-
-typedef EigTest<double> EigTestVecCompareD;
-TEST_P(EigTestVecCompareD, Result) {
-  ASSERT_TRUE(raft::devArrMatch(
-    eig_vectors_large.data(), eig_vectors_jacobi_large.data(),
-    (params.n * params.n), raft::CompareApproxAbs<double>(params.tolerance),
-    stream));
-=======
 TEST_P(EigTestValF, Result)
 {
   ASSERT_TRUE(raft::devArrMatch(eig_vals_ref.data(),
                                 eig_vals.data(),
                                 params.n_col,
-                                raft::CompareApproxAbs<float>(params.tolerance)));
+                                raft::CompareApproxAbs<float>(params.tolerance),
+                                stream));
 }
 
 typedef EigTest<double> EigTestValD;
@@ -240,7 +170,8 @@
   ASSERT_TRUE(raft::devArrMatch(eig_vals_ref.data(),
                                 eig_vals.data(),
                                 params.n_col,
-                                raft::CompareApproxAbs<double>(params.tolerance)));
+                                raft::CompareApproxAbs<double>(params.tolerance),
+                                stream));
 }
 
 typedef EigTest<float> EigTestVecF;
@@ -249,7 +180,8 @@
   ASSERT_TRUE(raft::devArrMatch(eig_vectors_ref.data(),
                                 eig_vectors.data(),
                                 params.len,
-                                raft::CompareApproxAbs<float>(params.tolerance)));
+                                raft::CompareApproxAbs<float>(params.tolerance),
+                                stream));
 }
 
 typedef EigTest<double> EigTestVecD;
@@ -258,7 +190,8 @@
   ASSERT_TRUE(raft::devArrMatch(eig_vectors_ref.data(),
                                 eig_vectors.data(),
                                 params.len,
-                                raft::CompareApproxAbs<double>(params.tolerance)));
+                                raft::CompareApproxAbs<double>(params.tolerance),
+                                stream));
 }
 
 typedef EigTest<float> EigTestValJacobiF;
@@ -267,7 +200,8 @@
   ASSERT_TRUE(raft::devArrMatch(eig_vals_ref.data(),
                                 eig_vals_jacobi.data(),
                                 params.n_col,
-                                raft::CompareApproxAbs<float>(params.tolerance)));
+                                raft::CompareApproxAbs<float>(params.tolerance),
+                                stream));
 }
 
 typedef EigTest<double> EigTestValJacobiD;
@@ -276,7 +210,8 @@
   ASSERT_TRUE(raft::devArrMatch(eig_vals_ref.data(),
                                 eig_vals_jacobi.data(),
                                 params.n_col,
-                                raft::CompareApproxAbs<double>(params.tolerance)));
+                                raft::CompareApproxAbs<double>(params.tolerance),
+                                stream));
 }
 
 typedef EigTest<float> EigTestVecJacobiF;
@@ -285,7 +220,8 @@
   ASSERT_TRUE(raft::devArrMatch(eig_vectors_ref.data(),
                                 eig_vectors_jacobi.data(),
                                 params.len,
-                                raft::CompareApproxAbs<float>(params.tolerance)));
+                                raft::CompareApproxAbs<float>(params.tolerance),
+                                stream));
 }
 
 typedef EigTest<double> EigTestVecJacobiD;
@@ -294,7 +230,8 @@
   ASSERT_TRUE(raft::devArrMatch(eig_vectors_ref.data(),
                                 eig_vectors_jacobi.data(),
                                 params.len,
-                                raft::CompareApproxAbs<double>(params.tolerance)));
+                                raft::CompareApproxAbs<double>(params.tolerance),
+                                stream));
 }
 
 typedef EigTest<float> EigTestVecCompareF;
@@ -303,7 +240,8 @@
   ASSERT_TRUE(raft::devArrMatch(eig_vectors_large.data(),
                                 eig_vectors_jacobi_large.data(),
                                 (params.n * params.n),
-                                raft::CompareApproxAbs<float>(params.tolerance)));
+                                raft::CompareApproxAbs<float>(params.tolerance),
+                                stream));
 }
 
 typedef EigTest<double> EigTestVecCompareD;
@@ -312,8 +250,8 @@
   ASSERT_TRUE(raft::devArrMatch(eig_vectors_large.data(),
                                 eig_vectors_jacobi_large.data(),
                                 (params.n * params.n),
-                                raft::CompareApproxAbs<double>(params.tolerance)));
->>>>>>> 69c5c715
+                                raft::CompareApproxAbs<double>(params.tolerance),
+                                stream));
 }
 
 INSTANTIATE_TEST_SUITE_P(EigTests, EigTestValF, ::testing::ValuesIn(inputsf2));
