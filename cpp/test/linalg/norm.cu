/*
 * Copyright (c) 2018-2020, NVIDIA CORPORATION.
 *
 * Licensed under the Apache License, Version 2.0 (the "License");
 * you may not use this file except in compliance with the License.
 * You may obtain a copy of the License at
 *
 *     http://www.apache.org/licenses/LICENSE-2.0
 *
 * Unless required by applicable law or agreed to in writing, software
 * distributed under the License is distributed on an "AS IS" BASIS,
 * WITHOUT WARRANTIES OR CONDITIONS OF ANY KIND, either express or implied.
 * See the License for the specific language governing permissions and
 * limitations under the License.
 */

#include <gtest/gtest.h>
#include <raft/cudart_utils.h>
#include <raft/linalg/norm.cuh>
#include <raft/random/rng.cuh>
#include "../test_utils.h"

namespace raft {
namespace linalg {

template <typename T>
struct NormInputs {
  T tolerance;
  int rows, cols;
  NormType type;
  bool do_sqrt;
  bool rowMajor;
  unsigned long long int seed;
};

template <typename T>
::std::ostream &operator<<(::std::ostream &os, const NormInputs<T> &I) {
  os << "{ " << I.tolerance << ", " << I.rows << ", " << I.cols << ", "
     << I.type << ", " << I.do_sqrt << ", " << I.seed << '}' << std::endl;
  return os;
}

///// Row-wise norm test definitions
template <typename Type>
__global__ void naiveRowNormKernel(Type *dots, const Type *data, int D, int N,
                                   NormType type, bool do_sqrt) {
  Type acc = (Type)0;
  int rowStart = threadIdx.x + blockIdx.x * blockDim.x;
  if (rowStart < N) {
    for (int i = 0; i < D; ++i) {
      if (type == L2Norm) {
        acc += data[rowStart * D + i] * data[rowStart * D + i];
      } else {
        acc += raft::myAbs(data[rowStart * D + i]);
      }
    }
    dots[rowStart] = do_sqrt ? raft::mySqrt(acc) : acc;
  }
}

template <typename Type>
void naiveRowNorm(Type *dots, const Type *data, int D, int N, NormType type,
                  bool do_sqrt, cudaStream_t stream) {
  static const int TPB = 64;
  int nblks = raft::ceildiv(N, TPB);
  naiveRowNormKernel<Type>
    <<<nblks, TPB, 0, stream>>>(dots, data, D, N, type, do_sqrt);
  CUDA_CHECK(cudaPeekAtLastError());
}

template <typename T>
class RowNormTest : public ::testing::TestWithParam<NormInputs<T>> {
 public:
  RowNormTest()
    : params(::testing::TestWithParam<NormInputs<T>>::GetParam()),
      stream(handle.get_stream()),
      data(params.rows * params.cols, stream),
      dots_exp(params.rows, stream),
      dots_act(params.rows, stream) {}

  void SetUp() override {
    raft::random::Rng r(params.seed);
    int rows = params.rows, cols = params.cols, len = rows * cols;
<<<<<<< HEAD
    raft::allocate(data, len, stream);
    raft::allocate(dots_exp, rows, stream);
    raft::allocate(dots_act, rows, stream);
    r.uniform(data, len, T(-1.0), T(1.0), stream);
    naiveRowNorm(dots_exp, data, cols, rows, params.type, params.do_sqrt,
                 stream);
=======
    r.uniform(data.data(), len, T(-1.0), T(1.0), stream);
    naiveRowNorm(dots_exp.data(), data.data(), cols, rows, params.type,
                 params.do_sqrt, stream);
>>>>>>> a4521926
    if (params.do_sqrt) {
      auto fin_op = [] __device__(T in) { return raft::mySqrt(in); };
      rowNorm(dots_act.data(), data.data(), cols, rows, params.type,
              params.rowMajor, stream, fin_op);
    } else {
      rowNorm(dots_act.data(), data.data(), cols, rows, params.type,
              params.rowMajor, stream);
    }
    CUDA_CHECK(cudaStreamSynchronize(stream));
<<<<<<< HEAD
  }

  void TearDown() override {
    CUDA_CHECK(cudaFree(data));
    CUDA_CHECK(cudaFree(dots_exp));
    CUDA_CHECK(cudaFree(dots_act));
    CUDA_CHECK(cudaStreamDestroy(stream));
=======
>>>>>>> a4521926
  }

 protected:
  raft::handle_t handle;
  cudaStream_t stream;

  NormInputs<T> params;
  rmm::device_uvector<T> data, dots_exp, dots_act;
};

///// Column-wise norm test definitisons
template <typename Type>
__global__ void naiveColNormKernel(Type *dots, const Type *data, int D, int N,
                                   NormType type, bool do_sqrt) {
  int colID = threadIdx.x + blockIdx.x * blockDim.x;
  if (colID > D) return;  //avoid out-of-bounds thread

  Type acc = 0;
  for (int i = 0; i < N; i++) {
    Type v = data[colID + i * D];
    acc += type == L2Norm ? v * v : raft::myAbs(v);
  }

  dots[colID] = do_sqrt ? raft::mySqrt(acc) : acc;
}

template <typename Type>
void naiveColNorm(Type *dots, const Type *data, int D, int N, NormType type,
                  bool do_sqrt, cudaStream_t stream) {
  static const int TPB = 64;
  int nblks = raft::ceildiv(D, TPB);
  naiveColNormKernel<Type>
    <<<nblks, TPB, 0, stream>>>(dots, data, D, N, type, do_sqrt);
  CUDA_CHECK(cudaPeekAtLastError());
}

template <typename T>
class ColNormTest : public ::testing::TestWithParam<NormInputs<T>> {
 public:
  ColNormTest()
    : params(::testing::TestWithParam<NormInputs<T>>::GetParam()),
      stream(handle.get_stream()),
      data(params.rows * params.cols, stream),
      dots_exp(params.cols, stream),
      dots_act(params.cols, stream) {}

  void SetUp() override {
    raft::random::Rng r(params.seed);
    int rows = params.rows, cols = params.cols, len = rows * cols;
<<<<<<< HEAD
    raft::allocate(data, len, stream);
    r.uniform(data, len, T(-1.0), T(1.0), stream);
    raft::allocate(dots_exp, cols, stream);
    raft::allocate(dots_act, cols, stream);

    naiveColNorm(dots_exp, data, cols, rows, params.type, params.do_sqrt,
                 stream);
=======
    r.uniform(data.data(), len, T(-1.0), T(1.0), stream);

    naiveColNorm(dots_exp.data(), data.data(), cols, rows, params.type,
                 params.do_sqrt, stream);
>>>>>>> a4521926
    if (params.do_sqrt) {
      auto fin_op = [] __device__(T in) { return raft::mySqrt(in); };
      colNorm(dots_act.data(), data.data(), cols, rows, params.type,
              params.rowMajor, stream, fin_op);
    } else {
      colNorm(dots_act.data(), data.data(), cols, rows, params.type,
              params.rowMajor, stream);
    }
    CUDA_CHECK(cudaStreamSynchronize(stream));
  }

 protected:
  raft::handle_t handle;
  cudaStream_t stream;

  NormInputs<T> params;
  rmm::device_uvector<T> data, dots_exp, dots_act;
};

///// Row- and column-wise tests
const std::vector<NormInputs<float>> inputsf = {
  {0.00001f, 1024, 32, L1Norm, false, true, 1234ULL},
  {0.00001f, 1024, 64, L1Norm, false, true, 1234ULL},
  {0.00001f, 1024, 128, L1Norm, false, true, 1234ULL},
  {0.00001f, 1024, 256, L1Norm, false, true, 1234ULL},
  {0.00001f, 1024, 32, L2Norm, false, true, 1234ULL},
  {0.00001f, 1024, 64, L2Norm, false, true, 1234ULL},
  {0.00001f, 1024, 128, L2Norm, false, true, 1234ULL},
  {0.00001f, 1024, 256, L2Norm, false, true, 1234ULL},

  {0.00001f, 1024, 32, L1Norm, true, true, 1234ULL},
  {0.00001f, 1024, 64, L1Norm, true, true, 1234ULL},
  {0.00001f, 1024, 128, L1Norm, true, true, 1234ULL},
  {0.00001f, 1024, 256, L1Norm, true, true, 1234ULL},
  {0.00001f, 1024, 32, L2Norm, true, true, 1234ULL},
  {0.00001f, 1024, 64, L2Norm, true, true, 1234ULL},
  {0.00001f, 1024, 128, L2Norm, true, true, 1234ULL},
  {0.00001f, 1024, 256, L2Norm, true, true, 1234ULL}};

const std::vector<NormInputs<double>> inputsd = {
  {0.00000001, 1024, 32, L1Norm, false, true, 1234ULL},
  {0.00000001, 1024, 64, L1Norm, false, true, 1234ULL},
  {0.00000001, 1024, 128, L1Norm, false, true, 1234ULL},
  {0.00000001, 1024, 256, L1Norm, false, true, 1234ULL},
  {0.00000001, 1024, 32, L2Norm, false, true, 1234ULL},
  {0.00000001, 1024, 64, L2Norm, false, true, 1234ULL},
  {0.00000001, 1024, 128, L2Norm, false, true, 1234ULL},
  {0.00000001, 1024, 256, L2Norm, false, true, 1234ULL},

  {0.00000001, 1024, 32, L1Norm, true, true, 1234ULL},
  {0.00000001, 1024, 64, L1Norm, true, true, 1234ULL},
  {0.00000001, 1024, 128, L1Norm, true, true, 1234ULL},
  {0.00000001, 1024, 256, L1Norm, true, true, 1234ULL},
  {0.00000001, 1024, 32, L2Norm, true, true, 1234ULL},
  {0.00000001, 1024, 64, L2Norm, true, true, 1234ULL},
  {0.00000001, 1024, 128, L2Norm, true, true, 1234ULL},
  {0.00000001, 1024, 256, L2Norm, true, true, 1234ULL}};

typedef RowNormTest<float> RowNormTestF;
TEST_P(RowNormTestF, Result) {
  ASSERT_TRUE(raft::devArrMatch(dots_exp.data(), dots_act.data(), params.rows,
                                raft::CompareApprox<float>(params.tolerance)));
}

typedef RowNormTest<double> RowNormTestD;
TEST_P(RowNormTestD, Result) {
  ASSERT_TRUE(raft::devArrMatch(dots_exp.data(), dots_act.data(), params.rows,
                                raft::CompareApprox<double>(params.tolerance)));
}

INSTANTIATE_TEST_CASE_P(RowNormTests, RowNormTestF,
                        ::testing::ValuesIn(inputsf));

INSTANTIATE_TEST_CASE_P(RowNormTests, RowNormTestD,
                        ::testing::ValuesIn(inputsd));

const std::vector<NormInputs<float>> inputscf = {
  {0.00001f, 32, 1024, L1Norm, false, true, 1234ULL},
  {0.00001f, 64, 1024, L1Norm, false, true, 1234ULL},
  {0.00001f, 128, 1024, L1Norm, false, true, 1234ULL},
  {0.00001f, 256, 1024, L1Norm, false, true, 1234ULL},
  {0.00001f, 32, 1024, L2Norm, false, true, 1234ULL},
  {0.00001f, 64, 1024, L2Norm, false, true, 1234ULL},
  {0.00001f, 128, 1024, L2Norm, false, true, 1234ULL},
  {0.00001f, 256, 1024, L2Norm, false, true, 1234ULL},

  {0.00001f, 32, 1024, L1Norm, true, true, 1234ULL},
  {0.00001f, 64, 1024, L1Norm, true, true, 1234ULL},
  {0.00001f, 128, 1024, L1Norm, true, true, 1234ULL},
  {0.00001f, 256, 1024, L1Norm, true, true, 1234ULL},
  {0.00001f, 32, 1024, L2Norm, true, true, 1234ULL},
  {0.00001f, 64, 1024, L2Norm, true, true, 1234ULL},
  {0.00001f, 128, 1024, L2Norm, true, true, 1234ULL},
  {0.00001f, 256, 1024, L2Norm, true, true, 1234ULL}};

const std::vector<NormInputs<double>> inputscd = {
  {0.00000001, 32, 1024, L1Norm, false, true, 1234ULL},
  {0.00000001, 64, 1024, L1Norm, false, true, 1234ULL},
  {0.00000001, 128, 1024, L1Norm, false, true, 1234ULL},
  {0.00000001, 256, 1024, L1Norm, false, true, 1234ULL},
  {0.00000001, 32, 1024, L2Norm, false, true, 1234ULL},
  {0.00000001, 64, 1024, L2Norm, false, true, 1234ULL},
  {0.00000001, 128, 1024, L2Norm, false, true, 1234ULL},
  {0.00000001, 256, 1024, L2Norm, false, true, 1234ULL},

  {0.00000001, 32, 1024, L1Norm, true, true, 1234ULL},
  {0.00000001, 64, 1024, L1Norm, true, true, 1234ULL},
  {0.00000001, 128, 1024, L1Norm, true, true, 1234ULL},
  {0.00000001, 256, 1024, L1Norm, true, true, 1234ULL},
  {0.00000001, 32, 1024, L2Norm, true, true, 1234ULL},
  {0.00000001, 64, 1024, L2Norm, true, true, 1234ULL},
  {0.00000001, 128, 1024, L2Norm, true, true, 1234ULL},
  {0.00000001, 256, 1024, L2Norm, true, true, 1234ULL}};

typedef ColNormTest<float> ColNormTestF;
TEST_P(ColNormTestF, Result) {
  ASSERT_TRUE(raft::devArrMatch(dots_exp.data(), dots_act.data(), params.cols,
                                raft::CompareApprox<float>(params.tolerance)));
}

typedef ColNormTest<double> ColNormTestD;
TEST_P(ColNormTestD, Result) {
  ASSERT_TRUE(raft::devArrMatch(dots_exp.data(), dots_act.data(), params.cols,
                                raft::CompareApprox<double>(params.tolerance)));
}

INSTANTIATE_TEST_CASE_P(ColNormTests, ColNormTestF,
                        ::testing::ValuesIn(inputscf));

INSTANTIATE_TEST_CASE_P(ColNormTests, ColNormTestD,
                        ::testing::ValuesIn(inputscd));

}  // end namespace linalg
}  // end namespace raft<|MERGE_RESOLUTION|>--- conflicted
+++ resolved
@@ -81,18 +81,9 @@
   void SetUp() override {
     raft::random::Rng r(params.seed);
     int rows = params.rows, cols = params.cols, len = rows * cols;
-<<<<<<< HEAD
-    raft::allocate(data, len, stream);
-    raft::allocate(dots_exp, rows, stream);
-    raft::allocate(dots_act, rows, stream);
-    r.uniform(data, len, T(-1.0), T(1.0), stream);
-    naiveRowNorm(dots_exp, data, cols, rows, params.type, params.do_sqrt,
-                 stream);
-=======
     r.uniform(data.data(), len, T(-1.0), T(1.0), stream);
     naiveRowNorm(dots_exp.data(), data.data(), cols, rows, params.type,
                  params.do_sqrt, stream);
->>>>>>> a4521926
     if (params.do_sqrt) {
       auto fin_op = [] __device__(T in) { return raft::mySqrt(in); };
       rowNorm(dots_act.data(), data.data(), cols, rows, params.type,
@@ -102,16 +93,6 @@
               params.rowMajor, stream);
     }
     CUDA_CHECK(cudaStreamSynchronize(stream));
-<<<<<<< HEAD
-  }
-
-  void TearDown() override {
-    CUDA_CHECK(cudaFree(data));
-    CUDA_CHECK(cudaFree(dots_exp));
-    CUDA_CHECK(cudaFree(dots_act));
-    CUDA_CHECK(cudaStreamDestroy(stream));
-=======
->>>>>>> a4521926
   }
 
  protected:
@@ -161,20 +142,10 @@
   void SetUp() override {
     raft::random::Rng r(params.seed);
     int rows = params.rows, cols = params.cols, len = rows * cols;
-<<<<<<< HEAD
-    raft::allocate(data, len, stream);
-    r.uniform(data, len, T(-1.0), T(1.0), stream);
-    raft::allocate(dots_exp, cols, stream);
-    raft::allocate(dots_act, cols, stream);
-
-    naiveColNorm(dots_exp, data, cols, rows, params.type, params.do_sqrt,
-                 stream);
-=======
     r.uniform(data.data(), len, T(-1.0), T(1.0), stream);
 
     naiveColNorm(dots_exp.data(), data.data(), cols, rows, params.type,
                  params.do_sqrt, stream);
->>>>>>> a4521926
     if (params.do_sqrt) {
       auto fin_op = [] __device__(T in) { return raft::mySqrt(in); };
       colNorm(dots_act.data(), data.data(), cols, rows, params.type,
