/*
 * Copyright (c) 2018-2020, NVIDIA CORPORATION.
 *
 * Licensed under the Apache License, Version 2.0 (the "License");
 * you may not use this file except in compliance with the License.
 * You may obtain a copy of the License at
 *
 *     http://www.apache.org/licenses/LICENSE-2.0
 *
 * Unless required by applicable law or agreed to in writing, software
 * distributed under the License is distributed on an "AS IS" BASIS,
 * WITHOUT WARRANTIES OR CONDITIONS OF ANY KIND, either express or implied.
 * See the License for the specific language governing permissions and
 * limitations under the License.
 */

#pragma once

#include <raft/cuda_utils.cuh>
#include <raft/linalg/add.cuh>

namespace raft {
namespace linalg {

template <typename InT, typename OutT = InT>
__global__ void naiveAddElemKernel(OutT* out, const InT* in1, const InT* in2, int len)
{
  int idx = threadIdx.x + blockIdx.x * blockDim.x;
  if (idx < len) { out[idx] = OutT(in1[idx] + in2[idx]); }
}

template <typename InT, typename OutT = InT>
<<<<<<< HEAD
void naiveAddElem(OutT *out, const InT *in1, const InT *in2, int len,
                  cudaStream_t stream) {
  static const int TPB = 64;
  int nblks = raft::ceildiv(len, TPB);
  naiveAddElemKernel<InT, OutT><<<nblks, TPB, 0, stream>>>(out, in1, in2, len);
=======
void naiveAddElem(OutT* out, const InT* in1, const InT* in2, int len)
{
  static const int TPB = 64;
  int nblks            = raft::ceildiv(len, TPB);
  naiveAddElemKernel<InT, OutT><<<nblks, TPB>>>(out, in1, in2, len);
>>>>>>> 69c5c715
  CUDA_CHECK(cudaPeekAtLastError());
}

template <typename InT, typename OutT = InT>
struct AddInputs {
  OutT tolerance;
  int len;
  unsigned long long int seed;
};

template <typename InT, typename OutT = InT>
::std::ostream& operator<<(::std::ostream& os, const AddInputs<InT, OutT>& dims)
{
  return os;
}

};  // end namespace linalg
};  // end namespace raft<|MERGE_RESOLUTION|>--- conflicted
+++ resolved
@@ -30,19 +30,11 @@
 }
 
 template <typename InT, typename OutT = InT>
-<<<<<<< HEAD
-void naiveAddElem(OutT *out, const InT *in1, const InT *in2, int len,
-                  cudaStream_t stream) {
-  static const int TPB = 64;
-  int nblks = raft::ceildiv(len, TPB);
-  naiveAddElemKernel<InT, OutT><<<nblks, TPB, 0, stream>>>(out, in1, in2, len);
-=======
-void naiveAddElem(OutT* out, const InT* in1, const InT* in2, int len)
+void naiveAddElem(OutT* out, const InT* in1, const InT* in2, int len, cudaStream_t stream)
 {
   static const int TPB = 64;
   int nblks            = raft::ceildiv(len, TPB);
-  naiveAddElemKernel<InT, OutT><<<nblks, TPB>>>(out, in1, in2, len);
->>>>>>> 69c5c715
+  naiveAddElemKernel<InT, OutT><<<nblks, TPB, 0, stream>>>(out, in1, in2, len);
   CUDA_CHECK(cudaPeekAtLastError());
 }
 
