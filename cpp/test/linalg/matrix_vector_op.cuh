/*
 * Copyright (c) 2018-2020, NVIDIA CORPORATION.
 *
 * Licensed under the Apache License, Version 2.0 (the "License");
 * you may not use this file except in compliance with the License.
 * You may obtain a copy of the License at
 *
 *     http://www.apache.org/licenses/LICENSE-2.0
 *
 * Unless required by applicable law or agreed to in writing, software
 * distributed under the License is distributed on an "AS IS" BASIS,
 * WITHOUT WARRANTIES OR CONDITIONS OF ANY KIND, either express or implied.
 * See the License for the specific language governing permissions and
 * limitations under the License.
 */

#include <raft/cuda_utils.cuh>
#include <raft/linalg/matrix_vector_op.cuh>
#include "../test_utils.h"

namespace raft {
namespace linalg {

template <typename Type, typename IdxType = int>
__global__ void naiveMatVecKernel(Type* out,
                                  const Type* mat,
                                  const Type* vec,
                                  IdxType D,
                                  IdxType N,
                                  bool rowMajor,
                                  bool bcastAlongRows,
                                  Type scalar)
{
  IdxType idx = threadIdx.x + blockIdx.x * blockDim.x;
  IdxType len = N * D;
  IdxType col;
  if (rowMajor && bcastAlongRows) {
    col = idx % D;
  } else if (!rowMajor && !bcastAlongRows) {
    col = idx % N;
  } else if (rowMajor && !bcastAlongRows) {
    col = idx / D;
  } else {
    col = idx / N;
  }
  if (idx < len) { out[idx] = mat[idx] + scalar * vec[col]; }
}

template <typename Type, typename IdxType = int>
<<<<<<< HEAD
void naiveMatVec(Type *out, const Type *mat, const Type *vec, IdxType D,
                 IdxType N, bool rowMajor, bool bcastAlongRows, Type scalar,
                 cudaStream_t stream) {
  static const IdxType TPB = 64;
  IdxType len = N * D;
  IdxType nblks = raft::ceildiv(len, TPB);
  naiveMatVecKernel<Type><<<nblks, TPB, 0, stream>>>(
    out, mat, vec, D, N, rowMajor, bcastAlongRows, scalar);
=======
void naiveMatVec(Type* out,
                 const Type* mat,
                 const Type* vec,
                 IdxType D,
                 IdxType N,
                 bool rowMajor,
                 bool bcastAlongRows,
                 Type scalar)
{
  static const IdxType TPB = 64;
  IdxType len              = N * D;
  IdxType nblks            = raft::ceildiv(len, TPB);
  naiveMatVecKernel<Type><<<nblks, TPB>>>(out, mat, vec, D, N, rowMajor, bcastAlongRows, scalar);
>>>>>>> 69c5c715
  CUDA_CHECK(cudaPeekAtLastError());
}

template <typename Type, typename IdxType = int>
__global__ void naiveMatVecKernel(Type* out,
                                  const Type* mat,
                                  const Type* vec1,
                                  const Type* vec2,
                                  IdxType D,
                                  IdxType N,
                                  bool rowMajor,
                                  bool bcastAlongRows,
                                  Type scalar)
{
  IdxType idx = threadIdx.x + blockIdx.x * blockDim.x;
  IdxType len = N * D;
  IdxType col;
  if (rowMajor && bcastAlongRows) {
    col = idx % D;
  } else if (!rowMajor && !bcastAlongRows) {
    col = idx % N;
  } else if (rowMajor && !bcastAlongRows) {
    col = idx / D;
  } else {
    col = idx / N;
  }
  if (idx < len) { out[idx] = mat[idx] + scalar * vec1[col] + vec2[col]; }
}

template <typename Type, typename IdxType = int>
<<<<<<< HEAD
void naiveMatVec(Type *out, const Type *mat, const Type *vec1, const Type *vec2,
                 IdxType D, IdxType N, bool rowMajor, bool bcastAlongRows,
                 Type scalar, cudaStream_t stream) {
  static const IdxType TPB = 64;
  IdxType len = N * D;
  IdxType nblks = raft::ceildiv(len, TPB);
  naiveMatVecKernel<Type><<<nblks, TPB, 0, stream>>>(
    out, mat, vec1, vec2, D, N, rowMajor, bcastAlongRows, scalar);
=======
void naiveMatVec(Type* out,
                 const Type* mat,
                 const Type* vec1,
                 const Type* vec2,
                 IdxType D,
                 IdxType N,
                 bool rowMajor,
                 bool bcastAlongRows,
                 Type scalar)
{
  static const IdxType TPB = 64;
  IdxType len              = N * D;
  IdxType nblks            = raft::ceildiv(len, TPB);
  naiveMatVecKernel<Type>
    <<<nblks, TPB>>>(out, mat, vec1, vec2, D, N, rowMajor, bcastAlongRows, scalar);
>>>>>>> 69c5c715
  CUDA_CHECK(cudaPeekAtLastError());
}

}  // end namespace linalg
}  // end namespace raft<|MERGE_RESOLUTION|>--- conflicted
+++ resolved
@@ -47,16 +47,6 @@
 }
 
 template <typename Type, typename IdxType = int>
-<<<<<<< HEAD
-void naiveMatVec(Type *out, const Type *mat, const Type *vec, IdxType D,
-                 IdxType N, bool rowMajor, bool bcastAlongRows, Type scalar,
-                 cudaStream_t stream) {
-  static const IdxType TPB = 64;
-  IdxType len = N * D;
-  IdxType nblks = raft::ceildiv(len, TPB);
-  naiveMatVecKernel<Type><<<nblks, TPB, 0, stream>>>(
-    out, mat, vec, D, N, rowMajor, bcastAlongRows, scalar);
-=======
 void naiveMatVec(Type* out,
                  const Type* mat,
                  const Type* vec,
@@ -64,13 +54,14 @@
                  IdxType N,
                  bool rowMajor,
                  bool bcastAlongRows,
-                 Type scalar)
+                 Type scalar,
+                 cudaStream_t stream)
 {
   static const IdxType TPB = 64;
   IdxType len              = N * D;
   IdxType nblks            = raft::ceildiv(len, TPB);
-  naiveMatVecKernel<Type><<<nblks, TPB>>>(out, mat, vec, D, N, rowMajor, bcastAlongRows, scalar);
->>>>>>> 69c5c715
+  naiveMatVecKernel<Type>
+    <<<nblks, TPB, 0, stream>>>(out, mat, vec, D, N, rowMajor, bcastAlongRows, scalar);
   CUDA_CHECK(cudaPeekAtLastError());
 }
 
@@ -101,16 +92,6 @@
 }
 
 template <typename Type, typename IdxType = int>
-<<<<<<< HEAD
-void naiveMatVec(Type *out, const Type *mat, const Type *vec1, const Type *vec2,
-                 IdxType D, IdxType N, bool rowMajor, bool bcastAlongRows,
-                 Type scalar, cudaStream_t stream) {
-  static const IdxType TPB = 64;
-  IdxType len = N * D;
-  IdxType nblks = raft::ceildiv(len, TPB);
-  naiveMatVecKernel<Type><<<nblks, TPB, 0, stream>>>(
-    out, mat, vec1, vec2, D, N, rowMajor, bcastAlongRows, scalar);
-=======
 void naiveMatVec(Type* out,
                  const Type* mat,
                  const Type* vec1,
@@ -119,14 +100,14 @@
                  IdxType N,
                  bool rowMajor,
                  bool bcastAlongRows,
-                 Type scalar)
+                 Type scalar,
+                 cudaStream_t stream)
 {
   static const IdxType TPB = 64;
   IdxType len              = N * D;
   IdxType nblks            = raft::ceildiv(len, TPB);
   naiveMatVecKernel<Type>
-    <<<nblks, TPB>>>(out, mat, vec1, vec2, D, N, rowMajor, bcastAlongRows, scalar);
->>>>>>> 69c5c715
+    <<<nblks, TPB, 0, stream>>>(out, mat, vec1, vec2, D, N, rowMajor, bcastAlongRows, scalar);
   CUDA_CHECK(cudaPeekAtLastError());
 }
 
