/*
 * Copyright (c) 2019-2020, NVIDIA CORPORATION.
 *
 * Licensed under the Apache License, Version 2.0 (the "License");
 * you may not use this file except in compliance with the License.
 * You may obtain a copy of the License at
 *
 *     http://www.apache.org/licenses/LICENSE-2.0
 *
 * Unless required by applicable law or agreed to in writing, software
 * distributed under the License is distributed on an "AS IS" BASIS,
 * WITHOUT WARRANTIES OR CONDITIONS OF ANY KIND, either express or implied.
 * See the License for the specific language governing permissions and
 * limitations under the License.
 */

#include <gtest/gtest.h>
#include <raft/cudart_utils.h>
#include <raft/cuda_utils.cuh>
#include <raft/linalg/reduce.cuh>
#include <raft/random/rng.cuh>
#include "../test_utils.h"
#include "reduce.cuh"

namespace raft {
namespace linalg {

template <typename InType, typename OutType>
struct ReduceInputs {
  OutType tolerance;
  int rows, cols;
  bool rowMajor, alongRows;
  unsigned long long int seed;
};

template <typename InType, typename OutType>
::std::ostream &operator<<(::std::ostream &os,
                           const ReduceInputs<InType, OutType> &dims) {
  return os;
}

// Or else, we get the following compilation error
// for an extended __device__ lambda cannot have private or protected access
// within its class
template <typename InType, typename OutType>
void reduceLaunch(OutType *dots, const InType *data, int cols, int rows,
                  bool rowMajor, bool alongRows, bool inplace,
                  cudaStream_t stream) {
  reduce(
    dots, data, cols, rows, (OutType)0, rowMajor, alongRows, stream, inplace,
    [] __device__(InType in, int i) { return static_cast<OutType>(in * in); });
}

template <typename InType, typename OutType>
class ReduceTest
  : public ::testing::TestWithParam<ReduceInputs<InType, OutType>> {
 public:
  ReduceTest()
    : params(
        ::testing::TestWithParam<ReduceInputs<InType, OutType>>::GetParam()),
      stream(handle.get_stream()),
      data(params.rows * params.cols, stream),
      dots_exp(params.alongRows ? params.rows : params.cols, stream),
      dots_act(params.alongRows ? params.rows : params.cols, stream) {}

 protected:
  void SetUp() override {
    raft::random::Rng r(params.seed);
    int rows = params.rows, cols = params.cols;
    int len = rows * cols;
    outlen = params.alongRows ? rows : cols;
    r.uniform(data.data(), len, InType(-1.0), InType(1.0), stream);
    naiveReduction(dots_exp.data(), data.data(), cols, rows, params.rowMajor,
                   params.alongRows, stream);

    // Perform reduction with default inplace = false first
    reduceLaunch(dots_act.data(), data.data(), cols, rows, params.rowMajor,
                 params.alongRows, false, stream);
    // Add to result with inplace = true next, which shouldn't affect
    // in the case of coalescedReduction!
    if (!(params.rowMajor ^ params.alongRows)) {
      reduceLaunch(dots_act.data(), data.data(), cols, rows, params.rowMajor,
                   params.alongRows, true, stream);
    }
    CUDA_CHECK(cudaStreamSynchronize(stream));
<<<<<<< HEAD
  }

  void TearDown() override {
    raft::deallocate_all(stream);
    CUDA_CHECK(cudaStreamDestroy(stream));
=======
>>>>>>> a4521926
  }

 protected:
  raft::handle_t handle;
  cudaStream_t stream;

  ReduceInputs<InType, OutType> params;
  rmm::device_uvector<InType> data;
  rmm::device_uvector<OutType> dots_exp, dots_act;
  int outlen;
};

const std::vector<ReduceInputs<float, float>> inputsff = {
  {0.000002f, 1024, 32, true, true, 1234ULL},
  {0.000002f, 1024, 64, true, true, 1234ULL},
  {0.000002f, 1024, 128, true, true, 1234ULL},
  {0.000002f, 1024, 256, true, true, 1234ULL},
  {0.000002f, 1024, 32, true, false, 1234ULL},
  {0.000002f, 1024, 64, true, false, 1234ULL},
  {0.000002f, 1024, 128, true, false, 1234ULL},
  {0.000002f, 1024, 256, true, false, 1234ULL},
  {0.000002f, 1024, 32, false, true, 1234ULL},
  {0.000002f, 1024, 64, false, true, 1234ULL},
  {0.000002f, 1024, 128, false, true, 1234ULL},
  {0.000002f, 1024, 256, false, true, 1234ULL},
  {0.000002f, 1024, 32, false, false, 1234ULL},
  {0.000002f, 1024, 64, false, false, 1234ULL},
  {0.000002f, 1024, 128, false, false, 1234ULL},
  {0.000002f, 1024, 256, false, false, 1234ULL}};

const std::vector<ReduceInputs<double, double>> inputsdd = {
  {0.000000001, 1024, 32, true, true, 1234ULL},
  {0.000000001, 1024, 64, true, true, 1234ULL},
  {0.000000001, 1024, 128, true, true, 1234ULL},
  {0.000000001, 1024, 256, true, true, 1234ULL},
  {0.000000001, 1024, 32, true, false, 1234ULL},
  {0.000000001, 1024, 64, true, false, 1234ULL},
  {0.000000001, 1024, 128, true, false, 1234ULL},
  {0.000000001, 1024, 256, true, false, 1234ULL},
  {0.000000001, 1024, 32, false, true, 1234ULL},
  {0.000000001, 1024, 64, false, true, 1234ULL},
  {0.000000001, 1024, 128, false, true, 1234ULL},
  {0.000000001, 1024, 256, false, true, 1234ULL},
  {0.000000001, 1024, 32, false, false, 1234ULL},
  {0.000000001, 1024, 64, false, false, 1234ULL},
  {0.000000001, 1024, 128, false, false, 1234ULL},
  {0.000000001, 1024, 256, false, false, 1234ULL}};

const std::vector<ReduceInputs<float, double>> inputsfd = {
  {0.000002f, 1024, 32, true, true, 1234ULL},
  {0.000002f, 1024, 64, true, true, 1234ULL},
  {0.000002f, 1024, 128, true, true, 1234ULL},
  {0.000002f, 1024, 256, true, true, 1234ULL},
  {0.000002f, 1024, 32, true, false, 1234ULL},
  {0.000002f, 1024, 64, true, false, 1234ULL},
  {0.000002f, 1024, 128, true, false, 1234ULL},
  {0.000002f, 1024, 256, true, false, 1234ULL},
  {0.000002f, 1024, 32, false, true, 1234ULL},
  {0.000002f, 1024, 64, false, true, 1234ULL},
  {0.000002f, 1024, 128, false, true, 1234ULL},
  {0.000002f, 1024, 256, false, true, 1234ULL},
  {0.000002f, 1024, 32, false, false, 1234ULL},
  {0.000002f, 1024, 64, false, false, 1234ULL},
  {0.000002f, 1024, 128, false, false, 1234ULL},
  {0.000002f, 1024, 256, false, false, 1234ULL}};

typedef ReduceTest<float, float> ReduceTestFF;
TEST_P(ReduceTestFF, Result) {
  ASSERT_TRUE(devArrMatch(dots_exp.data(), dots_act.data(), outlen,
                          raft::CompareApprox<float>(params.tolerance)));
}

typedef ReduceTest<double, double> ReduceTestDD;
TEST_P(ReduceTestDD, Result) {
  ASSERT_TRUE(devArrMatch(dots_exp.data(), dots_act.data(), outlen,
                          raft::CompareApprox<double>(params.tolerance)));
}

typedef ReduceTest<float, double> ReduceTestFD;
TEST_P(ReduceTestFD, Result) {
  ASSERT_TRUE(devArrMatch(dots_exp.data(), dots_act.data(), outlen,
                          raft::CompareApprox<double>(params.tolerance)));
}

INSTANTIATE_TEST_CASE_P(ReduceTests, ReduceTestFF,
                        ::testing::ValuesIn(inputsff));

INSTANTIATE_TEST_CASE_P(ReduceTests, ReduceTestDD,
                        ::testing::ValuesIn(inputsdd));

INSTANTIATE_TEST_CASE_P(ReduceTests, ReduceTestFD,
                        ::testing::ValuesIn(inputsfd));

}  // end namespace linalg
}  // end namespace raft<|MERGE_RESOLUTION|>--- conflicted
+++ resolved
@@ -83,14 +83,6 @@
                    params.alongRows, true, stream);
     }
     CUDA_CHECK(cudaStreamSynchronize(stream));
-<<<<<<< HEAD
-  }
-
-  void TearDown() override {
-    raft::deallocate_all(stream);
-    CUDA_CHECK(cudaStreamDestroy(stream));
-=======
->>>>>>> a4521926
   }
 
  protected:
