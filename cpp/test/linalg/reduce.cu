--- conflicted
+++ resolved
@@ -63,17 +63,10 @@
     int rows = params.rows, cols = params.cols;
     int len = rows * cols;
     outlen = params.alongRows ? rows : cols;
-<<<<<<< HEAD
     raft::allocate(data, len, stream);
     raft::allocate(dots_exp, outlen, stream);
     raft::allocate(dots_act, outlen, stream);
-    r.uniform(data, len, T(-1.0), T(1.0), stream);
-=======
-    raft::allocate(data, len);
-    raft::allocate(dots_exp, outlen);
-    raft::allocate(dots_act, outlen);
     r.uniform(data, len, InType(-1.0), InType(1.0), stream);
->>>>>>> 947e22f6
     naiveReduction(dots_exp, data, cols, rows, params.rowMajor,
                    params.alongRows, stream);
 
