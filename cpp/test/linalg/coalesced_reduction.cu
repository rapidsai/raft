/*
 * Copyright (c) 2018-2020, NVIDIA CORPORATION.
 *
 * Licensed under the Apache License, Version 2.0 (the "License");
 * you may not use this file except in compliance with the License.
 * You may obtain a copy of the License at
 *
 *     http://www.apache.org/licenses/LICENSE-2.0
 *
 * Unless required by applicable law or agreed to in writing, software
 * distributed under the License is distributed on an "AS IS" BASIS,
 * WITHOUT WARRANTIES OR CONDITIONS OF ANY KIND, either express or implied.
 * See the License for the specific language governing permissions and
 * limitations under the License.
 */

#include <gtest/gtest.h>
#include <raft/cudart_utils.h>
#include <raft/cuda_utils.cuh>
#include <raft/linalg/coalesced_reduction.cuh>
#include <raft/random/rng.hpp>
#include "../test_utils.h"
#include "reduce.cuh"

namespace raft {
namespace linalg {

template <typename T>
struct coalescedReductionInputs {
  T tolerance;
  int rows, cols;
  unsigned long long int seed;
};

template <typename T>
::std::ostream& operator<<(::std::ostream& os, const coalescedReductionInputs<T>& dims)
{
  return os;
}

// Or else, we get the following compilation error
// for an extended __device__ lambda cannot have private or protected access
// within its class
template <typename T>
void coalescedReductionLaunch(
  T* dots, const T* data, int cols, int rows, cudaStream_t stream, bool inplace = false)
{
  coalescedReduction(
    dots, data, cols, rows, (T)0, stream, inplace, [] __device__(T in, int i) { return in * in; });
}

template <typename T>
class coalescedReductionTest : public ::testing::TestWithParam<coalescedReductionInputs<T>> {
 public:
  coalescedReductionTest()
    : params(::testing::TestWithParam<coalescedReductionInputs<T>>::GetParam()),
      stream(handle.get_stream()),
      data(params.rows * params.cols, stream),
      dots_exp(params.rows * params.cols, stream),
      dots_act(params.rows * params.cols, stream)
  {
  }

 protected:
  void SetUp() override
  {
    raft::random::Rng r(params.seed);
    int rows = params.rows, cols = params.cols;
    int len = rows * cols;
    r.uniform(data.data(), len, T(-1.0), T(1.0), stream);
    naiveCoalescedReduction(dots_exp.data(), data.data(), cols, rows, stream);

    // Perform reduction with default inplace = false first
    coalescedReductionLaunch(dots_act.data(), data.data(), cols, rows, stream);
    // Add to result with inplace = true next
    coalescedReductionLaunch(dots_act.data(), data.data(), cols, rows, stream, true);

    CUDA_CHECK(cudaStreamSynchronize(stream));
  }

 protected:
  raft::handle_t handle;
  cudaStream_t stream;

  coalescedReductionInputs<T> params;
  rmm::device_uvector<T> data;
  rmm::device_uvector<T> dots_exp;
  rmm::device_uvector<T> dots_act;
};

const std::vector<coalescedReductionInputs<float>> inputsf = {{0.000002f, 1024, 32, 1234ULL},
                                                              {0.000002f, 1024, 64, 1234ULL},
                                                              {0.000002f, 1024, 128, 1234ULL},
                                                              {0.000002f, 1024, 256, 1234ULL}};

const std::vector<coalescedReductionInputs<double>> inputsd = {{0.000000001, 1024, 32, 1234ULL},
                                                               {0.000000001, 1024, 64, 1234ULL},
                                                               {0.000000001, 1024, 128, 1234ULL},
                                                               {0.000000001, 1024, 256, 1234ULL}};

typedef coalescedReductionTest<float> coalescedReductionTestF;
<<<<<<< HEAD
TEST_P(coalescedReductionTestF, Result) {
  ASSERT_TRUE(raft::devArrMatch(dots_exp.data(), dots_act.data(), params.rows,
                                raft::CompareApprox<float>(params.tolerance),
                                stream));
}

typedef coalescedReductionTest<double> coalescedReductionTestD;
TEST_P(coalescedReductionTestD, Result) {
  ASSERT_TRUE(raft::devArrMatch(dots_exp.data(), dots_act.data(), params.rows,
                                raft::CompareApprox<double>(params.tolerance),
                                stream));
=======
TEST_P(coalescedReductionTestF, Result)
{
  ASSERT_TRUE(raft::devArrMatch(
    dots_exp.data(), dots_act.data(), params.rows, raft::CompareApprox<float>(params.tolerance)));
}

typedef coalescedReductionTest<double> coalescedReductionTestD;
TEST_P(coalescedReductionTestD, Result)
{
  ASSERT_TRUE(raft::devArrMatch(
    dots_exp.data(), dots_act.data(), params.rows, raft::CompareApprox<double>(params.tolerance)));
>>>>>>> 69c5c715
}

INSTANTIATE_TEST_CASE_P(coalescedReductionTests,
                        coalescedReductionTestF,
                        ::testing::ValuesIn(inputsf));

INSTANTIATE_TEST_CASE_P(coalescedReductionTests,
                        coalescedReductionTestD,
                        ::testing::ValuesIn(inputsd));

}  // end namespace linalg
}  // end namespace raft<|MERGE_RESOLUTION|>--- conflicted
+++ resolved
@@ -99,31 +99,23 @@
                                                                {0.000000001, 1024, 256, 1234ULL}};
 
 typedef coalescedReductionTest<float> coalescedReductionTestF;
-<<<<<<< HEAD
-TEST_P(coalescedReductionTestF, Result) {
-  ASSERT_TRUE(raft::devArrMatch(dots_exp.data(), dots_act.data(), params.rows,
+TEST_P(coalescedReductionTestF, Result)
+{
+  ASSERT_TRUE(raft::devArrMatch(dots_exp.data(),
+                                dots_act.data(),
+                                params.rows,
                                 raft::CompareApprox<float>(params.tolerance),
                                 stream));
 }
 
 typedef coalescedReductionTest<double> coalescedReductionTestD;
-TEST_P(coalescedReductionTestD, Result) {
-  ASSERT_TRUE(raft::devArrMatch(dots_exp.data(), dots_act.data(), params.rows,
+TEST_P(coalescedReductionTestD, Result)
+{
+  ASSERT_TRUE(raft::devArrMatch(dots_exp.data(),
+                                dots_act.data(),
+                                params.rows,
                                 raft::CompareApprox<double>(params.tolerance),
                                 stream));
-=======
-TEST_P(coalescedReductionTestF, Result)
-{
-  ASSERT_TRUE(raft::devArrMatch(
-    dots_exp.data(), dots_act.data(), params.rows, raft::CompareApprox<float>(params.tolerance)));
-}
-
-typedef coalescedReductionTest<double> coalescedReductionTestD;
-TEST_P(coalescedReductionTestD, Result)
-{
-  ASSERT_TRUE(raft::devArrMatch(
-    dots_exp.data(), dots_act.data(), params.rows, raft::CompareApprox<double>(params.tolerance)));
->>>>>>> 69c5c715
 }
 
 INSTANTIATE_TEST_CASE_P(coalescedReductionTests,
