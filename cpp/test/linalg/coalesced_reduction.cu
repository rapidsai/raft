--- conflicted
+++ resolved
@@ -100,26 +100,16 @@
 
 typedef coalescedReductionTest<float> coalescedReductionTestF;
 TEST_P(coalescedReductionTestF, Result) {
-<<<<<<< HEAD
-  ASSERT_TRUE(raft::devArrMatch(dots_exp, dots_act, params.rows,
+  ASSERT_TRUE(raft::devArrMatch(dots_exp.data(), dots_act.data(), params.rows,
                                 raft::CompareApprox<float>(params.tolerance),
                                 stream));
-=======
-  ASSERT_TRUE(raft::devArrMatch(dots_exp.data(), dots_act.data(), params.rows,
-                                raft::CompareApprox<float>(params.tolerance)));
->>>>>>> a4521926
 }
 
 typedef coalescedReductionTest<double> coalescedReductionTestD;
 TEST_P(coalescedReductionTestD, Result) {
-<<<<<<< HEAD
-  ASSERT_TRUE(raft::devArrMatch(dots_exp, dots_act, params.rows,
+  ASSERT_TRUE(raft::devArrMatch(dots_exp.data(), dots_act.data(), params.rows,
                                 raft::CompareApprox<double>(params.tolerance),
                                 stream));
-=======
-  ASSERT_TRUE(raft::devArrMatch(dots_exp.data(), dots_act.data(), params.rows,
-                                raft::CompareApprox<double>(params.tolerance)));
->>>>>>> a4521926
 }
 
 INSTANTIATE_TEST_CASE_P(coalescedReductionTests, coalescedReductionTestF,
