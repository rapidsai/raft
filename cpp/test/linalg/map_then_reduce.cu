/*
 * Copyright (c) 2018-2020, NVIDIA CORPORATION.
 *
 * Licensed under the Apache License, Version 2.0 (the "License");
 * you may not use this file except in compliance with the License.
 * You may obtain a copy of the License at
 *
 *     http://www.apache.org/licenses/LICENSE-2.0
 *
 * Unless required by applicable law or agreed to in writing, software
 * distributed under the License is distributed on an "AS IS" BASIS,
 * WITHOUT WARRANTIES OR CONDITIONS OF ANY KIND, either express or implied.
 * See the License for the specific language governing permissions and
 * limitations under the License.
 */

#include <gtest/gtest.h>
#include <raft/cudart_utils.h>
#include <limits>
#include <raft/linalg/map_then_reduce.cuh>
#include <raft/random/rng.hpp>
#include <rmm/device_scalar.hpp>
#include <rmm/device_uvector.hpp>
#include "../test_utils.h"

namespace raft {
namespace linalg {

template <typename InType, typename OutType, typename MapOp>
__global__ void naiveMapReduceKernel(OutType* out, const InType* in, size_t len, MapOp map)
{
  int idx = threadIdx.x + blockIdx.x * blockDim.x;
  if (idx < len) { raft::myAtomicAdd(out, (OutType)map(in[idx])); }
}

template <typename InType, typename OutType, typename MapOp>
void naiveMapReduce(OutType* out, const InType* in, size_t len, MapOp map, cudaStream_t stream)
{
  static const int TPB = 64;
  int nblks            = raft::ceildiv(len, (size_t)TPB);
  naiveMapReduceKernel<InType, OutType, MapOp><<<nblks, TPB, 0, stream>>>(out, in, len, map);
  CUDA_CHECK(cudaPeekAtLastError());
}

template <typename T>
struct MapReduceInputs {
  T tolerance;
  size_t len;
  unsigned long long int seed;
};

template <typename T>
::std::ostream& operator<<(::std::ostream& os, const MapReduceInputs<T>& dims)
{
  return os;
}

// Or else, we get the following compilation error
// for an extended __device__ lambda cannot have private or protected access
// within its class
template <typename InType, typename OutType>
void mapReduceLaunch(
  OutType* out_ref, OutType* out, const InType* in, size_t len, cudaStream_t stream)
{
  auto op = [] __device__(InType in) { return in; };
  naiveMapReduce(out_ref, in, len, op, stream);
  mapThenSumReduce(out, len, op, 0, in);
}

template <typename InType, typename OutType>
class MapReduceTest : public ::testing::TestWithParam<MapReduceInputs<InType>> {
 public:
  MapReduceTest()
    : params(::testing::TestWithParam<MapReduceInputs<InType>>::GetParam()),
      stream(handle.get_stream()),
      in(params.len, stream),
      out_ref(params.len, stream),
      out(params.len, stream)

  {
  }

 protected:
  void SetUp() override
  {
    raft::random::Rng r(params.seed);
    auto len = params.len;
    r.uniform(in.data(), len, InType(-1.0), InType(1.0), stream);
    mapReduceLaunch(out_ref.data(), out.data(), in.data(), len, stream);
    CUDA_CHECK(cudaStreamSynchronize(stream));
  }

 protected:
  raft::handle_t handle;
  cudaStream_t stream;

  MapReduceInputs<InType> params;
  rmm::device_uvector<InType> in;
  rmm::device_uvector<OutType> out_ref, out;
};

const std::vector<MapReduceInputs<float>> inputsf = {{0.001f, 1024 * 1024, 1234ULL}};
typedef MapReduceTest<float, float> MapReduceTestFF;
<<<<<<< HEAD
TEST_P(MapReduceTestFF, Result) {
  ASSERT_TRUE(devArrMatch(out_ref.data(), out.data(), params.len,
                          CompareApprox<float>(params.tolerance), stream));
=======
TEST_P(MapReduceTestFF, Result)
{
  ASSERT_TRUE(
    devArrMatch(out_ref.data(), out.data(), params.len, CompareApprox<float>(params.tolerance)));
>>>>>>> 69c5c715
}
INSTANTIATE_TEST_SUITE_P(MapReduceTests, MapReduceTestFF, ::testing::ValuesIn(inputsf));

typedef MapReduceTest<float, double> MapReduceTestFD;
<<<<<<< HEAD
TEST_P(MapReduceTestFD, Result) {
  ASSERT_TRUE(devArrMatch(out_ref.data(), out.data(), params.len,
                          CompareApprox<double>(params.tolerance), stream));
=======
TEST_P(MapReduceTestFD, Result)
{
  ASSERT_TRUE(
    devArrMatch(out_ref.data(), out.data(), params.len, CompareApprox<double>(params.tolerance)));
>>>>>>> 69c5c715
}
INSTANTIATE_TEST_SUITE_P(MapReduceTests, MapReduceTestFD, ::testing::ValuesIn(inputsf));

const std::vector<MapReduceInputs<double>> inputsd = {{0.000001, 1024 * 1024, 1234ULL}};
typedef MapReduceTest<double, double> MapReduceTestDD;
<<<<<<< HEAD
TEST_P(MapReduceTestDD, Result) {
  ASSERT_TRUE(devArrMatch(out_ref.data(), out.data(), params.len,
                          CompareApprox<double>(params.tolerance), stream));
=======
TEST_P(MapReduceTestDD, Result)
{
  ASSERT_TRUE(
    devArrMatch(out_ref.data(), out.data(), params.len, CompareApprox<double>(params.tolerance)));
>>>>>>> 69c5c715
}
INSTANTIATE_TEST_SUITE_P(MapReduceTests, MapReduceTestDD, ::testing::ValuesIn(inputsd));

template <typename T>
class MapGenericReduceTest : public ::testing::Test {
  using InType  = typename T::first_type;
  using OutType = typename T::second_type;

 protected:
<<<<<<< HEAD
  MapGenericReduceTest()
    : input(n, handle.get_stream()), output(handle.get_stream()) {
    initInput(input.data(), input.size(), handle.get_stream());
=======
  MapGenericReduceTest() : input(n, handle.get_stream()), output(handle.get_stream())
  {
    CUDA_CHECK(cudaStreamCreate(&stream));
    handle.set_stream(stream);
    initInput(input.data(), input.size(), stream);
>>>>>>> 69c5c715
  }

 public:
  void initInput(InType* input, int n, cudaStream_t stream)
  {
    raft::random::Rng r(137);
    r.uniform(input, n, InType(2), InType(3), handle.get_stream());
    InType val = 1;
    raft::update_device(input + 42, &val, 1, handle.get_stream());
    val = 5;
    raft::update_device(input + 337, &val, 1, handle.get_stream());
  }

  void testMin()
  {
    auto op               = [] __device__(InType in) { return in; };
    const OutType neutral = std::numeric_limits<InType>::max();
<<<<<<< HEAD
    mapThenReduce(output.data(), input.size(), neutral, op, cub::Min(),
                  handle.get_stream(), input.data());
    EXPECT_TRUE(raft::devArrMatch(OutType(1), output.data(), 1,
                                  raft::Compare<OutType>(),
                                  handle.get_stream()));
=======
    mapThenReduce(output.data(), input.size(), neutral, op, cub::Min(), stream, input.data());
    EXPECT_TRUE(raft::devArrMatch(OutType(1), output.data(), 1, raft::Compare<OutType>()));
>>>>>>> 69c5c715
  }
  void testMax()
  {
    auto op               = [] __device__(InType in) { return in; };
    const OutType neutral = std::numeric_limits<InType>::min();
<<<<<<< HEAD
    mapThenReduce(output.data(), input.size(), neutral, op, cub::Max(),
                  handle.get_stream(), input.data());
    EXPECT_TRUE(raft::devArrMatch(OutType(5), output.data(), 1,
                                  raft::Compare<OutType>(),
                                  handle.get_stream()));
=======
    mapThenReduce(output.data(), input.size(), neutral, op, cub::Max(), stream, input.data());
    EXPECT_TRUE(raft::devArrMatch(OutType(5), output.data(), 1, raft::Compare<OutType>()));
>>>>>>> 69c5c715
  }

 protected:
  raft::handle_t handle;
  cudaStream_t stream;

  int n = 1237;
  rmm::device_uvector<InType> input;
  rmm::device_scalar<OutType> output;
};

using IoTypePair =
  ::testing::Types<std::pair<float, float>, std::pair<float, double>, std::pair<double, double>>;

TYPED_TEST_CASE(MapGenericReduceTest, IoTypePair);
TYPED_TEST(MapGenericReduceTest, min) { this->testMin(); }
TYPED_TEST(MapGenericReduceTest, max) { this->testMax(); }
}  // end namespace linalg
}  // end namespace raft<|MERGE_RESOLUTION|>--- conflicted
+++ resolved
@@ -101,45 +101,27 @@
 
 const std::vector<MapReduceInputs<float>> inputsf = {{0.001f, 1024 * 1024, 1234ULL}};
 typedef MapReduceTest<float, float> MapReduceTestFF;
-<<<<<<< HEAD
-TEST_P(MapReduceTestFF, Result) {
-  ASSERT_TRUE(devArrMatch(out_ref.data(), out.data(), params.len,
-                          CompareApprox<float>(params.tolerance), stream));
-=======
 TEST_P(MapReduceTestFF, Result)
 {
-  ASSERT_TRUE(
-    devArrMatch(out_ref.data(), out.data(), params.len, CompareApprox<float>(params.tolerance)));
->>>>>>> 69c5c715
+  ASSERT_TRUE(devArrMatch(
+    out_ref.data(), out.data(), params.len, CompareApprox<float>(params.tolerance), stream));
 }
 INSTANTIATE_TEST_SUITE_P(MapReduceTests, MapReduceTestFF, ::testing::ValuesIn(inputsf));
 
 typedef MapReduceTest<float, double> MapReduceTestFD;
-<<<<<<< HEAD
-TEST_P(MapReduceTestFD, Result) {
-  ASSERT_TRUE(devArrMatch(out_ref.data(), out.data(), params.len,
-                          CompareApprox<double>(params.tolerance), stream));
-=======
 TEST_P(MapReduceTestFD, Result)
 {
-  ASSERT_TRUE(
-    devArrMatch(out_ref.data(), out.data(), params.len, CompareApprox<double>(params.tolerance)));
->>>>>>> 69c5c715
+  ASSERT_TRUE(devArrMatch(
+    out_ref.data(), out.data(), params.len, CompareApprox<double>(params.tolerance), stream));
 }
 INSTANTIATE_TEST_SUITE_P(MapReduceTests, MapReduceTestFD, ::testing::ValuesIn(inputsf));
 
 const std::vector<MapReduceInputs<double>> inputsd = {{0.000001, 1024 * 1024, 1234ULL}};
 typedef MapReduceTest<double, double> MapReduceTestDD;
-<<<<<<< HEAD
-TEST_P(MapReduceTestDD, Result) {
-  ASSERT_TRUE(devArrMatch(out_ref.data(), out.data(), params.len,
-                          CompareApprox<double>(params.tolerance), stream));
-=======
 TEST_P(MapReduceTestDD, Result)
 {
-  ASSERT_TRUE(
-    devArrMatch(out_ref.data(), out.data(), params.len, CompareApprox<double>(params.tolerance)));
->>>>>>> 69c5c715
+  ASSERT_TRUE(devArrMatch(
+    out_ref.data(), out.data(), params.len, CompareApprox<double>(params.tolerance), stream));
 }
 INSTANTIATE_TEST_SUITE_P(MapReduceTests, MapReduceTestDD, ::testing::ValuesIn(inputsd));
 
@@ -149,17 +131,9 @@
   using OutType = typename T::second_type;
 
  protected:
-<<<<<<< HEAD
-  MapGenericReduceTest()
-    : input(n, handle.get_stream()), output(handle.get_stream()) {
-    initInput(input.data(), input.size(), handle.get_stream());
-=======
   MapGenericReduceTest() : input(n, handle.get_stream()), output(handle.get_stream())
   {
-    CUDA_CHECK(cudaStreamCreate(&stream));
-    handle.set_stream(stream);
-    initInput(input.data(), input.size(), stream);
->>>>>>> 69c5c715
+    initInput(input.data(), input.size(), handle.get_stream());
   }
 
  public:
@@ -177,31 +151,19 @@
   {
     auto op               = [] __device__(InType in) { return in; };
     const OutType neutral = std::numeric_limits<InType>::max();
-<<<<<<< HEAD
-    mapThenReduce(output.data(), input.size(), neutral, op, cub::Min(),
-                  handle.get_stream(), input.data());
-    EXPECT_TRUE(raft::devArrMatch(OutType(1), output.data(), 1,
-                                  raft::Compare<OutType>(),
-                                  handle.get_stream()));
-=======
-    mapThenReduce(output.data(), input.size(), neutral, op, cub::Min(), stream, input.data());
-    EXPECT_TRUE(raft::devArrMatch(OutType(1), output.data(), 1, raft::Compare<OutType>()));
->>>>>>> 69c5c715
+    mapThenReduce(
+      output.data(), input.size(), neutral, op, cub::Min(), handle.get_stream(), input.data());
+    EXPECT_TRUE(raft::devArrMatch(
+      OutType(1), output.data(), 1, raft::Compare<OutType>(), handle.get_stream()));
   }
   void testMax()
   {
     auto op               = [] __device__(InType in) { return in; };
     const OutType neutral = std::numeric_limits<InType>::min();
-<<<<<<< HEAD
-    mapThenReduce(output.data(), input.size(), neutral, op, cub::Max(),
-                  handle.get_stream(), input.data());
-    EXPECT_TRUE(raft::devArrMatch(OutType(5), output.data(), 1,
-                                  raft::Compare<OutType>(),
-                                  handle.get_stream()));
-=======
-    mapThenReduce(output.data(), input.size(), neutral, op, cub::Max(), stream, input.data());
-    EXPECT_TRUE(raft::devArrMatch(OutType(5), output.data(), 1, raft::Compare<OutType>()));
->>>>>>> 69c5c715
+    mapThenReduce(
+      output.data(), input.size(), neutral, op, cub::Max(), handle.get_stream(), input.data());
+    EXPECT_TRUE(raft::devArrMatch(
+      OutType(5), output.data(), 1, raft::Compare<OutType>(), handle.get_stream()));
   }
 
  protected:
