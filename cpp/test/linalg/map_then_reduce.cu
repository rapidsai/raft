/*
 * Copyright (c) 2018-2020, NVIDIA CORPORATION.
 *
 * Licensed under the Apache License, Version 2.0 (the "License");
 * you may not use this file except in compliance with the License.
 * You may obtain a copy of the License at
 *
 *     http://www.apache.org/licenses/LICENSE-2.0
 *
 * Unless required by applicable law or agreed to in writing, software
 * distributed under the License is distributed on an "AS IS" BASIS,
 * WITHOUT WARRANTIES OR CONDITIONS OF ANY KIND, either express or implied.
 * See the License for the specific language governing permissions and
 * limitations under the License.
 */

#include <gtest/gtest.h>
#include <raft/cudart_utils.h>
#include <limits>
#include <raft/linalg/map_then_reduce.cuh>
#include <raft/random/rng.cuh>
#include <rmm/device_scalar.hpp>
#include <rmm/device_uvector.hpp>
#include "../test_utils.h"

namespace raft {
namespace linalg {

template <typename InType, typename OutType, typename MapOp>
__global__ void naiveMapReduceKernel(OutType *out, const InType *in, size_t len,
                                     MapOp map) {
  int idx = threadIdx.x + blockIdx.x * blockDim.x;
  if (idx < len) {
    raft::myAtomicAdd(out, (OutType)map(in[idx]));
  }
}

template <typename InType, typename OutType, typename MapOp>
void naiveMapReduce(OutType *out, const InType *in, size_t len, MapOp map,
                    cudaStream_t stream) {
  static const int TPB = 64;
  int nblks = raft::ceildiv(len, (size_t)TPB);
  naiveMapReduceKernel<InType, OutType, MapOp>
    <<<nblks, TPB, 0, stream>>>(out, in, len, map);
  CUDA_CHECK(cudaPeekAtLastError());
}

template <typename T>
struct MapReduceInputs {
  T tolerance;
  size_t len;
  unsigned long long int seed;
};

template <typename T>
::std::ostream &operator<<(::std::ostream &os, const MapReduceInputs<T> &dims) {
  return os;
}

// Or else, we get the following compilation error
// for an extended __device__ lambda cannot have private or protected access
// within its class
template <typename InType, typename OutType>
void mapReduceLaunch(OutType *out_ref, OutType *out, const InType *in,
                     size_t len, cudaStream_t stream) {
  auto op = [] __device__(InType in) { return in; };
  naiveMapReduce(out_ref, in, len, op, stream);
  mapThenSumReduce(out, len, op, 0, in);
}

template <typename InType, typename OutType>
class MapReduceTest : public ::testing::TestWithParam<MapReduceInputs<InType>> {
 public:
  MapReduceTest()
    : params(::testing::TestWithParam<MapReduceInputs<InType>>::GetParam()),
      stream(handle.get_stream()),
      in(params.len, stream),
      out_ref(params.len, stream),
      out(params.len, stream)

  {}

 protected:
  void SetUp() override {
    raft::random::Rng r(params.seed);
    auto len = params.len;
<<<<<<< HEAD

    auto stream = handle.get_stream();
    raft::allocate(in, len, stream);
    raft::allocate(out_ref, len, stream);
    raft::allocate(out, len, stream);
    r.uniform(in, len, InType(-1.0), InType(1.0), stream);
    mapReduceLaunch(out_ref, out, in, len, stream);
    CUDA_CHECK(cudaStreamSynchronize(stream));
  }

  void TearDown() override { raft::deallocate_all(handle.get_stream()); }

 protected:
  raft::handle_t handle;
  MapReduceInputs<InType> params;
  InType *in;
  OutType *out_ref, *out;
=======
    r.uniform(in.data(), len, InType(-1.0), InType(1.0), stream);
    mapReduceLaunch(out_ref.data(), out.data(), in.data(), len, stream);
    CUDA_CHECK(cudaStreamSynchronize(stream));
  }

 protected:
  raft::handle_t handle;
  cudaStream_t stream;

  MapReduceInputs<InType> params;
  rmm::device_uvector<InType> in;
  rmm::device_uvector<OutType> out_ref, out;
>>>>>>> a4521926
};

const std::vector<MapReduceInputs<float>> inputsf = {
  {0.001f, 1024 * 1024, 1234ULL}};
typedef MapReduceTest<float, float> MapReduceTestFF;
TEST_P(MapReduceTestFF, Result) {
<<<<<<< HEAD
  ASSERT_TRUE(devArrMatch(out_ref, out, params.len,
                          CompareApprox<float>(params.tolerance),
                          handle.get_stream()));
=======
  ASSERT_TRUE(devArrMatch(out_ref.data(), out.data(), params.len,
                          CompareApprox<float>(params.tolerance)));
>>>>>>> a4521926
}
INSTANTIATE_TEST_SUITE_P(MapReduceTests, MapReduceTestFF,
                         ::testing::ValuesIn(inputsf));

typedef MapReduceTest<float, double> MapReduceTestFD;
TEST_P(MapReduceTestFD, Result) {
<<<<<<< HEAD
  ASSERT_TRUE(devArrMatch(out_ref, out, params.len,
                          CompareApprox<double>(params.tolerance),
                          handle.get_stream()));
=======
  ASSERT_TRUE(devArrMatch(out_ref.data(), out.data(), params.len,
                          CompareApprox<double>(params.tolerance)));
>>>>>>> a4521926
}
INSTANTIATE_TEST_SUITE_P(MapReduceTests, MapReduceTestFD,
                         ::testing::ValuesIn(inputsf));

const std::vector<MapReduceInputs<double>> inputsd = {
  {0.000001, 1024 * 1024, 1234ULL}};
typedef MapReduceTest<double, double> MapReduceTestDD;
TEST_P(MapReduceTestDD, Result) {
<<<<<<< HEAD
  ASSERT_TRUE(devArrMatch(out_ref, out, params.len,
                          CompareApprox<double>(params.tolerance),
                          handle.get_stream()));
=======
  ASSERT_TRUE(devArrMatch(out_ref.data(), out.data(), params.len,
                          CompareApprox<double>(params.tolerance)));
>>>>>>> a4521926
}
INSTANTIATE_TEST_SUITE_P(MapReduceTests, MapReduceTestDD,
                         ::testing::ValuesIn(inputsd));

template <typename T>
class MapGenericReduceTest : public ::testing::Test {
  using InType = typename T::first_type;
  using OutType = typename T::second_type;

 protected:
  MapGenericReduceTest()
    : input(n, handle.get_stream()), output(handle.get_stream()) {
    initInput(input.data(), input.size(), handle.get_stream());
  }

 public:
  void initInput(InType *input, int n, cudaStream_t stream) {
    raft::random::Rng r(137);
    r.uniform(input, n, InType(2), InType(3), handle.get_stream());
    InType val = 1;
    raft::update_device(input + 42, &val, 1, handle.get_stream());
    val = 5;
    raft::update_device(input + 337, &val, 1, handle.get_stream());
  }

  void testMin() {
    auto op = [] __device__(InType in) { return in; };
    const OutType neutral = std::numeric_limits<InType>::max();
    mapThenReduce(output.data(), input.size(), neutral, op, cub::Min(),
                  handle.get_stream(), input.data());
    EXPECT_TRUE(raft::devArrMatch(OutType(1), output.data(), 1,
                                  raft::Compare<OutType>(),
                                  handle.get_stream()));
  }
  void testMax() {
    auto op = [] __device__(InType in) { return in; };
    const OutType neutral = std::numeric_limits<InType>::min();
    mapThenReduce(output.data(), input.size(), neutral, op, cub::Max(),
                  handle.get_stream(), input.data());
    EXPECT_TRUE(raft::devArrMatch(OutType(5), output.data(), 1,
                                  raft::Compare<OutType>(),
                                  handle.get_stream()));
  }

 protected:
  raft::handle_t handle;
<<<<<<< HEAD
=======
  cudaStream_t stream;

  int n = 1237;
>>>>>>> a4521926
  rmm::device_uvector<InType> input;
  rmm::device_scalar<OutType> output;
};

using IoTypePair =
  ::testing::Types<std::pair<float, float>, std::pair<float, double>,
                   std::pair<double, double>>;

TYPED_TEST_CASE(MapGenericReduceTest, IoTypePair);
TYPED_TEST(MapGenericReduceTest, min) { this->testMin(); }
TYPED_TEST(MapGenericReduceTest, max) { this->testMax(); }
}  // end namespace linalg
}  // end namespace raft<|MERGE_RESOLUTION|>--- conflicted
+++ resolved
@@ -84,25 +84,6 @@
   void SetUp() override {
     raft::random::Rng r(params.seed);
     auto len = params.len;
-<<<<<<< HEAD
-
-    auto stream = handle.get_stream();
-    raft::allocate(in, len, stream);
-    raft::allocate(out_ref, len, stream);
-    raft::allocate(out, len, stream);
-    r.uniform(in, len, InType(-1.0), InType(1.0), stream);
-    mapReduceLaunch(out_ref, out, in, len, stream);
-    CUDA_CHECK(cudaStreamSynchronize(stream));
-  }
-
-  void TearDown() override { raft::deallocate_all(handle.get_stream()); }
-
- protected:
-  raft::handle_t handle;
-  MapReduceInputs<InType> params;
-  InType *in;
-  OutType *out_ref, *out;
-=======
     r.uniform(in.data(), len, InType(-1.0), InType(1.0), stream);
     mapReduceLaunch(out_ref.data(), out.data(), in.data(), len, stream);
     CUDA_CHECK(cudaStreamSynchronize(stream));
@@ -115,35 +96,22 @@
   MapReduceInputs<InType> params;
   rmm::device_uvector<InType> in;
   rmm::device_uvector<OutType> out_ref, out;
->>>>>>> a4521926
 };
 
 const std::vector<MapReduceInputs<float>> inputsf = {
   {0.001f, 1024 * 1024, 1234ULL}};
 typedef MapReduceTest<float, float> MapReduceTestFF;
 TEST_P(MapReduceTestFF, Result) {
-<<<<<<< HEAD
-  ASSERT_TRUE(devArrMatch(out_ref, out, params.len,
-                          CompareApprox<float>(params.tolerance),
-                          handle.get_stream()));
-=======
   ASSERT_TRUE(devArrMatch(out_ref.data(), out.data(), params.len,
-                          CompareApprox<float>(params.tolerance)));
->>>>>>> a4521926
+                          CompareApprox<float>(params.tolerance), stream));
 }
 INSTANTIATE_TEST_SUITE_P(MapReduceTests, MapReduceTestFF,
                          ::testing::ValuesIn(inputsf));
 
 typedef MapReduceTest<float, double> MapReduceTestFD;
 TEST_P(MapReduceTestFD, Result) {
-<<<<<<< HEAD
-  ASSERT_TRUE(devArrMatch(out_ref, out, params.len,
-                          CompareApprox<double>(params.tolerance),
-                          handle.get_stream()));
-=======
   ASSERT_TRUE(devArrMatch(out_ref.data(), out.data(), params.len,
-                          CompareApprox<double>(params.tolerance)));
->>>>>>> a4521926
+                          CompareApprox<double>(params.tolerance), stream));
 }
 INSTANTIATE_TEST_SUITE_P(MapReduceTests, MapReduceTestFD,
                          ::testing::ValuesIn(inputsf));
@@ -152,14 +120,8 @@
   {0.000001, 1024 * 1024, 1234ULL}};
 typedef MapReduceTest<double, double> MapReduceTestDD;
 TEST_P(MapReduceTestDD, Result) {
-<<<<<<< HEAD
-  ASSERT_TRUE(devArrMatch(out_ref, out, params.len,
-                          CompareApprox<double>(params.tolerance),
-                          handle.get_stream()));
-=======
   ASSERT_TRUE(devArrMatch(out_ref.data(), out.data(), params.len,
-                          CompareApprox<double>(params.tolerance)));
->>>>>>> a4521926
+                          CompareApprox<double>(params.tolerance), stream));
 }
 INSTANTIATE_TEST_SUITE_P(MapReduceTests, MapReduceTestDD,
                          ::testing::ValuesIn(inputsd));
@@ -206,12 +168,9 @@
 
  protected:
   raft::handle_t handle;
-<<<<<<< HEAD
-=======
   cudaStream_t stream;
 
   int n = 1237;
->>>>>>> a4521926
   rmm::device_uvector<InType> input;
   rmm::device_scalar<OutType> output;
 };
