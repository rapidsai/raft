/*
 * Copyright (c) 2018-2020, NVIDIA CORPORATION.
 *
 * Licensed under the Apache License, Version 2.0 (the "License");
 * you may not use this file except in compliance with the License.
 * You may obtain a copy of the License at
 *
 *     http://www.apache.org/licenses/LICENSE-2.0
 *
 * Unless required by applicable law or agreed to in writing, software
 * distributed under the License is distributed on an "AS IS" BASIS,
 * WITHOUT WARRANTIES OR CONDITIONS OF ANY KIND, either express or implied.
 * See the License for the specific language governing permissions and
 * limitations under the License.
 */

#include <gtest/gtest.h>
#include <raft/cudart_utils.h>
#include <limits>
#include <raft/linalg/map_then_reduce.cuh>
#include <raft/random/rng.cuh>
#include <rmm/device_scalar.hpp>
#include <rmm/device_uvector.hpp>
#include "../test_utils.h"

namespace raft {
namespace linalg {

template <typename InType, typename OutType, typename MapOp>
__global__ void naiveMapReduceKernel(OutType *out, const InType *in, size_t len,
                                     MapOp map) {
  int idx = threadIdx.x + blockIdx.x * blockDim.x;
  if (idx < len) {
    raft::myAtomicAdd(out, (OutType)map(in[idx]));
  }
}

template <typename InType, typename OutType, typename MapOp>
void naiveMapReduce(OutType *out, const InType *in, size_t len, MapOp map,
                    cudaStream_t stream) {
  static const int TPB = 64;
  int nblks = raft::ceildiv(len, (size_t)TPB);
  naiveMapReduceKernel<InType, OutType, MapOp>
    <<<nblks, TPB, 0, stream>>>(out, in, len, map);
  CUDA_CHECK(cudaPeekAtLastError());
}

template <typename T>
struct MapReduceInputs {
  T tolerance;
  size_t len;
  unsigned long long int seed;
};

template <typename T>
::std::ostream &operator<<(::std::ostream &os, const MapReduceInputs<T> &dims) {
  return os;
}

// Or else, we get the following compilation error
// for an extended __device__ lambda cannot have private or protected access
// within its class
template <typename InType, typename OutType>
void mapReduceLaunch(OutType *out_ref, OutType *out, const InType *in,
                     size_t len, cudaStream_t stream) {
  auto op = [] __device__(InType in) { return in; };
  naiveMapReduce(out_ref, in, len, op, stream);
  mapThenSumReduce(out, len, op, 0, in);
}

template <typename InType, typename OutType>
class MapReduceTest : public ::testing::TestWithParam<MapReduceInputs<InType>> {
 protected:
  void SetUp() override {
    params = ::testing::TestWithParam<MapReduceInputs<InType>>::GetParam();
    raft::random::Rng r(params.seed);
    auto len = params.len;

    CUDA_CHECK(cudaStreamCreate(&stream));
    raft::allocate(in, len, stream);
    raft::allocate(out_ref, len, stream);
    raft::allocate(out, len, stream);
    r.uniform(in, len, InType(-1.0), InType(1.0), stream);
    mapReduceLaunch(out_ref, out, in, len, stream);
    CUDA_CHECK(cudaStreamSynchronize(stream));
  }

  void TearDown() override {
    raft::deallocate_all(stream);
    CUDA_CHECK(cudaStreamDestroy(stream));
  }

 protected:
  MapReduceInputs<InType> params;
  InType *in;
  OutType *out_ref, *out;
  cudaStream_t stream;
};

const std::vector<MapReduceInputs<float>> inputsf = {
  {0.001f, 1024 * 1024, 1234ULL}};
typedef MapReduceTest<float, float> MapReduceTestFF;
TEST_P(MapReduceTestFF, Result) {
  ASSERT_TRUE(devArrMatch(out_ref, out, params.len,
                          CompareApprox<float>(params.tolerance)));
}
INSTANTIATE_TEST_SUITE_P(MapReduceTests, MapReduceTestFF,
                         ::testing::ValuesIn(inputsf));

typedef MapReduceTest<float, double> MapReduceTestFD;
TEST_P(MapReduceTestFD, Result) {
  ASSERT_TRUE(devArrMatch(out_ref, out, params.len,
                          CompareApprox<double>(params.tolerance)));
}
INSTANTIATE_TEST_SUITE_P(MapReduceTests, MapReduceTestFD,
                         ::testing::ValuesIn(inputsf));

const std::vector<MapReduceInputs<double>> inputsd = {
  {0.000001, 1024 * 1024, 1234ULL}};
typedef MapReduceTest<double, double> MapReduceTestDD;
TEST_P(MapReduceTestDD, Result) {
  ASSERT_TRUE(devArrMatch(out_ref, out, params.len,
                          CompareApprox<double>(params.tolerance)));
}
INSTANTIATE_TEST_SUITE_P(MapReduceTests, MapReduceTestDD,
                         ::testing::ValuesIn(inputsd));

template <typename T>
class MapGenericReduceTest : public ::testing::Test {
  using InType = typename T::first_type;
  using OutType = typename T::second_type;

 protected:
  MapGenericReduceTest()
<<<<<<< HEAD
    : allocator(handle.get_device_allocator()),
      input(allocator, handle.get_stream(), n),
      output(allocator, handle.get_stream(), 1) {
    initInput(input.data(), input.size(), handle.get_stream());
=======
    : input(n, handle.get_stream()), output(handle.get_stream()) {
    CUDA_CHECK(cudaStreamCreate(&stream));
    handle.set_stream(stream);
    initInput(input.data(), input.size(), stream);
>>>>>>> 90f6b4bf
  }

 public:
  void initInput(InType *input, int n, cudaStream_t stream) {
    raft::random::Rng r(137);
    r.uniform(input, n, InType(2), InType(3), handle.get_stream());
    InType val = 1;
    raft::update_device(input + 42, &val, 1, handle.get_stream());
    val = 5;
    raft::update_device(input + 337, &val, 1, handle.get_stream());
  }

  void testMin() {
    auto op = [] __device__(InType in) { return in; };
    const OutType neutral = std::numeric_limits<InType>::max();
    mapThenReduce(output.data(), input.size(), neutral, op, cub::Min(),
                  handle.get_stream(), input.data());
    EXPECT_TRUE(raft::devArrMatch(OutType(1), output.data(), 1,
                                  raft::Compare<OutType>()));
  }
  void testMax() {
    auto op = [] __device__(InType in) { return in; };
    const OutType neutral = std::numeric_limits<InType>::min();
    mapThenReduce(output.data(), input.size(), neutral, op, cub::Max(),
                  handle.get_stream(), input.data());
    EXPECT_TRUE(raft::devArrMatch(OutType(5), output.data(), 1,
                                  raft::Compare<OutType>()));
  }

 protected:
  int n = 1237;
  raft::handle_t handle;
<<<<<<< HEAD
  // cudaStream_t stream;
  std::shared_ptr<raft::mr::device::allocator> allocator;
  raft::mr::device::buffer<InType> input;
  raft::mr::device::buffer<OutType> output;
=======
  cudaStream_t stream;
  rmm::device_uvector<InType> input;
  rmm::device_scalar<OutType> output;
>>>>>>> 90f6b4bf
};

using IoTypePair =
  ::testing::Types<std::pair<float, float>, std::pair<float, double>,
                   std::pair<double, double>>;

TYPED_TEST_CASE(MapGenericReduceTest, IoTypePair);
TYPED_TEST(MapGenericReduceTest, min) { this->testMin(); }
TYPED_TEST(MapGenericReduceTest, max) { this->testMax(); }
}  // end namespace linalg
}  // end namespace raft<|MERGE_RESOLUTION|>--- conflicted
+++ resolved
@@ -76,7 +76,7 @@
     raft::random::Rng r(params.seed);
     auto len = params.len;
 
-    CUDA_CHECK(cudaStreamCreate(&stream));
+    auto stream = handle.get_stream();
     raft::allocate(in, len, stream);
     raft::allocate(out_ref, len, stream);
     raft::allocate(out, len, stream);
@@ -85,16 +85,13 @@
     CUDA_CHECK(cudaStreamSynchronize(stream));
   }
 
-  void TearDown() override {
-    raft::deallocate_all(stream);
-    CUDA_CHECK(cudaStreamDestroy(stream));
-  }
+  void TearDown() override { raft::deallocate_all(handle.get_stream()); }
 
  protected:
+  raft::handle_t handle;
   MapReduceInputs<InType> params;
   InType *in;
   OutType *out_ref, *out;
-  cudaStream_t stream;
 };
 
 const std::vector<MapReduceInputs<float>> inputsf = {
@@ -102,7 +99,8 @@
 typedef MapReduceTest<float, float> MapReduceTestFF;
 TEST_P(MapReduceTestFF, Result) {
   ASSERT_TRUE(devArrMatch(out_ref, out, params.len,
-                          CompareApprox<float>(params.tolerance)));
+                          CompareApprox<float>(params.tolerance),
+                          handle.get_stream()));
 }
 INSTANTIATE_TEST_SUITE_P(MapReduceTests, MapReduceTestFF,
                          ::testing::ValuesIn(inputsf));
@@ -110,7 +108,8 @@
 typedef MapReduceTest<float, double> MapReduceTestFD;
 TEST_P(MapReduceTestFD, Result) {
   ASSERT_TRUE(devArrMatch(out_ref, out, params.len,
-                          CompareApprox<double>(params.tolerance)));
+                          CompareApprox<double>(params.tolerance),
+                          handle.get_stream()));
 }
 INSTANTIATE_TEST_SUITE_P(MapReduceTests, MapReduceTestFD,
                          ::testing::ValuesIn(inputsf));
@@ -120,7 +119,8 @@
 typedef MapReduceTest<double, double> MapReduceTestDD;
 TEST_P(MapReduceTestDD, Result) {
   ASSERT_TRUE(devArrMatch(out_ref, out, params.len,
-                          CompareApprox<double>(params.tolerance)));
+                          CompareApprox<double>(params.tolerance),
+                          handle.get_stream()));
 }
 INSTANTIATE_TEST_SUITE_P(MapReduceTests, MapReduceTestDD,
                          ::testing::ValuesIn(inputsd));
@@ -132,17 +132,8 @@
 
  protected:
   MapGenericReduceTest()
-<<<<<<< HEAD
-    : allocator(handle.get_device_allocator()),
-      input(allocator, handle.get_stream(), n),
-      output(allocator, handle.get_stream(), 1) {
+    : input(n, handle.get_stream()), output(handle.get_stream()) {
     initInput(input.data(), input.size(), handle.get_stream());
-=======
-    : input(n, handle.get_stream()), output(handle.get_stream()) {
-    CUDA_CHECK(cudaStreamCreate(&stream));
-    handle.set_stream(stream);
-    initInput(input.data(), input.size(), stream);
->>>>>>> 90f6b4bf
   }
 
  public:
@@ -161,7 +152,8 @@
     mapThenReduce(output.data(), input.size(), neutral, op, cub::Min(),
                   handle.get_stream(), input.data());
     EXPECT_TRUE(raft::devArrMatch(OutType(1), output.data(), 1,
-                                  raft::Compare<OutType>()));
+                                  raft::Compare<OutType>(),
+                                  handle.get_stream()));
   }
   void testMax() {
     auto op = [] __device__(InType in) { return in; };
@@ -169,22 +161,15 @@
     mapThenReduce(output.data(), input.size(), neutral, op, cub::Max(),
                   handle.get_stream(), input.data());
     EXPECT_TRUE(raft::devArrMatch(OutType(5), output.data(), 1,
-                                  raft::Compare<OutType>()));
+                                  raft::Compare<OutType>(),
+                                  handle.get_stream()));
   }
 
  protected:
   int n = 1237;
   raft::handle_t handle;
-<<<<<<< HEAD
-  // cudaStream_t stream;
-  std::shared_ptr<raft::mr::device::allocator> allocator;
-  raft::mr::device::buffer<InType> input;
-  raft::mr::device::buffer<OutType> output;
-=======
-  cudaStream_t stream;
   rmm::device_uvector<InType> input;
   rmm::device_scalar<OutType> output;
->>>>>>> 90f6b4bf
 };
 
 using IoTypePair =
