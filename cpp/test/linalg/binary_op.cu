--- conflicted
+++ resolved
@@ -122,16 +122,6 @@
 template <typename math_t>
 class BinaryOpAlignment : public ::testing::Test {
  protected:
-<<<<<<< HEAD
-=======
-  BinaryOpAlignment()
-  {
-    RAFT_CUDA_TRY(cudaStreamCreate(&stream));
-    handle.set_stream(stream);
-  }
-  void TearDown() override { RAFT_CUDA_TRY(cudaStreamDestroy(stream)); }
-
->>>>>>> 2ecdd34a
  public:
   void Misaligned()
   {
