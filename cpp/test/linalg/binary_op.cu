/*
 * Copyright (c) 2018-2020, NVIDIA CORPORATION.
 *
 * Licensed under the Apache License, Version 2.0 (the "License");
 * you may not use this file except in compliance with the License.
 * You may obtain a copy of the License at
 *
 *     http://www.apache.org/licenses/LICENSE-2.0
 *
 * Unless required by applicable law or agreed to in writing, software
 * distributed under the License is distributed on an "AS IS" BASIS,
 * WITHOUT WARRANTIES OR CONDITIONS OF ANY KIND, either express or implied.
 * See the License for the specific language governing permissions and
 * limitations under the License.
 */

#include <gtest/gtest.h>
#include <raft/cudart_utils.h>
#include <raft/linalg/binary_op.cuh>
#include <raft/random/rng.hpp>
#include <rmm/device_uvector.hpp>
#include "../test_utils.h"
#include "binary_op.cuh"

namespace raft {
namespace linalg {

// Or else, we get the following compilation error
// for an extended __device__ lambda cannot have private or protected access
// within its class
template <typename InType, typename IdxType, typename OutType>
void binaryOpLaunch(
  OutType* out, const InType* in1, const InType* in2, IdxType len, cudaStream_t stream)
{
  binaryOp(
    out, in1, in2, len, [] __device__(InType a, InType b) { return a + b; }, stream);
}

template <typename InType, typename IdxType, typename OutType = InType>
class BinaryOpTest : public ::testing::TestWithParam<BinaryOpInputs<InType, IdxType, OutType>> {
 public:
  BinaryOpTest()
    : params(::testing::TestWithParam<BinaryOpInputs<InType, IdxType, OutType>>::GetParam()),
      stream(handle.get_stream()),
      in1(params.len, stream),
      in2(params.len, stream),
      out_ref(params.len, stream),
      out(params.len, stream)
  {
  }

 protected:
  void SetUp() override
  {
    raft::random::Rng r(params.seed);
    IdxType len = params.len;
    r.uniform(in1.data(), len, InType(-1.0), InType(1.0), stream);
    r.uniform(in2.data(), len, InType(-1.0), InType(1.0), stream);
    naiveAdd(out_ref.data(), in1.data(), in2.data(), len);
    binaryOpLaunch(out.data(), in1.data(), in2.data(), len, stream);
    CUDA_CHECK(cudaStreamSynchronize(stream));
  }

 protected:
  raft::handle_t handle;
  cudaStream_t stream;

  BinaryOpInputs<InType, IdxType, OutType> params;
  rmm::device_uvector<InType> in1;
  rmm::device_uvector<InType> in2;
  rmm::device_uvector<OutType> out_ref;
  rmm::device_uvector<OutType> out;
};

const std::vector<BinaryOpInputs<float, int>> inputsf_i32 = {{0.000001f, 1024 * 1024, 1234ULL}};
typedef BinaryOpTest<float, int> BinaryOpTestF_i32;
<<<<<<< HEAD
TEST_P(BinaryOpTestF_i32, Result) {
  ASSERT_TRUE(devArrMatch(out_ref.data(), out.data(), params.len,
                          CompareApprox<float>(params.tolerance), stream));
=======
TEST_P(BinaryOpTestF_i32, Result)
{
  ASSERT_TRUE(
    devArrMatch(out_ref.data(), out.data(), params.len, CompareApprox<float>(params.tolerance)));
>>>>>>> 69c5c715
}
INSTANTIATE_TEST_SUITE_P(BinaryOpTests, BinaryOpTestF_i32, ::testing::ValuesIn(inputsf_i32));

const std::vector<BinaryOpInputs<float, size_t>> inputsf_i64 = {{0.000001f, 1024 * 1024, 1234ULL}};
typedef BinaryOpTest<float, size_t> BinaryOpTestF_i64;
<<<<<<< HEAD
TEST_P(BinaryOpTestF_i64, Result) {
  ASSERT_TRUE(devArrMatch(out_ref.data(), out.data(), params.len,
                          CompareApprox<float>(params.tolerance), stream));
=======
TEST_P(BinaryOpTestF_i64, Result)
{
  ASSERT_TRUE(
    devArrMatch(out_ref.data(), out.data(), params.len, CompareApprox<float>(params.tolerance)));
>>>>>>> 69c5c715
}
INSTANTIATE_TEST_SUITE_P(BinaryOpTests, BinaryOpTestF_i64, ::testing::ValuesIn(inputsf_i64));

const std::vector<BinaryOpInputs<float, int, double>> inputsf_i32_d = {
  {0.000001f, 1024 * 1024, 1234ULL}};
typedef BinaryOpTest<float, int, double> BinaryOpTestF_i32_D;
<<<<<<< HEAD
TEST_P(BinaryOpTestF_i32_D, Result) {
  ASSERT_TRUE(devArrMatch(out_ref.data(), out.data(), params.len,
                          CompareApprox<double>(params.tolerance), stream));
=======
TEST_P(BinaryOpTestF_i32_D, Result)
{
  ASSERT_TRUE(
    devArrMatch(out_ref.data(), out.data(), params.len, CompareApprox<double>(params.tolerance)));
>>>>>>> 69c5c715
}
INSTANTIATE_TEST_SUITE_P(BinaryOpTests, BinaryOpTestF_i32_D, ::testing::ValuesIn(inputsf_i32_d));

const std::vector<BinaryOpInputs<double, int>> inputsd_i32 = {{0.00000001, 1024 * 1024, 1234ULL}};
typedef BinaryOpTest<double, int> BinaryOpTestD_i32;
<<<<<<< HEAD
TEST_P(BinaryOpTestD_i32, Result) {
  ASSERT_TRUE(devArrMatch(out_ref.data(), out.data(), params.len,
                          CompareApprox<double>(params.tolerance), stream));
=======
TEST_P(BinaryOpTestD_i32, Result)
{
  ASSERT_TRUE(
    devArrMatch(out_ref.data(), out.data(), params.len, CompareApprox<double>(params.tolerance)));
>>>>>>> 69c5c715
}
INSTANTIATE_TEST_SUITE_P(BinaryOpTests, BinaryOpTestD_i32, ::testing::ValuesIn(inputsd_i32));

const std::vector<BinaryOpInputs<double, size_t>> inputsd_i64 = {
  {0.00000001, 1024 * 1024, 1234ULL}};
typedef BinaryOpTest<double, size_t> BinaryOpTestD_i64;
<<<<<<< HEAD
TEST_P(BinaryOpTestD_i64, Result) {
  ASSERT_TRUE(devArrMatch(out_ref.data(), out.data(), params.len,
                          CompareApprox<double>(params.tolerance), stream));
=======
TEST_P(BinaryOpTestD_i64, Result)
{
  ASSERT_TRUE(
    devArrMatch(out_ref.data(), out.data(), params.len, CompareApprox<double>(params.tolerance)));
>>>>>>> 69c5c715
}
INSTANTIATE_TEST_SUITE_P(BinaryOpTests, BinaryOpTestD_i64, ::testing::ValuesIn(inputsd_i64));

template <typename math_t>
class BinaryOpAlignment : public ::testing::Test {
 protected:
<<<<<<< HEAD
 public:
  void Misaligned() {
    auto stream = handle.get_stream();
=======
  BinaryOpAlignment()
  {
    CUDA_CHECK(cudaStreamCreate(&stream));
    handle.set_stream(stream);
  }
  void TearDown() override { CUDA_CHECK(cudaStreamDestroy(stream)); }

 public:
  void Misaligned()
  {
>>>>>>> 69c5c715
    // Test to trigger cudaErrorMisalignedAddress if veclen is incorrectly
    // chosen.
    int n = 1024;
    rmm::device_uvector<math_t> x(n, stream);
    rmm::device_uvector<math_t> y(n, stream);
    rmm::device_uvector<math_t> z(n, stream);
    CUDA_CHECK(cudaMemsetAsync(x.data(), 0, n * sizeof(math_t), stream));
    CUDA_CHECK(cudaMemsetAsync(y.data(), 0, n * sizeof(math_t), stream));
    raft::linalg::binaryOp(
<<<<<<< HEAD
      z.data() + 9, x.data() + 137, y.data() + 19, 256,
      [] __device__(math_t x, math_t y) { return x + y; }, handle.get_stream());
=======
      z.data() + 9,
      x.data() + 137,
      y.data() + 19,
      256,
      [] __device__(math_t x, math_t y) { return x + y; },
      stream);
>>>>>>> 69c5c715
  }

  raft::handle_t handle;
};
typedef ::testing::Types<float, double> FloatTypes;
TYPED_TEST_CASE(BinaryOpAlignment, FloatTypes);
TYPED_TEST(BinaryOpAlignment, Misaligned) { this->Misaligned(); }
}  // namespace linalg
}  // namespace raft<|MERGE_RESOLUTION|>--- conflicted
+++ resolved
@@ -74,100 +74,58 @@
 
 const std::vector<BinaryOpInputs<float, int>> inputsf_i32 = {{0.000001f, 1024 * 1024, 1234ULL}};
 typedef BinaryOpTest<float, int> BinaryOpTestF_i32;
-<<<<<<< HEAD
-TEST_P(BinaryOpTestF_i32, Result) {
-  ASSERT_TRUE(devArrMatch(out_ref.data(), out.data(), params.len,
-                          CompareApprox<float>(params.tolerance), stream));
-=======
 TEST_P(BinaryOpTestF_i32, Result)
 {
-  ASSERT_TRUE(
-    devArrMatch(out_ref.data(), out.data(), params.len, CompareApprox<float>(params.tolerance)));
->>>>>>> 69c5c715
+  ASSERT_TRUE(devArrMatch(
+    out_ref.data(), out.data(), params.len, CompareApprox<float>(params.tolerance), stream));
 }
 INSTANTIATE_TEST_SUITE_P(BinaryOpTests, BinaryOpTestF_i32, ::testing::ValuesIn(inputsf_i32));
 
 const std::vector<BinaryOpInputs<float, size_t>> inputsf_i64 = {{0.000001f, 1024 * 1024, 1234ULL}};
 typedef BinaryOpTest<float, size_t> BinaryOpTestF_i64;
-<<<<<<< HEAD
-TEST_P(BinaryOpTestF_i64, Result) {
-  ASSERT_TRUE(devArrMatch(out_ref.data(), out.data(), params.len,
-                          CompareApprox<float>(params.tolerance), stream));
-=======
 TEST_P(BinaryOpTestF_i64, Result)
 {
-  ASSERT_TRUE(
-    devArrMatch(out_ref.data(), out.data(), params.len, CompareApprox<float>(params.tolerance)));
->>>>>>> 69c5c715
+  ASSERT_TRUE(devArrMatch(
+    out_ref.data(), out.data(), params.len, CompareApprox<float>(params.tolerance), stream));
 }
 INSTANTIATE_TEST_SUITE_P(BinaryOpTests, BinaryOpTestF_i64, ::testing::ValuesIn(inputsf_i64));
 
 const std::vector<BinaryOpInputs<float, int, double>> inputsf_i32_d = {
   {0.000001f, 1024 * 1024, 1234ULL}};
 typedef BinaryOpTest<float, int, double> BinaryOpTestF_i32_D;
-<<<<<<< HEAD
-TEST_P(BinaryOpTestF_i32_D, Result) {
-  ASSERT_TRUE(devArrMatch(out_ref.data(), out.data(), params.len,
-                          CompareApprox<double>(params.tolerance), stream));
-=======
 TEST_P(BinaryOpTestF_i32_D, Result)
 {
-  ASSERT_TRUE(
-    devArrMatch(out_ref.data(), out.data(), params.len, CompareApprox<double>(params.tolerance)));
->>>>>>> 69c5c715
+  ASSERT_TRUE(devArrMatch(
+    out_ref.data(), out.data(), params.len, CompareApprox<double>(params.tolerance), stream));
 }
 INSTANTIATE_TEST_SUITE_P(BinaryOpTests, BinaryOpTestF_i32_D, ::testing::ValuesIn(inputsf_i32_d));
 
 const std::vector<BinaryOpInputs<double, int>> inputsd_i32 = {{0.00000001, 1024 * 1024, 1234ULL}};
 typedef BinaryOpTest<double, int> BinaryOpTestD_i32;
-<<<<<<< HEAD
-TEST_P(BinaryOpTestD_i32, Result) {
-  ASSERT_TRUE(devArrMatch(out_ref.data(), out.data(), params.len,
-                          CompareApprox<double>(params.tolerance), stream));
-=======
 TEST_P(BinaryOpTestD_i32, Result)
 {
-  ASSERT_TRUE(
-    devArrMatch(out_ref.data(), out.data(), params.len, CompareApprox<double>(params.tolerance)));
->>>>>>> 69c5c715
+  ASSERT_TRUE(devArrMatch(
+    out_ref.data(), out.data(), params.len, CompareApprox<double>(params.tolerance), stream));
 }
 INSTANTIATE_TEST_SUITE_P(BinaryOpTests, BinaryOpTestD_i32, ::testing::ValuesIn(inputsd_i32));
 
 const std::vector<BinaryOpInputs<double, size_t>> inputsd_i64 = {
   {0.00000001, 1024 * 1024, 1234ULL}};
 typedef BinaryOpTest<double, size_t> BinaryOpTestD_i64;
-<<<<<<< HEAD
-TEST_P(BinaryOpTestD_i64, Result) {
-  ASSERT_TRUE(devArrMatch(out_ref.data(), out.data(), params.len,
-                          CompareApprox<double>(params.tolerance), stream));
-=======
 TEST_P(BinaryOpTestD_i64, Result)
 {
-  ASSERT_TRUE(
-    devArrMatch(out_ref.data(), out.data(), params.len, CompareApprox<double>(params.tolerance)));
->>>>>>> 69c5c715
+  ASSERT_TRUE(devArrMatch(
+    out_ref.data(), out.data(), params.len, CompareApprox<double>(params.tolerance), stream));
 }
 INSTANTIATE_TEST_SUITE_P(BinaryOpTests, BinaryOpTestD_i64, ::testing::ValuesIn(inputsd_i64));
 
 template <typename math_t>
 class BinaryOpAlignment : public ::testing::Test {
  protected:
-<<<<<<< HEAD
- public:
-  void Misaligned() {
-    auto stream = handle.get_stream();
-=======
-  BinaryOpAlignment()
-  {
-    CUDA_CHECK(cudaStreamCreate(&stream));
-    handle.set_stream(stream);
-  }
-  void TearDown() override { CUDA_CHECK(cudaStreamDestroy(stream)); }
-
  public:
   void Misaligned()
   {
->>>>>>> 69c5c715
+    auto stream = handle.get_stream();
     // Test to trigger cudaErrorMisalignedAddress if veclen is incorrectly
     // chosen.
     int n = 1024;
@@ -177,17 +135,12 @@
     CUDA_CHECK(cudaMemsetAsync(x.data(), 0, n * sizeof(math_t), stream));
     CUDA_CHECK(cudaMemsetAsync(y.data(), 0, n * sizeof(math_t), stream));
     raft::linalg::binaryOp(
-<<<<<<< HEAD
-      z.data() + 9, x.data() + 137, y.data() + 19, 256,
-      [] __device__(math_t x, math_t y) { return x + y; }, handle.get_stream());
-=======
       z.data() + 9,
       x.data() + 137,
       y.data() + 19,
       256,
       [] __device__(math_t x, math_t y) { return x + y; },
-      stream);
->>>>>>> 69c5c715
+      handle.get_stream());
   }
 
   raft::handle_t handle;
