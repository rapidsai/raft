--- conflicted
+++ resolved
@@ -45,8 +45,7 @@
       BinaryOpInputs<InType, IdxType, OutType>>::GetParam();
     raft::random::Rng r(params.seed);
 
-    cudaStream_t stream;
-    CUDA_CHECK(cudaStreamCreate(&stream));
+    auto stream = handle.get_stream();
     IdxType len = params.len;
     raft::allocate(in1, len, stream);
     raft::allocate(in2, len, stream);
@@ -56,7 +55,6 @@
     r.uniform(in2, len, InType(-1.0), InType(1.0), stream);
     naiveAdd(out_ref, in1, in2, len);
     binaryOpLaunch(out, in1, in2, len, stream);
-    CUDA_CHECK(cudaStreamDestroy(stream));
   }
 
   void TearDown() override {
@@ -67,6 +65,7 @@
   }
 
  protected:
+  raft::handle_t handle;
   BinaryOpInputs<InType, IdxType, OutType> params;
   InType *in1, *in2;
   OutType *out_ref, *out;
@@ -77,7 +76,8 @@
 typedef BinaryOpTest<float, int> BinaryOpTestF_i32;
 TEST_P(BinaryOpTestF_i32, Result) {
   ASSERT_TRUE(devArrMatch(out_ref, out, params.len,
-                          CompareApprox<float>(params.tolerance)));
+                          CompareApprox<float>(params.tolerance),
+                          handle.get_stream()));
 }
 INSTANTIATE_TEST_SUITE_P(BinaryOpTests, BinaryOpTestF_i32,
                          ::testing::ValuesIn(inputsf_i32));
@@ -87,7 +87,8 @@
 typedef BinaryOpTest<float, size_t> BinaryOpTestF_i64;
 TEST_P(BinaryOpTestF_i64, Result) {
   ASSERT_TRUE(devArrMatch(out_ref, out, params.len,
-                          CompareApprox<float>(params.tolerance)));
+                          CompareApprox<float>(params.tolerance),
+                          handle.get_stream()));
 }
 INSTANTIATE_TEST_SUITE_P(BinaryOpTests, BinaryOpTestF_i64,
                          ::testing::ValuesIn(inputsf_i64));
@@ -97,7 +98,8 @@
 typedef BinaryOpTest<float, int, double> BinaryOpTestF_i32_D;
 TEST_P(BinaryOpTestF_i32_D, Result) {
   ASSERT_TRUE(devArrMatch(out_ref, out, params.len,
-                          CompareApprox<double>(params.tolerance)));
+                          CompareApprox<double>(params.tolerance),
+                          handle.get_stream()));
 }
 INSTANTIATE_TEST_SUITE_P(BinaryOpTests, BinaryOpTestF_i32_D,
                          ::testing::ValuesIn(inputsf_i32_d));
@@ -107,7 +109,8 @@
 typedef BinaryOpTest<double, int> BinaryOpTestD_i32;
 TEST_P(BinaryOpTestD_i32, Result) {
   ASSERT_TRUE(devArrMatch(out_ref, out, params.len,
-                          CompareApprox<double>(params.tolerance)));
+                          CompareApprox<double>(params.tolerance),
+                          handle.get_stream()));
 }
 INSTANTIATE_TEST_SUITE_P(BinaryOpTests, BinaryOpTestD_i32,
                          ::testing::ValuesIn(inputsd_i32));
@@ -117,7 +120,8 @@
 typedef BinaryOpTest<double, size_t> BinaryOpTestD_i64;
 TEST_P(BinaryOpTestD_i64, Result) {
   ASSERT_TRUE(devArrMatch(out_ref, out, params.len,
-                          CompareApprox<double>(params.tolerance)));
+                          CompareApprox<double>(params.tolerance),
+                          handle.get_stream()));
 }
 INSTANTIATE_TEST_SUITE_P(BinaryOpTests, BinaryOpTestD_i64,
                          ::testing::ValuesIn(inputsd_i64));
@@ -127,27 +131,15 @@
  protected:
  public:
   void Misaligned() {
+    auto stream = handle.get_stream();
     // Test to trigger cudaErrorMisalignedAddress if veclen is incorrectly
     // chosen.
     int n = 1024;
-<<<<<<< HEAD
-    mr::device::buffer<math_t> x(handle.get_device_allocator(),
-                                 handle.get_stream(), n);
-    mr::device::buffer<math_t> y(handle.get_device_allocator(),
-                                 handle.get_stream(), n);
-    mr::device::buffer<math_t> z(handle.get_device_allocator(),
-                                 handle.get_stream(), n);
-    CUDA_CHECK(
-      cudaMemsetAsync(x.data(), 0, n * sizeof(math_t), handle.get_stream()));
-    CUDA_CHECK(
-      cudaMemsetAsync(y.data(), 0, n * sizeof(math_t), handle.get_stream()));
-=======
     rmm::device_uvector<math_t> x(n, stream);
     rmm::device_uvector<math_t> y(n, stream);
     rmm::device_uvector<math_t> z(n, stream);
     CUDA_CHECK(cudaMemsetAsync(x.data(), 0, n * sizeof(math_t), stream));
     CUDA_CHECK(cudaMemsetAsync(y.data(), 0, n * sizeof(math_t), stream));
->>>>>>> 90f6b4bf
     raft::linalg::binaryOp(
       z.data() + 9, x.data() + 137, y.data() + 19, 256,
       [] __device__(math_t x, math_t y) { return x + y; }, handle.get_stream());
