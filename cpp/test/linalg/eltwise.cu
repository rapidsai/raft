--- conflicted
+++ resolved
@@ -93,29 +93,17 @@
   {0.00000001, 1024 * 1024, 2.0, 1234ULL}};
 
 typedef ScalarMultiplyTest<float> ScalarMultiplyTestF;
-<<<<<<< HEAD
-TEST_P(ScalarMultiplyTestF, Result) {
-  ASSERT_TRUE(devArrMatch(out_ref.data(), out.data(), params.len,
-                          CompareApprox<float>(params.tolerance), stream));
-}
-
-typedef ScalarMultiplyTest<double> ScalarMultiplyTestD;
-TEST_P(ScalarMultiplyTestD, Result) {
-  ASSERT_TRUE(devArrMatch(out_ref.data(), out.data(), params.len,
-                          CompareApprox<double>(params.tolerance), stream));
-=======
 TEST_P(ScalarMultiplyTestF, Result)
 {
-  ASSERT_TRUE(
-    devArrMatch(out_ref.data(), out.data(), params.len, CompareApprox<float>(params.tolerance)));
+  ASSERT_TRUE(devArrMatch(
+    out_ref.data(), out.data(), params.len, CompareApprox<float>(params.tolerance), stream));
 }
 
 typedef ScalarMultiplyTest<double> ScalarMultiplyTestD;
 TEST_P(ScalarMultiplyTestD, Result)
 {
-  ASSERT_TRUE(
-    devArrMatch(out_ref.data(), out.data(), params.len, CompareApprox<double>(params.tolerance)));
->>>>>>> 69c5c715
+  ASSERT_TRUE(devArrMatch(
+    out_ref.data(), out.data(), params.len, CompareApprox<double>(params.tolerance), stream));
 }
 
 INSTANTIATE_TEST_SUITE_P(ScalarMultiplyTests, ScalarMultiplyTestF, ::testing::ValuesIn(inputsf1));
@@ -192,29 +180,17 @@
 const std::vector<EltwiseAddInputs<double>> inputsd2 = {{0.00000001, 1024 * 1024, 1234ULL}};
 
 typedef EltwiseAddTest<float> EltwiseAddTestF;
-<<<<<<< HEAD
-TEST_P(EltwiseAddTestF, Result) {
-  ASSERT_TRUE(devArrMatch(out_ref.data(), out.data(), params.len,
-                          CompareApprox<float>(params.tolerance), stream));
-}
-
-typedef EltwiseAddTest<double> EltwiseAddTestD;
-TEST_P(EltwiseAddTestD, Result) {
-  ASSERT_TRUE(devArrMatch(out_ref.data(), out.data(), params.len,
-                          CompareApprox<double>(params.tolerance), stream));
-=======
 TEST_P(EltwiseAddTestF, Result)
 {
-  ASSERT_TRUE(
-    devArrMatch(out_ref.data(), out.data(), params.len, CompareApprox<float>(params.tolerance)));
+  ASSERT_TRUE(devArrMatch(
+    out_ref.data(), out.data(), params.len, CompareApprox<float>(params.tolerance), stream));
 }
 
 typedef EltwiseAddTest<double> EltwiseAddTestD;
 TEST_P(EltwiseAddTestD, Result)
 {
-  ASSERT_TRUE(
-    devArrMatch(out_ref.data(), out.data(), params.len, CompareApprox<double>(params.tolerance)));
->>>>>>> 69c5c715
+  ASSERT_TRUE(devArrMatch(
+    out_ref.data(), out.data(), params.len, CompareApprox<double>(params.tolerance), stream));
 }
 
 INSTANTIATE_TEST_SUITE_P(EltwiseAddTests, EltwiseAddTestF, ::testing::ValuesIn(inputsf2));
