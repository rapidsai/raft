--- conflicted
+++ resolved
@@ -79,19 +79,11 @@
     r.uniform(vec1.data(), vecLen, (T)-1.0, (T)1.0, stream);
     r.uniform(vec2.data(), vecLen, (T)-1.0, (T)1.0, stream);
     if (params.useTwoVectors) {
-<<<<<<< HEAD
-      naiveMatVec(out_ref, in, vec1, vec2, D, N, params.rowMajor,
-                  params.bcastAlongRows, (T)1.0, stream);
-    } else {
-      naiveMatVec(out_ref, in, vec1, D, N, params.rowMajor,
-                  params.bcastAlongRows, (T)1.0, stream);
-=======
       naiveMatVec(out_ref.data(), in.data(), vec1.data(), vec2.data(), D, N,
-                  params.rowMajor, params.bcastAlongRows, (T)1.0);
+                  params.rowMajor, params.bcastAlongRows, (T)1.0, stream);
     } else {
       naiveMatVec(out_ref.data(), in.data(), vec1.data(), D, N, params.rowMajor,
-                  params.bcastAlongRows, (T)1.0);
->>>>>>> a4521926
+                  params.bcastAlongRows, (T)1.0, stream);
     }
     matrixVectorOpLaunch(out.data(), in.data(), vec1.data(), vec2.data(), D, N,
                          params.rowMajor, params.bcastAlongRows,
