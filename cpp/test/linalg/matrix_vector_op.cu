/*
 * Copyright (c) 2018-2020, NVIDIA CORPORATION.
 *
 * Licensed under the Apache License, Version 2.0 (the "License");
 * you may not use this file except in compliance with the License.
 * You may obtain a copy of the License at
 *
 *     http://www.apache.org/licenses/LICENSE-2.0
 *
 * Unless required by applicable law or agreed to in writing, software
 * distributed under the License is distributed on an "AS IS" BASIS,
 * WITHOUT WARRANTIES OR CONDITIONS OF ANY KIND, either express or implied.
 * See the License for the specific language governing permissions and
 * limitations under the License.
 */

#include <gtest/gtest.h>
#include <raft/cudart_utils.h>
#include <raft/random/rng.hpp>
#include "../test_utils.h"
#include "matrix_vector_op.cuh"

namespace raft {
namespace linalg {

template <typename T, typename IdxType = int>
struct MatVecOpInputs {
  T tolerance;
  IdxType rows, cols;
  bool rowMajor, bcastAlongRows, useTwoVectors;
  unsigned long long int seed;
};

template <typename T, typename IdxType>
::std::ostream& operator<<(::std::ostream& os, const MatVecOpInputs<T, IdxType>& dims)
{
  return os;
}

// Or else, we get the following compilation error
// for an extended __device__ lambda cannot have private or protected access
// within its class
template <typename T, typename IdxType>
void matrixVectorOpLaunch(T* out,
                          const T* in,
                          const T* vec1,
                          const T* vec2,
                          IdxType D,
                          IdxType N,
                          bool rowMajor,
                          bool bcastAlongRows,
                          bool useTwoVectors,
                          cudaStream_t stream)
{
  if (useTwoVectors) {
    matrixVectorOp(
      out,
      in,
      vec1,
      vec2,
      D,
      N,
      rowMajor,
      bcastAlongRows,
      [] __device__(T a, T b, T c) { return a + b + c; },
      stream);
  } else {
    matrixVectorOp(
      out,
      in,
      vec1,
      D,
      N,
      rowMajor,
      bcastAlongRows,
      [] __device__(T a, T b) { return a + b; },
      stream);
  }
}

template <typename T, typename IdxType>
class MatVecOpTest : public ::testing::TestWithParam<MatVecOpInputs<T, IdxType>> {
 public:
  MatVecOpTest()
    : params(::testing::TestWithParam<MatVecOpInputs<T, IdxType>>::GetParam()),
      stream(handle.get_stream()),
      in(params.rows * params.cols, stream),
      out_ref(params.rows * params.cols, stream),
      out(params.rows * params.cols, stream),
      vec1(params.bcastAlongRows ? params.cols : params.rows, stream),
      vec2(params.bcastAlongRows ? params.cols : params.rows, stream)
  {
  }

 protected:
  void SetUp() override
  {
    raft::random::Rng r(params.seed);
    IdxType N = params.rows, D = params.cols;
    IdxType len    = N * D;
    IdxType vecLen = params.bcastAlongRows ? D : N;
    r.uniform(in.data(), len, (T)-1.0, (T)1.0, stream);
    r.uniform(vec1.data(), vecLen, (T)-1.0, (T)1.0, stream);
    r.uniform(vec2.data(), vecLen, (T)-1.0, (T)1.0, stream);
    if (params.useTwoVectors) {
<<<<<<< HEAD
      naiveMatVec(out_ref.data(), in.data(), vec1.data(), vec2.data(), D, N,
                  params.rowMajor, params.bcastAlongRows, (T)1.0, stream);
    } else {
      naiveMatVec(out_ref.data(), in.data(), vec1.data(), D, N, params.rowMajor,
                  params.bcastAlongRows, (T)1.0, stream);
=======
      naiveMatVec(out_ref.data(),
                  in.data(),
                  vec1.data(),
                  vec2.data(),
                  D,
                  N,
                  params.rowMajor,
                  params.bcastAlongRows,
                  (T)1.0);
    } else {
      naiveMatVec(out_ref.data(),
                  in.data(),
                  vec1.data(),
                  D,
                  N,
                  params.rowMajor,
                  params.bcastAlongRows,
                  (T)1.0);
>>>>>>> 69c5c715
    }
    matrixVectorOpLaunch(out.data(),
                         in.data(),
                         vec1.data(),
                         vec2.data(),
                         D,
                         N,
                         params.rowMajor,
                         params.bcastAlongRows,
                         params.useTwoVectors,
                         stream);
    CUDA_CHECK(cudaStreamSynchronize(stream));
  }

 protected:
  raft::handle_t handle;
  cudaStream_t stream;

  MatVecOpInputs<T, IdxType> params;
  rmm::device_uvector<T> in, out, out_ref, vec1, vec2;
};

const std::vector<MatVecOpInputs<float, int>> inputsf_i32 = {
  {0.00001f, 1024, 32, true, true, false, 1234ULL},
  {0.00001f, 1024, 64, true, true, false, 1234ULL},
  {0.00001f, 1024, 32, true, false, false, 1234ULL},
  {0.00001f, 1024, 64, true, false, false, 1234ULL},
  {0.00001f, 1024, 32, false, true, false, 1234ULL},
  {0.00001f, 1024, 64, false, true, false, 1234ULL},
  {0.00001f, 1024, 32, false, false, false, 1234ULL},
  {0.00001f, 1024, 64, false, false, false, 1234ULL},

  {0.00001f, 1024, 32, true, true, true, 1234ULL},
  {0.00001f, 1024, 64, true, true, true, 1234ULL},
  {0.00001f, 1024, 32, true, false, true, 1234ULL},
  {0.00001f, 1024, 64, true, false, true, 1234ULL},
  {0.00001f, 1024, 32, false, true, true, 1234ULL},
  {0.00001f, 1024, 64, false, true, true, 1234ULL},
  {0.00001f, 1024, 32, false, false, true, 1234ULL},
  {0.00001f, 1024, 64, false, false, true, 1234ULL}};
typedef MatVecOpTest<float, int> MatVecOpTestF_i32;
TEST_P(MatVecOpTestF_i32, Result)
{
  ASSERT_TRUE(devArrMatch(
    out_ref.data(), out.data(), params.rows * params.cols, CompareApprox<float>(params.tolerance)));
}
INSTANTIATE_TEST_SUITE_P(MatVecOpTests, MatVecOpTestF_i32, ::testing::ValuesIn(inputsf_i32));

const std::vector<MatVecOpInputs<float, size_t>> inputsf_i64 = {
  {0.00001f, 2500, 250, false, false, false, 1234ULL},
  {0.00001f, 2500, 250, false, false, true, 1234ULL}};
typedef MatVecOpTest<float, size_t> MatVecOpTestF_i64;
TEST_P(MatVecOpTestF_i64, Result)
{
  ASSERT_TRUE(devArrMatch(
    out_ref.data(), out.data(), params.rows * params.cols, CompareApprox<float>(params.tolerance)));
}
INSTANTIATE_TEST_SUITE_P(MatVecOpTests, MatVecOpTestF_i64, ::testing::ValuesIn(inputsf_i64));

const std::vector<MatVecOpInputs<double, int>> inputsd_i32 = {
  {0.0000001, 1024, 32, true, true, false, 1234ULL},
  {0.0000001, 1024, 64, true, true, false, 1234ULL},
  {0.0000001, 1024, 32, true, false, false, 1234ULL},
  {0.0000001, 1024, 64, true, false, false, 1234ULL},
  {0.0000001, 1024, 32, false, true, false, 1234ULL},
  {0.0000001, 1024, 64, false, true, false, 1234ULL},
  {0.0000001, 1024, 32, false, false, false, 1234ULL},
  {0.0000001, 1024, 64, false, false, false, 1234ULL},

  {0.0000001, 1024, 32, true, true, true, 1234ULL},
  {0.0000001, 1024, 64, true, true, true, 1234ULL},
  {0.0000001, 1024, 32, true, false, true, 1234ULL},
  {0.0000001, 1024, 64, true, false, true, 1234ULL},
  {0.0000001, 1024, 32, false, true, true, 1234ULL},
  {0.0000001, 1024, 64, false, true, true, 1234ULL},
  {0.0000001, 1024, 32, false, false, true, 1234ULL},
  {0.0000001, 1024, 64, false, false, true, 1234ULL}};
typedef MatVecOpTest<double, int> MatVecOpTestD_i32;
TEST_P(MatVecOpTestD_i32, Result)
{
  ASSERT_TRUE(devArrMatch(out_ref.data(),
                          out.data(),
                          params.rows * params.cols,
                          CompareApprox<double>(params.tolerance)));
}
INSTANTIATE_TEST_SUITE_P(MatVecOpTests, MatVecOpTestD_i32, ::testing::ValuesIn(inputsd_i32));

const std::vector<MatVecOpInputs<double, size_t>> inputsd_i64 = {
  {0.0000001, 2500, 250, false, false, false, 1234ULL},
  {0.0000001, 2500, 250, false, false, true, 1234ULL}};
typedef MatVecOpTest<double, size_t> MatVecOpTestD_i64;
TEST_P(MatVecOpTestD_i64, Result)
{
  ASSERT_TRUE(devArrMatch(out_ref.data(),
                          out.data(),
                          params.rows * params.cols,
                          CompareApprox<double>(params.tolerance)));
}
INSTANTIATE_TEST_SUITE_P(MatVecOpTests, MatVecOpTestD_i64, ::testing::ValuesIn(inputsd_i64));

}  // end namespace linalg
}  // end namespace raft<|MERGE_RESOLUTION|>--- conflicted
+++ resolved
@@ -103,13 +103,6 @@
     r.uniform(vec1.data(), vecLen, (T)-1.0, (T)1.0, stream);
     r.uniform(vec2.data(), vecLen, (T)-1.0, (T)1.0, stream);
     if (params.useTwoVectors) {
-<<<<<<< HEAD
-      naiveMatVec(out_ref.data(), in.data(), vec1.data(), vec2.data(), D, N,
-                  params.rowMajor, params.bcastAlongRows, (T)1.0, stream);
-    } else {
-      naiveMatVec(out_ref.data(), in.data(), vec1.data(), D, N, params.rowMajor,
-                  params.bcastAlongRows, (T)1.0, stream);
-=======
       naiveMatVec(out_ref.data(),
                   in.data(),
                   vec1.data(),
@@ -118,7 +111,8 @@
                   N,
                   params.rowMajor,
                   params.bcastAlongRows,
-                  (T)1.0);
+                  (T)1.0,
+                  stream);
     } else {
       naiveMatVec(out_ref.data(),
                   in.data(),
@@ -127,8 +121,8 @@
                   N,
                   params.rowMajor,
                   params.bcastAlongRows,
-                  (T)1.0);
->>>>>>> 69c5c715
+                  (T)1.0,
+                  stream);
     }
     matrixVectorOpLaunch(out.data(),
                          in.data(),
