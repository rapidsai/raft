--- conflicted
+++ resolved
@@ -58,20 +58,9 @@
     r.uniform(data.data(), len, T(-1.0), T(1.0),
               stream);  //initialize matrix to random
 
-<<<<<<< HEAD
-    unaryAndGemv(dots_exp, data, cols, rows, stream);
-    stridedReductionLaunch(dots_act, data, cols, rows, stream);
-    CUDA_CHECK(cudaStreamSynchronize(stream));
-  }
-
-  void TearDown() override {
-    raft::deallocate_all(stream);
-    CUDA_CHECK(cudaStreamDestroy(stream));
-=======
     unaryAndGemv(dots_exp.data(), data.data(), cols, rows, stream);
     stridedReductionLaunch(dots_act.data(), data.data(), cols, rows, stream);
     CUDA_CHECK(cudaStreamSynchronize(stream));
->>>>>>> a4521926
   }
 
  protected:
