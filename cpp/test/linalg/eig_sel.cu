--- conflicted
+++ resolved
@@ -83,23 +83,10 @@
     raft::update_device(eig_vectors_ref.data(), eig_vectors_ref_h, 12, stream);
     raft::update_device(eig_vals_ref.data(), eig_vals_ref_h, 4, stream);
 
-<<<<<<< HEAD
     raft::linalg::eigSelDC(handle, cov_matrix.data(), params.n_row,
                            params.n_col, 3, eig_vectors.data(), eig_vals.data(),
                            EigVecMemUsage::OVERWRITE_INPUT, stream);
-    CUDA_CHECK(cudaStreamSynchronize(stream));
-=======
-    eigSelDC(handle,
-             cov_matrix.data(),
-             params.n_row,
-             params.n_col,
-             3,
-             eig_vectors.data(),
-             eig_vals.data(),
-             EigVecMemUsage::OVERWRITE_INPUT,
-             stream);
     RAFT_CUDA_TRY(cudaStreamSynchronize(stream));
->>>>>>> 906e5e62
   }
 
  protected:
