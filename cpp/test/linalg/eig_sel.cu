--- conflicted
+++ resolved
@@ -20,12 +20,7 @@
 #include <gtest/gtest.h>
 #include <raft/cuda_utils.cuh>
 #include <raft/cudart_utils.h>
-<<<<<<< HEAD
-#include <raft/linalg/eig.cuh>
-=======
 #include <raft/linalg/eig.hpp>
-#include <raft/random/rng.hpp>
->>>>>>> 1a49fc1b
 
 namespace raft {
 namespace linalg {
@@ -87,7 +82,6 @@
       eig_vectors_ref.data(), eig_vectors_ref_h, params.n_eigen_vals * params.n, stream);
     raft::update_device(eig_vals_ref.data(), eig_vals_ref_h, params.n, stream);
 
-<<<<<<< HEAD
     eigSelDC(handle,
              cov_matrix.data(),
              params.n,
@@ -97,19 +91,7 @@
              eig_vals.data(),
              EigVecMemUsage::OVERWRITE_INPUT,
              stream);
-    RAFT_CUDA_TRY(cudaStreamSynchronize(stream));
-=======
-    raft::linalg::eigSelDC(handle,
-                           cov_matrix.data(),
-                           params.n_row,
-                           params.n_col,
-                           3,
-                           eig_vectors.data(),
-                           eig_vals.data(),
-                           EigVecMemUsage::OVERWRITE_INPUT,
-                           stream);
     handle.sync_stream(stream);
->>>>>>> 1a49fc1b
   }
 
  protected:
