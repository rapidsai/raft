/*
 * Copyright (c) 2019-2020, NVIDIA CORPORATION.
 *
 * Licensed under the Apache License, Version 2.0 (the "License");
 * you may not use this file except in compliance with the License.
 * You may obtain a copy of the License at
 *
 *     http://www.apache.org/licenses/LICENSE-2.0
 *
 * Unless required by applicable law or agreed to in writing, software
 * distributed under the License is distributed on an "AS IS" BASIS,
 * WITHOUT WARRANTIES OR CONDITIONS OF ANY KIND, either express or implied.
 * See the License for the specific language governing permissions and
 * limitations under the License.
 */

#if CUDART_VERSION >= 10010

#include "../test_utils.h"
#include <gtest/gtest.h>
#include <raft/cuda_utils.cuh>
#include <raft/cudart_utils.h>
#include <raft/linalg/eig.hpp>
#include <raft/random/rng.hpp>

namespace raft {
namespace linalg {

template <typename T>
struct EigSelInputs {
  T tolerance;
  int len;
  int n_row;
  int n_col;
  unsigned long long int seed;
  int n;
};

template <typename T>
::std::ostream& operator<<(::std::ostream& os, const EigSelInputs<T>& dims)
{
  return os;
}

template <typename T>
class EigSelTest : public ::testing::TestWithParam<EigSelInputs<T>> {
 public:
  EigSelTest()
    : params(::testing::TestWithParam<EigSelInputs<T>>::GetParam()),
      stream(handle.get_stream()),
      cov_matrix(params.len, stream),
      eig_vectors(12, stream),
      eig_vectors_ref(12, stream),
      eig_vals(params.n_col, stream),
      eig_vals_ref(params.n_col, stream)
  {
  }

 protected:
  void SetUp() override
  {
    int len = params.len;

    T cov_matrix_h[] = {
      1.0, 0.9, 0.81, 0.729, 0.9, 1.0, 0.9, 0.81, 0.81, 0.9, 1.0, 0.9, 0.729, 0.81, 0.9, 1.0};
    ASSERT(len == 16, "This test only works with 4x4 matrices!");
    raft::update_device(cov_matrix.data(), cov_matrix_h, len, stream);

    T eig_vectors_ref_h[] = {-0.5123,
                             0.4874,
                             0.4874,
                             -0.5123,
                             0.6498,
                             0.2789,
                             -0.2789,
                             -0.6498,
                             0.4874,
                             0.5123,
                             0.5123,
                             0.4874};
    T eig_vals_ref_h[]    = {0.1024, 0.3096, 3.5266, 3.5266};

    raft::update_device(eig_vectors_ref.data(), eig_vectors_ref_h, 12, stream);
    raft::update_device(eig_vals_ref.data(), eig_vals_ref_h, 4, stream);

<<<<<<< HEAD
    eigSelDC(handle,
             cov_matrix.data(),
             params.n_row,
             params.n_col,
             3,
             eig_vectors.data(),
             eig_vals.data(),
             EigVecMemUsage::OVERWRITE_INPUT,
             stream);
    handle.sync_stream(stream);
=======
    raft::linalg::eigSelDC(handle,
                           cov_matrix.data(),
                           params.n_row,
                           params.n_col,
                           3,
                           eig_vectors.data(),
                           eig_vals.data(),
                           EigVecMemUsage::OVERWRITE_INPUT,
                           stream);
    RAFT_CUDA_TRY(cudaStreamSynchronize(stream));
>>>>>>> 23e16501
  }

 protected:
  raft::handle_t handle;
  cudaStream_t stream;

  EigSelInputs<T> params;
  rmm::device_uvector<T> cov_matrix;
  rmm::device_uvector<T> eig_vectors;
  rmm::device_uvector<T> eig_vectors_ref;
  rmm::device_uvector<T> eig_vals;
  rmm::device_uvector<T> eig_vals_ref;
};

const std::vector<EigSelInputs<float>> inputsf2 = {{0.001f, 4 * 4, 4, 4, 1234ULL, 256}};

const std::vector<EigSelInputs<double>> inputsd2 = {{0.001, 4 * 4, 4, 4, 1234ULL, 256}};

typedef EigSelTest<float> EigSelTestValF;
TEST_P(EigSelTestValF, Result)
{
  ASSERT_TRUE(raft::devArrMatch(eig_vals_ref.data(),
                                eig_vals.data(),
                                params.n_col,
                                raft::CompareApproxAbs<float>(params.tolerance),
                                stream));
}

typedef EigSelTest<double> EigSelTestValD;
TEST_P(EigSelTestValD, Result)
{
  ASSERT_TRUE(raft::devArrMatch(eig_vals_ref.data(),
                                eig_vals.data(),
                                params.n_col,
                                raft::CompareApproxAbs<double>(params.tolerance),
                                stream));
}

typedef EigSelTest<float> EigSelTestVecF;
TEST_P(EigSelTestVecF, Result)
{
  ASSERT_TRUE(raft::devArrMatch(eig_vectors_ref.data(),
                                eig_vectors.data(),
                                12,
                                raft::CompareApproxAbs<float>(params.tolerance),
                                stream));
}

typedef EigSelTest<double> EigSelTestVecD;
TEST_P(EigSelTestVecD, Result)
{
  ASSERT_TRUE(raft::devArrMatch(eig_vectors_ref.data(),
                                eig_vectors.data(),
                                12,
                                raft::CompareApproxAbs<double>(params.tolerance),
                                stream));
}

INSTANTIATE_TEST_SUITE_P(EigSelTest, EigSelTestValF, ::testing::ValuesIn(inputsf2));

INSTANTIATE_TEST_SUITE_P(EigSelTest, EigSelTestValD, ::testing::ValuesIn(inputsd2));

INSTANTIATE_TEST_SUITE_P(EigSelTest, EigSelTestVecF, ::testing::ValuesIn(inputsf2));

INSTANTIATE_TEST_SUITE_P(EigSelTest, EigSelTestVecD, ::testing::ValuesIn(inputsd2));

}  // end namespace linalg
}  // end namespace raft

#endif<|MERGE_RESOLUTION|>--- conflicted
+++ resolved
@@ -1,5 +1,5 @@
 /*
- * Copyright (c) 2019-2020, NVIDIA CORPORATION.
+ * Copyright (c) 2019-2022, NVIDIA CORPORATION.
  *
  * Licensed under the Apache License, Version 2.0 (the "License");
  * you may not use this file except in compliance with the License.
@@ -83,18 +83,6 @@
     raft::update_device(eig_vectors_ref.data(), eig_vectors_ref_h, 12, stream);
     raft::update_device(eig_vals_ref.data(), eig_vals_ref_h, 4, stream);
 
-<<<<<<< HEAD
-    eigSelDC(handle,
-             cov_matrix.data(),
-             params.n_row,
-             params.n_col,
-             3,
-             eig_vectors.data(),
-             eig_vals.data(),
-             EigVecMemUsage::OVERWRITE_INPUT,
-             stream);
-    handle.sync_stream(stream);
-=======
     raft::linalg::eigSelDC(handle,
                            cov_matrix.data(),
                            params.n_row,
@@ -104,8 +92,7 @@
                            eig_vals.data(),
                            EigVecMemUsage::OVERWRITE_INPUT,
                            stream);
-    RAFT_CUDA_TRY(cudaStreamSynchronize(stream));
->>>>>>> 23e16501
+    handle.sync_stream(stream);
   }
 
  protected:
