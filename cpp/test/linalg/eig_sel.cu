/*
 * Copyright (c) 2019-2020, NVIDIA CORPORATION.
 *
 * Licensed under the Apache License, Version 2.0 (the "License");
 * you may not use this file except in compliance with the License.
 * You may obtain a copy of the License at
 *
 *     http://www.apache.org/licenses/LICENSE-2.0
 *
 * Unless required by applicable law or agreed to in writing, software
 * distributed under the License is distributed on an "AS IS" BASIS,
 * WITHOUT WARRANTIES OR CONDITIONS OF ANY KIND, either express or implied.
 * See the License for the specific language governing permissions and
 * limitations under the License.
 */

#if CUDART_VERSION >= 10010

#include <gtest/gtest.h>
#include <raft/cudart_utils.h>
#include <raft/cuda_utils.cuh>
#include <raft/linalg/eig.cuh>
#include <raft/random/rng.cuh>
#include "../test_utils.h"

namespace raft {
namespace linalg {

template <typename T>
struct EigSelInputs {
  T tolerance;
  int len;
  int n_row;
  int n_col;
  unsigned long long int seed;
  int n;
};

template <typename T>
::std::ostream &operator<<(::std::ostream &os, const EigSelInputs<T> &dims) {
  return os;
}

template <typename T>
class EigSelTest : public ::testing::TestWithParam<EigSelInputs<T>> {
 public:
  EigSelTest()
    : params(::testing::TestWithParam<EigSelInputs<T>>::GetParam()),
      stream(handle.get_stream()),
      cov_matrix(params.len, stream),
      eig_vectors(12, stream),
      eig_vectors_ref(12, stream),
      eig_vals(params.n_col, stream),
      eig_vals_ref(params.n_col, stream) {}

 protected:
  void SetUp() override {
    int len = params.len;

    T cov_matrix_h[] = {1.0,  0.9, 0.81, 0.729, 0.9,   1.0,  0.9, 0.81,
                        0.81, 0.9, 1.0,  0.9,   0.729, 0.81, 0.9, 1.0};
    ASSERT(len == 16, "This test only works with 4x4 matrices!");
    raft::update_device(cov_matrix.data(), cov_matrix_h, len, stream);

    T eig_vectors_ref_h[] = {-0.5123, 0.4874,  0.4874, -0.5123, 0.6498, 0.2789,
                             -0.2789, -0.6498, 0.4874, 0.5123,  0.5123, 0.4874};
    T eig_vals_ref_h[] = {0.1024, 0.3096, 3.5266, 3.5266};

    raft::update_device(eig_vectors_ref.data(), eig_vectors_ref_h, 12, stream);
    raft::update_device(eig_vals_ref.data(), eig_vals_ref_h, 4, stream);

    eigSelDC(handle, cov_matrix.data(), params.n_row, params.n_col, 3,
             eig_vectors.data(), eig_vals.data(),
             EigVecMemUsage::OVERWRITE_INPUT, stream);
    CUDA_CHECK(cudaStreamSynchronize(stream));
  }

 protected:
  raft::handle_t handle;
  cudaStream_t stream;

  EigSelInputs<T> params;
  rmm::device_uvector<T> cov_matrix;
  rmm::device_uvector<T> eig_vectors;
  rmm::device_uvector<T> eig_vectors_ref;
  rmm::device_uvector<T> eig_vals;
  rmm::device_uvector<T> eig_vals_ref;
};

const std::vector<EigSelInputs<float>> inputsf2 = {
  {0.001f, 4 * 4, 4, 4, 1234ULL, 256}};

const std::vector<EigSelInputs<double>> inputsd2 = {
  {0.001, 4 * 4, 4, 4, 1234ULL, 256}};

typedef EigSelTest<float> EigSelTestValF;
TEST_P(EigSelTestValF, Result) {
<<<<<<< HEAD
  ASSERT_TRUE(raft::devArrMatch(eig_vals_ref, eig_vals, params.n_col,
                                raft::CompareApproxAbs<float>(params.tolerance),
                                stream));
=======
  ASSERT_TRUE(
    raft::devArrMatch(eig_vals_ref.data(), eig_vals.data(), params.n_col,
                      raft::CompareApproxAbs<float>(params.tolerance)));
>>>>>>> a4521926
}

typedef EigSelTest<double> EigSelTestValD;
TEST_P(EigSelTestValD, Result) {
<<<<<<< HEAD
  ASSERT_TRUE(raft::devArrMatch(
    eig_vals_ref, eig_vals, params.n_col,
    raft::CompareApproxAbs<double>(params.tolerance), stream));
=======
  ASSERT_TRUE(
    raft::devArrMatch(eig_vals_ref.data(), eig_vals.data(), params.n_col,
                      raft::CompareApproxAbs<double>(params.tolerance)));
>>>>>>> a4521926
}

typedef EigSelTest<float> EigSelTestVecF;
TEST_P(EigSelTestVecF, Result) {
<<<<<<< HEAD
  ASSERT_TRUE(raft::devArrMatch(eig_vectors_ref, eig_vectors, 12,
                                raft::CompareApproxAbs<float>(params.tolerance),
                                stream));
=======
  ASSERT_TRUE(
    raft::devArrMatch(eig_vectors_ref.data(), eig_vectors.data(), 12,
                      raft::CompareApproxAbs<float>(params.tolerance)));
>>>>>>> a4521926
}

typedef EigSelTest<double> EigSelTestVecD;
TEST_P(EigSelTestVecD, Result) {
<<<<<<< HEAD
  ASSERT_TRUE(raft::devArrMatch(
    eig_vectors_ref, eig_vectors, 12,
    raft::CompareApproxAbs<double>(params.tolerance), stream));
=======
  ASSERT_TRUE(
    raft::devArrMatch(eig_vectors_ref.data(), eig_vectors.data(), 12,
                      raft::CompareApproxAbs<double>(params.tolerance)));
>>>>>>> a4521926
}

INSTANTIATE_TEST_SUITE_P(EigSelTest, EigSelTestValF,
                         ::testing::ValuesIn(inputsf2));

INSTANTIATE_TEST_SUITE_P(EigSelTest, EigSelTestValD,
                         ::testing::ValuesIn(inputsd2));

INSTANTIATE_TEST_SUITE_P(EigSelTest, EigSelTestVecF,
                         ::testing::ValuesIn(inputsf2));

INSTANTIATE_TEST_SUITE_P(EigSelTest, EigSelTestVecD,
                         ::testing::ValuesIn(inputsd2));

}  // end namespace linalg
}  // end namespace raft

#endif<|MERGE_RESOLUTION|>--- conflicted
+++ resolved
@@ -95,54 +95,30 @@
 
 typedef EigSelTest<float> EigSelTestValF;
 TEST_P(EigSelTestValF, Result) {
-<<<<<<< HEAD
-  ASSERT_TRUE(raft::devArrMatch(eig_vals_ref, eig_vals, params.n_col,
-                                raft::CompareApproxAbs<float>(params.tolerance),
-                                stream));
-=======
   ASSERT_TRUE(
     raft::devArrMatch(eig_vals_ref.data(), eig_vals.data(), params.n_col,
-                      raft::CompareApproxAbs<float>(params.tolerance)));
->>>>>>> a4521926
+                      raft::CompareApproxAbs<float>(params.tolerance), stream));
 }
 
 typedef EigSelTest<double> EigSelTestValD;
 TEST_P(EigSelTestValD, Result) {
-<<<<<<< HEAD
   ASSERT_TRUE(raft::devArrMatch(
-    eig_vals_ref, eig_vals, params.n_col,
+    eig_vals_ref.data(), eig_vals.data(), params.n_col,
     raft::CompareApproxAbs<double>(params.tolerance), stream));
-=======
-  ASSERT_TRUE(
-    raft::devArrMatch(eig_vals_ref.data(), eig_vals.data(), params.n_col,
-                      raft::CompareApproxAbs<double>(params.tolerance)));
->>>>>>> a4521926
 }
 
 typedef EigSelTest<float> EigSelTestVecF;
 TEST_P(EigSelTestVecF, Result) {
-<<<<<<< HEAD
-  ASSERT_TRUE(raft::devArrMatch(eig_vectors_ref, eig_vectors, 12,
+  ASSERT_TRUE(raft::devArrMatch(eig_vectors_ref.data(), eig_vectors.data(), 12,
                                 raft::CompareApproxAbs<float>(params.tolerance),
                                 stream));
-=======
-  ASSERT_TRUE(
-    raft::devArrMatch(eig_vectors_ref.data(), eig_vectors.data(), 12,
-                      raft::CompareApproxAbs<float>(params.tolerance)));
->>>>>>> a4521926
 }
 
 typedef EigSelTest<double> EigSelTestVecD;
 TEST_P(EigSelTestVecD, Result) {
-<<<<<<< HEAD
   ASSERT_TRUE(raft::devArrMatch(
-    eig_vectors_ref, eig_vectors, 12,
+    eig_vectors_ref.data(), eig_vectors.data(), 12,
     raft::CompareApproxAbs<double>(params.tolerance), stream));
-=======
-  ASSERT_TRUE(
-    raft::devArrMatch(eig_vectors_ref.data(), eig_vectors.data(), 12,
-                      raft::CompareApproxAbs<double>(params.tolerance)));
->>>>>>> a4521926
 }
 
 INSTANTIATE_TEST_SUITE_P(EigSelTest, EigSelTestValF,
