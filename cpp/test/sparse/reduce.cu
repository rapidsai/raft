--- conflicted
+++ resolved
@@ -70,12 +70,6 @@
     raft::update_device(out_vals.data(), params.out_vals.data(), params.out_vals.size(), stream);
 
     raft::sparse::COO<value_t, value_idx> out(stream);
-<<<<<<< HEAD
-    raft::sparse::op::max_duplicates(handle, out, in_rows.data(),
-                                     in_cols.data(), in_vals.data(),
-                                     params.in_rows.size(), params.m, params.n);
-    CUDA_CHECK(cudaStreamSynchronize(stream));
-=======
     raft::sparse::op::max_duplicates(handle,
                                      out,
                                      in_rows.data(),
@@ -84,8 +78,7 @@
                                      params.in_rows.size(),
                                      params.m,
                                      params.n);
-
->>>>>>> 69c5c715
+    CUDA_CHECK(cudaStreamSynchronize(stream));
     ASSERT_TRUE(raft::devArrMatch<value_idx>(
       out_rows.data(), out.rows(), out.nnz, raft::Compare<value_idx>()));
     ASSERT_TRUE(raft::devArrMatch<value_idx>(
