/*
 * Copyright (c) 2019-2021, NVIDIA CORPORATION.
 *
 * Licensed under the Apache License, Version 2.0 (the "License");
 * you may not use this file except in compliance with the License.
 * You may obtain a copy of the License at
 *
 *     http://www.apache.org/licenses/LICENSE-2.0
 *
 * Unless required by applicable law or agreed to in writing, software
 * distributed under the License is distributed on an "AS IS" BASIS,
 * WITHOUT WARRANTIES OR CONDITIONS OF ANY KIND, either express or implied.
 * See the License for the specific language governing permissions and
 * limitations under the License.
 */

#include <gtest/gtest.h>

#include <raft/sparse/csr.cuh>
#include <raft/sparse/linalg/add.cuh>

#include <raft/cudart_utils.h>
#include <raft/random/rng.cuh>
#include "../test_utils.h"

#include <iostream>
#include <limits>

namespace raft {
namespace sparse {

template <typename Type_f, typename Index_>
struct CSRMatrixVal {
  std::vector<Index_> row_ind;
  std::vector<Index_> row_ind_ptr;
  std::vector<Type_f> values;
};

template <typename Type_f, typename Index_>
struct CSRAddInputs {
  CSRMatrixVal<Type_f, Index_> matrix_a;
  CSRMatrixVal<Type_f, Index_> matrix_b;
  CSRMatrixVal<Type_f, Index_> matrix_verify;
};

template <typename Type_f, typename Index_>
class CSRAddTest
  : public ::testing::TestWithParam<CSRAddInputs<Type_f, Index_>> {
 public:
  CSRAddTest()
    : params(
        ::testing::TestWithParam<CSRAddInputs<Type_f, Index_>>::GetParam()),
      stream(handle.get_stream()),
      ind_a(params.matrix_a.row_ind.size(), stream),
      ind_ptr_a(params.matrix_a.row_ind_ptr.size(), stream),
      values_a(params.matrix_a.row_ind_ptr.size(), stream),
      ind_b(params.matrix_a.row_ind.size(), stream),
      ind_ptr_b(params.matrix_b.row_ind_ptr.size(), stream),
      values_b(params.matrix_b.row_ind_ptr.size(), stream),
      ind_verify(params.matrix_a.row_ind.size(), stream),
      ind_ptr_verify(params.matrix_verify.row_ind_ptr.size(), stream),
      values_verify(params.matrix_verify.row_ind_ptr.size(), stream),
      ind_result(params.matrix_a.row_ind.size(), stream),
      ind_ptr_result(params.matrix_verify.row_ind_ptr.size(), stream),
      values_result(params.matrix_verify.row_ind_ptr.size(), stream) {}

 protected:
  void SetUp() override {
    n_rows = params.matrix_a.row_ind.size();
    nnz_a = params.matrix_a.row_ind_ptr.size();
    nnz_b = params.matrix_b.row_ind_ptr.size();
    nnz_result = params.matrix_verify.row_ind_ptr.size();
  }

  void Run() {
    raft::update_device(ind_a.data(), params.matrix_a.row_ind.data(), n_rows,
                        stream);
    raft::update_device(ind_ptr_a.data(), params.matrix_a.row_ind_ptr.data(),
                        nnz_a, stream);
    raft::update_device(values_a.data(), params.matrix_a.values.data(), nnz_a,
                        stream);

    raft::update_device(ind_b.data(), params.matrix_b.row_ind.data(), n_rows,
                        stream);
    raft::update_device(ind_ptr_b.data(), params.matrix_b.row_ind_ptr.data(),
                        nnz_b, stream);
    raft::update_device(values_b.data(), params.matrix_b.values.data(), nnz_b,
                        stream);

    raft::update_device(ind_verify.data(), params.matrix_verify.row_ind.data(),
                        n_rows, stream);
    raft::update_device(ind_ptr_verify.data(),
                        params.matrix_verify.row_ind_ptr.data(), nnz_result,
                        stream);
    raft::update_device(values_verify.data(),
                        params.matrix_verify.values.data(), nnz_result, stream);

    Index_ nnz = linalg::csr_add_calc_inds<Type_f, 32>(
<<<<<<< HEAD
      ind_a, ind_ptr_a, values_a, nnz_a, ind_b, ind_ptr_b, values_b, nnz_b,
      n_rows, ind_result, stream);
    CUDA_CHECK(cudaStreamSynchronize(stream));
=======
      ind_a.data(), ind_ptr_a.data(), values_a.data(), nnz_a, ind_b.data(),
      ind_ptr_b.data(), values_b.data(), nnz_b, n_rows, ind_result.data(),
      stream);
>>>>>>> a4521926

    ASSERT_TRUE(nnz == nnz_result);
    ASSERT_TRUE(raft::devArrMatch<Index_>(ind_verify.data(), ind_result.data(),
                                          n_rows, raft::Compare<Index_>()));

    linalg::csr_add_finalize<Type_f, 32>(
<<<<<<< HEAD
      ind_a, ind_ptr_a, values_a, nnz_a, ind_b, ind_ptr_b, values_b, nnz_b,
      n_rows, ind_result, ind_ptr_result, values_result, stream);
    CUDA_CHECK(cudaStreamSynchronize(stream));
=======
      ind_a.data(), ind_ptr_a.data(), values_a.data(), nnz_a, ind_b.data(),
      ind_ptr_b.data(), values_b.data(), nnz_b, n_rows, ind_result.data(),
      ind_ptr_result.data(), values_result.data(), stream);
>>>>>>> a4521926

    ASSERT_TRUE(raft::devArrMatch<Index_>(ind_ptr_verify.data(),
                                          ind_ptr_result.data(), nnz,
                                          raft::Compare<Index_>()));
    ASSERT_TRUE(raft::devArrMatch<Type_f>(values_verify.data(),
                                          values_result.data(), nnz,
                                          raft::Compare<Type_f>()));
  }

 protected:
  raft::handle_t handle;
  cudaStream_t stream;

  CSRAddInputs<Type_f, Index_> params;
  Index_ n_rows, nnz_a, nnz_b, nnz_result;
  rmm::device_uvector<Index_> ind_a, ind_b, ind_verify, ind_result, ind_ptr_a,
    ind_ptr_b, ind_ptr_verify, ind_ptr_result;
  rmm::device_uvector<Type_f> values_a, values_b, values_verify, values_result;
};

using CSRAddTestF = CSRAddTest<float, int>;
TEST_P(CSRAddTestF, Result) { Run(); }

using CSRAddTestD = CSRAddTest<double, int>;
TEST_P(CSRAddTestD, Result) { Run(); }

const std::vector<CSRAddInputs<float, int>> csradd_inputs_f = {
  {{{0, 4, 8, 9},
    {1, 2, 3, 4, 1, 2, 3, 5, 0, 1},
    {1.0, 1.0, 0.5, 0.5, 1.0, 1.0, 0.5, 0.5, 1.0, 1.0}},
   {{0, 4, 8, 9},
    {1, 2, 5, 4, 0, 2, 3, 5, 1, 0},
    {1.0, 1.0, 0.5, 0.5, 1.0, 1.0, 0.5, 0.5, 1.0, 1.0}},
   {{0, 5, 10, 12},
    {1, 2, 3, 4, 5, 1, 2, 3, 5, 0, 0, 1, 1, 0},
    {2.0, 2.0, 0.5, 1.0, 0.5, 1.0, 2.0, 1.0, 1.0, 1.0, 1.0, 1.0, 1.0, 1.0}}},
};
const std::vector<CSRAddInputs<double, int>> csradd_inputs_d = {
  {{{0, 4, 8, 9},
    {1, 2, 3, 4, 1, 2, 3, 5, 0, 1},
    {1.0, 1.0, 0.5, 0.5, 1.0, 1.0, 0.5, 0.5, 1.0, 1.0}},
   {{0, 4, 8, 9},
    {1, 2, 5, 4, 0, 2, 3, 5, 1, 0},
    {1.0, 1.0, 0.5, 0.5, 1.0, 1.0, 0.5, 0.5, 1.0, 1.0}},
   {{0, 5, 10, 12},
    {1, 2, 3, 4, 5, 1, 2, 3, 5, 0, 0, 1, 1, 0},
    {2.0, 2.0, 0.5, 1.0, 0.5, 1.0, 2.0, 1.0, 1.0, 1.0, 1.0, 1.0, 1.0, 1.0}}},
};

INSTANTIATE_TEST_CASE_P(SparseAddTest, CSRAddTestF,
                        ::testing::ValuesIn(csradd_inputs_f));
INSTANTIATE_TEST_CASE_P(SparseAddTest, CSRAddTestD,
                        ::testing::ValuesIn(csradd_inputs_d));

}  // namespace sparse
}  // namespace raft<|MERGE_RESOLUTION|>--- conflicted
+++ resolved
@@ -96,37 +96,26 @@
                         params.matrix_verify.values.data(), nnz_result, stream);
 
     Index_ nnz = linalg::csr_add_calc_inds<Type_f, 32>(
-<<<<<<< HEAD
-      ind_a, ind_ptr_a, values_a, nnz_a, ind_b, ind_ptr_b, values_b, nnz_b,
-      n_rows, ind_result, stream);
-    CUDA_CHECK(cudaStreamSynchronize(stream));
-=======
       ind_a.data(), ind_ptr_a.data(), values_a.data(), nnz_a, ind_b.data(),
       ind_ptr_b.data(), values_b.data(), nnz_b, n_rows, ind_result.data(),
       stream);
->>>>>>> a4521926
 
     ASSERT_TRUE(nnz == nnz_result);
     ASSERT_TRUE(raft::devArrMatch<Index_>(ind_verify.data(), ind_result.data(),
-                                          n_rows, raft::Compare<Index_>()));
+                                          n_rows, raft::Compare<Index_>(),
+                                          stream));
 
     linalg::csr_add_finalize<Type_f, 32>(
-<<<<<<< HEAD
-      ind_a, ind_ptr_a, values_a, nnz_a, ind_b, ind_ptr_b, values_b, nnz_b,
-      n_rows, ind_result, ind_ptr_result, values_result, stream);
-    CUDA_CHECK(cudaStreamSynchronize(stream));
-=======
       ind_a.data(), ind_ptr_a.data(), values_a.data(), nnz_a, ind_b.data(),
       ind_ptr_b.data(), values_b.data(), nnz_b, n_rows, ind_result.data(),
       ind_ptr_result.data(), values_result.data(), stream);
->>>>>>> a4521926
 
     ASSERT_TRUE(raft::devArrMatch<Index_>(ind_ptr_verify.data(),
                                           ind_ptr_result.data(), nnz,
-                                          raft::Compare<Index_>()));
+                                          raft::Compare<Index_>(), stream));
     ASSERT_TRUE(raft::devArrMatch<Type_f>(values_verify.data(),
                                           values_result.data(), nnz,
-                                          raft::Compare<Type_f>()));
+                                          raft::Compare<Type_f>(), stream));
   }
 
  protected:
