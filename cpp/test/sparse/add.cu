/*
 * Copyright (c) 2019-2021, NVIDIA CORPORATION.
 *
 * Licensed under the Apache License, Version 2.0 (the "License");
 * you may not use this file except in compliance with the License.
 * You may obtain a copy of the License at
 *
 *     http://www.apache.org/licenses/LICENSE-2.0
 *
 * Unless required by applicable law or agreed to in writing, software
 * distributed under the License is distributed on an "AS IS" BASIS,
 * WITHOUT WARRANTIES OR CONDITIONS OF ANY KIND, either express or implied.
 * See the License for the specific language governing permissions and
 * limitations under the License.
 */

#include <gtest/gtest.h>

#include <raft/sparse/csr.cuh>
#include <raft/sparse/linalg/add.cuh>

#include <raft/cudart_utils.h>
#include <raft/random/rng.hpp>
#include "../test_utils.h"

#include <iostream>
#include <limits>

namespace raft {
namespace sparse {

template <typename Type_f, typename Index_>
struct CSRMatrixVal {
  std::vector<Index_> row_ind;
  std::vector<Index_> row_ind_ptr;
  std::vector<Type_f> values;
};

template <typename Type_f, typename Index_>
struct CSRAddInputs {
  CSRMatrixVal<Type_f, Index_> matrix_a;
  CSRMatrixVal<Type_f, Index_> matrix_b;
  CSRMatrixVal<Type_f, Index_> matrix_verify;
};

template <typename Type_f, typename Index_>
class CSRAddTest : public ::testing::TestWithParam<CSRAddInputs<Type_f, Index_>> {
 public:
  CSRAddTest()
    : params(::testing::TestWithParam<CSRAddInputs<Type_f, Index_>>::GetParam()),
      stream(handle.get_stream()),
      ind_a(params.matrix_a.row_ind.size(), stream),
      ind_ptr_a(params.matrix_a.row_ind_ptr.size(), stream),
      values_a(params.matrix_a.row_ind_ptr.size(), stream),
      ind_b(params.matrix_a.row_ind.size(), stream),
      ind_ptr_b(params.matrix_b.row_ind_ptr.size(), stream),
      values_b(params.matrix_b.row_ind_ptr.size(), stream),
      ind_verify(params.matrix_a.row_ind.size(), stream),
      ind_ptr_verify(params.matrix_verify.row_ind_ptr.size(), stream),
      values_verify(params.matrix_verify.row_ind_ptr.size(), stream),
      ind_result(params.matrix_a.row_ind.size(), stream),
      ind_ptr_result(params.matrix_verify.row_ind_ptr.size(), stream),
      values_result(params.matrix_verify.row_ind_ptr.size(), stream)
  {
  }

 protected:
  void SetUp() override
  {
    n_rows     = params.matrix_a.row_ind.size();
    nnz_a      = params.matrix_a.row_ind_ptr.size();
    nnz_b      = params.matrix_b.row_ind_ptr.size();
    nnz_result = params.matrix_verify.row_ind_ptr.size();
  }

  void Run()
  {
    raft::update_device(ind_a.data(), params.matrix_a.row_ind.data(), n_rows, stream);
    raft::update_device(ind_ptr_a.data(), params.matrix_a.row_ind_ptr.data(), nnz_a, stream);
    raft::update_device(values_a.data(), params.matrix_a.values.data(), nnz_a, stream);

    raft::update_device(ind_b.data(), params.matrix_b.row_ind.data(), n_rows, stream);
    raft::update_device(ind_ptr_b.data(), params.matrix_b.row_ind_ptr.data(), nnz_b, stream);
    raft::update_device(values_b.data(), params.matrix_b.values.data(), nnz_b, stream);

    raft::update_device(ind_verify.data(), params.matrix_verify.row_ind.data(), n_rows, stream);
    raft::update_device(
      ind_ptr_verify.data(), params.matrix_verify.row_ind_ptr.data(), nnz_result, stream);
    raft::update_device(
      values_verify.data(), params.matrix_verify.values.data(), nnz_result, stream);

    Index_ nnz = linalg::csr_add_calc_inds<Type_f, 32>(ind_a.data(),
                                                       ind_ptr_a.data(),
                                                       values_a.data(),
                                                       nnz_a,
                                                       ind_b.data(),
                                                       ind_ptr_b.data(),
                                                       values_b.data(),
                                                       nnz_b,
                                                       n_rows,
                                                       ind_result.data(),
                                                       stream);

    ASSERT_TRUE(nnz == nnz_result);
<<<<<<< HEAD
    ASSERT_TRUE(raft::devArrMatch<Index_>(ind_verify.data(), ind_result.data(),
                                          n_rows, raft::Compare<Index_>(),
                                          stream));

    linalg::csr_add_finalize<Type_f, 32>(
      ind_a.data(), ind_ptr_a.data(), values_a.data(), nnz_a, ind_b.data(),
      ind_ptr_b.data(), values_b.data(), nnz_b, n_rows, ind_result.data(),
      ind_ptr_result.data(), values_result.data(), stream);

    ASSERT_TRUE(raft::devArrMatch<Index_>(ind_ptr_verify.data(),
                                          ind_ptr_result.data(), nnz,
                                          raft::Compare<Index_>(), stream));
    ASSERT_TRUE(raft::devArrMatch<Type_f>(values_verify.data(),
                                          values_result.data(), nnz,
                                          raft::Compare<Type_f>(), stream));
=======
    ASSERT_TRUE(raft::devArrMatch<Index_>(
      ind_verify.data(), ind_result.data(), n_rows, raft::Compare<Index_>()));

    linalg::csr_add_finalize<Type_f, 32>(ind_a.data(),
                                         ind_ptr_a.data(),
                                         values_a.data(),
                                         nnz_a,
                                         ind_b.data(),
                                         ind_ptr_b.data(),
                                         values_b.data(),
                                         nnz_b,
                                         n_rows,
                                         ind_result.data(),
                                         ind_ptr_result.data(),
                                         values_result.data(),
                                         stream);

    ASSERT_TRUE(raft::devArrMatch<Index_>(
      ind_ptr_verify.data(), ind_ptr_result.data(), nnz, raft::Compare<Index_>()));
    ASSERT_TRUE(raft::devArrMatch<Type_f>(
      values_verify.data(), values_result.data(), nnz, raft::Compare<Type_f>()));
>>>>>>> 69c5c715
  }

 protected:
  raft::handle_t handle;
  cudaStream_t stream;

  CSRAddInputs<Type_f, Index_> params;
  Index_ n_rows, nnz_a, nnz_b, nnz_result;
  rmm::device_uvector<Index_> ind_a, ind_b, ind_verify, ind_result, ind_ptr_a, ind_ptr_b,
    ind_ptr_verify, ind_ptr_result;
  rmm::device_uvector<Type_f> values_a, values_b, values_verify, values_result;
};

using CSRAddTestF = CSRAddTest<float, int>;
TEST_P(CSRAddTestF, Result) { Run(); }

using CSRAddTestD = CSRAddTest<double, int>;
TEST_P(CSRAddTestD, Result) { Run(); }

const std::vector<CSRAddInputs<float, int>> csradd_inputs_f = {
  {{{0, 4, 8, 9},
    {1, 2, 3, 4, 1, 2, 3, 5, 0, 1},
    {1.0, 1.0, 0.5, 0.5, 1.0, 1.0, 0.5, 0.5, 1.0, 1.0}},
   {{0, 4, 8, 9},
    {1, 2, 5, 4, 0, 2, 3, 5, 1, 0},
    {1.0, 1.0, 0.5, 0.5, 1.0, 1.0, 0.5, 0.5, 1.0, 1.0}},
   {{0, 5, 10, 12},
    {1, 2, 3, 4, 5, 1, 2, 3, 5, 0, 0, 1, 1, 0},
    {2.0, 2.0, 0.5, 1.0, 0.5, 1.0, 2.0, 1.0, 1.0, 1.0, 1.0, 1.0, 1.0, 1.0}}},
};
const std::vector<CSRAddInputs<double, int>> csradd_inputs_d = {
  {{{0, 4, 8, 9},
    {1, 2, 3, 4, 1, 2, 3, 5, 0, 1},
    {1.0, 1.0, 0.5, 0.5, 1.0, 1.0, 0.5, 0.5, 1.0, 1.0}},
   {{0, 4, 8, 9},
    {1, 2, 5, 4, 0, 2, 3, 5, 1, 0},
    {1.0, 1.0, 0.5, 0.5, 1.0, 1.0, 0.5, 0.5, 1.0, 1.0}},
   {{0, 5, 10, 12},
    {1, 2, 3, 4, 5, 1, 2, 3, 5, 0, 0, 1, 1, 0},
    {2.0, 2.0, 0.5, 1.0, 0.5, 1.0, 2.0, 1.0, 1.0, 1.0, 1.0, 1.0, 1.0, 1.0}}},
};

INSTANTIATE_TEST_CASE_P(SparseAddTest, CSRAddTestF, ::testing::ValuesIn(csradd_inputs_f));
INSTANTIATE_TEST_CASE_P(SparseAddTest, CSRAddTestD, ::testing::ValuesIn(csradd_inputs_d));

}  // namespace sparse
}  // namespace raft<|MERGE_RESOLUTION|>--- conflicted
+++ resolved
@@ -102,25 +102,8 @@
                                                        stream);
 
     ASSERT_TRUE(nnz == nnz_result);
-<<<<<<< HEAD
-    ASSERT_TRUE(raft::devArrMatch<Index_>(ind_verify.data(), ind_result.data(),
-                                          n_rows, raft::Compare<Index_>(),
-                                          stream));
-
-    linalg::csr_add_finalize<Type_f, 32>(
-      ind_a.data(), ind_ptr_a.data(), values_a.data(), nnz_a, ind_b.data(),
-      ind_ptr_b.data(), values_b.data(), nnz_b, n_rows, ind_result.data(),
-      ind_ptr_result.data(), values_result.data(), stream);
-
-    ASSERT_TRUE(raft::devArrMatch<Index_>(ind_ptr_verify.data(),
-                                          ind_ptr_result.data(), nnz,
-                                          raft::Compare<Index_>(), stream));
-    ASSERT_TRUE(raft::devArrMatch<Type_f>(values_verify.data(),
-                                          values_result.data(), nnz,
-                                          raft::Compare<Type_f>(), stream));
-=======
     ASSERT_TRUE(raft::devArrMatch<Index_>(
-      ind_verify.data(), ind_result.data(), n_rows, raft::Compare<Index_>()));
+      ind_verify.data(), ind_result.data(), n_rows, raft::Compare<Index_>(), stream));
 
     linalg::csr_add_finalize<Type_f, 32>(ind_a.data(),
                                          ind_ptr_a.data(),
@@ -137,10 +120,9 @@
                                          stream);
 
     ASSERT_TRUE(raft::devArrMatch<Index_>(
-      ind_ptr_verify.data(), ind_ptr_result.data(), nnz, raft::Compare<Index_>()));
+      ind_ptr_verify.data(), ind_ptr_result.data(), nnz, raft::Compare<Index_>(), stream));
     ASSERT_TRUE(raft::devArrMatch<Type_f>(
-      values_verify.data(), values_result.data(), nnz, raft::Compare<Type_f>()));
->>>>>>> 69c5c715
+      values_verify.data(), values_result.data(), nnz, raft::Compare<Type_f>(), stream));
   }
 
  protected:
