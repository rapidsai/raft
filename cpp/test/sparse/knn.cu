/*
 * Copyright (c) 2018-2021, NVIDIA CORPORATION.
 *
 * Licensed under the Apache License, Version 2.0 (the "License");
 * you may not use this file except in compliance with the License.
 * You may obtain a copy of the License at
 *
 *     http://www.apache.org/licenses/LICENSE-2.0
 *
 * Unless required by applicable law or agreed to in writing, software
 * distributed under the License is distributed on an "AS IS" BASIS,
 * WITHOUT WARRANTIES OR CONDITIONS OF ANY KIND, either express or implied.
 * See the License for the specific language governing permissions and
 * limitations under the License.
 */

#include <cusparse_v2.h>
#include <gtest/gtest.h>

#include <raft/linalg/distance_type.h>
#include <raft/sparse/cusparse_wrappers.h>
#include <raft/sparse/selection/knn.cuh>
#include "../test_utils.h"

#include <raft/cudart_utils.h>
#include <raft/sparse/cusparse_wrappers.h>

namespace raft {
namespace sparse {
namespace selection {

using namespace raft;
using namespace raft::sparse;

template <typename value_idx, typename value_t>
struct SparseKNNInputs {
  value_idx n_cols;

  std::vector<value_idx> indptr_h;
  std::vector<value_idx> indices_h;
  std::vector<value_t> data_h;

  std::vector<value_t> out_dists_ref_h;
  std::vector<value_idx> out_indices_ref_h;

  int k;

  int batch_size_index = 2;
  int batch_size_query = 2;

  raft::distance::DistanceType metric =
    raft::distance::DistanceType::L2SqrtExpanded;
};

template <typename value_idx, typename value_t>
::std::ostream &operator<<(::std::ostream &os,
                           const SparseKNNInputs<value_idx, value_t> &dims) {
  return os;
}

template <typename value_idx, typename value_t>
class SparseKNNTest
  : public ::testing::TestWithParam<SparseKNNInputs<value_idx, value_t>> {
 public:
  void SetUp() override {
    params =
      ::testing::TestWithParam<SparseKNNInputs<value_idx, value_t>>::GetParam();
<<<<<<< HEAD
    CUDA_CHECK(cudaStreamCreate(&stream));

    CUSPARSE_CHECK(cusparseCreate(&cusparseHandle));
=======
>>>>>>> 33ea3216

    n_rows = params.indptr_h.size() - 1;
    nnz = params.indices_h.size();
    k = params.k;

    make_data();

    raft::sparse::selection::brute_force_knn<value_idx, value_t>(
      indptr, indices, data, nnz, n_rows, params.n_cols, indptr, indices, data,
<<<<<<< HEAD
      nnz, n_rows, params.n_cols, out_indices, out_dists, k, cusparseHandle,
      stream, params.batch_size_index, params.batch_size_query, params.metric);
=======
      nnz, n_rows, params.n_cols, out_indices, out_dists, k, handle,
      params.batch_size_index, params.batch_size_query, params.metric);
>>>>>>> 33ea3216

    CUDA_CHECK(cudaStreamSynchronize(handle.get_stream()));
  }

  void TearDown() override {
    CUDA_CHECK(cudaFree(indptr));
    CUDA_CHECK(cudaFree(indices));
    CUDA_CHECK(cudaFree(data));
    CUDA_CHECK(cudaFree(out_indices));
    CUDA_CHECK(cudaFree(out_dists));
    CUDA_CHECK(cudaFree(out_indices_ref));
    CUDA_CHECK(cudaFree(out_dists_ref));
  }

  void compare() {
    ASSERT_TRUE(devArrMatch(out_dists_ref, out_dists, n_rows * k,
                            CompareApprox<value_t>(1e-4)));
    ASSERT_TRUE(devArrMatch(out_indices_ref, out_indices, n_rows * k,
                            Compare<value_idx>()));
  }

 protected:
  void make_data() {
    std::vector<value_idx> indptr_h = params.indptr_h;
    std::vector<value_idx> indices_h = params.indices_h;
    std::vector<value_t> data_h = params.data_h;

    allocate(indptr, indptr_h.size());
    allocate(indices, indices_h.size());
    allocate(data, data_h.size());

    update_device(indptr, indptr_h.data(), indptr_h.size(),
                  handle.get_stream());
    update_device(indices, indices_h.data(), indices_h.size(),
                  handle.get_stream());
    update_device(data, data_h.data(), data_h.size(), handle.get_stream());

    std::vector<value_t> out_dists_ref_h = params.out_dists_ref_h;
    std::vector<value_idx> out_indices_ref_h = params.out_indices_ref_h;

    allocate(out_indices_ref, out_indices_ref_h.size());
    allocate(out_dists_ref, out_dists_ref_h.size());

    update_device(out_indices_ref, out_indices_ref_h.data(),
                  out_indices_ref_h.size(), handle.get_stream());
    update_device(out_dists_ref, out_dists_ref_h.data(), out_dists_ref_h.size(),
                  handle.get_stream());

    allocate(out_dists, n_rows * k);
    allocate(out_indices, n_rows * k);
  }

  raft::handle_t handle;

  int n_rows, nnz, k;

  // input data
  value_idx *indptr, *indices;
  value_t *data;

  // output data
  value_idx *out_indices;
  value_t *out_dists;

  value_idx *out_indices_ref;
  value_t *out_dists_ref;

  SparseKNNInputs<value_idx, value_t> params;
};

const std::vector<SparseKNNInputs<int, float>> inputs_i32_f = {
  {9,                                                 // ncols
   {0, 2, 4, 6, 8},                                   // indptr
   {0, 4, 0, 3, 0, 2, 0, 8},                          // indices
   {0.0f, 1.0f, 5.0f, 6.0f, 5.0f, 6.0f, 0.0f, 1.0f},  // data
   {0, 1.41421, 0, 7.87401, 0, 7.87401, 0, 1.41421},  // dists
   {0, 3, 1, 0, 2, 0, 3, 0},                          // inds
   2,
   2,
   2,
   raft::distance::DistanceType::L2SqrtExpanded}};
typedef SparseKNNTest<int, float> SparseKNNTestF;
TEST_P(SparseKNNTestF, Result) { compare(); }
INSTANTIATE_TEST_CASE_P(SparseKNNTest, SparseKNNTestF,
                        ::testing::ValuesIn(inputs_i32_f));

};  // end namespace selection
};  // end namespace sparse
};  // end namespace raft<|MERGE_RESOLUTION|>--- conflicted
+++ resolved
@@ -65,12 +65,6 @@
   void SetUp() override {
     params =
       ::testing::TestWithParam<SparseKNNInputs<value_idx, value_t>>::GetParam();
-<<<<<<< HEAD
-    CUDA_CHECK(cudaStreamCreate(&stream));
-
-    CUSPARSE_CHECK(cusparseCreate(&cusparseHandle));
-=======
->>>>>>> 33ea3216
 
     n_rows = params.indptr_h.size() - 1;
     nnz = params.indices_h.size();
@@ -80,13 +74,8 @@
 
     raft::sparse::selection::brute_force_knn<value_idx, value_t>(
       indptr, indices, data, nnz, n_rows, params.n_cols, indptr, indices, data,
-<<<<<<< HEAD
-      nnz, n_rows, params.n_cols, out_indices, out_dists, k, cusparseHandle,
-      stream, params.batch_size_index, params.batch_size_query, params.metric);
-=======
       nnz, n_rows, params.n_cols, out_indices, out_dists, k, handle,
       params.batch_size_index, params.batch_size_query, params.metric);
->>>>>>> 33ea3216
 
     CUDA_CHECK(cudaStreamSynchronize(handle.get_stream()));
   }
