/*
 * Copyright (c) 2019-2021, NVIDIA CORPORATION.
 *
 * Licensed under the Apache License, Version 2.0 (the "License");
 * you may not use this file except in compliance with the License.
 * You may obtain a copy of the License at
 *
 *     http://www.apache.org/licenses/LICENSE-2.0
 *
 * Unless required by applicable law or agreed to in writing, software
 * distributed under the License is distributed on an "AS IS" BASIS,
 * WITHOUT WARRANTIES OR CONDITIONS OF ANY KIND, either express or implied.
 * See the License for the specific language governing permissions and
 * limitations under the License.
 */

#include <gtest/gtest.h>

#include <raft/sparse/csr.cuh>
#include <raft/sparse/op/row_op.cuh>

#include <raft/cudart_utils.h>
#include <raft/random/rng.cuh>
#include "../test_utils.h"

#include <iostream>
#include <limits>

namespace raft {
namespace sparse {

template <typename Type_f, typename Index_>
struct CSRRowOpInputs {
  std::vector<Index_> ex_scan;
  std::vector<Type_f> verify;
};

/** Wrapper to call csr_row_op because the enclosing function of a __device__
 *  lambda cannot have private ot protected access within the class. */
template <typename Type_f, typename Index_>
void csr_row_op_wrapper(const Index_ *row_ind, Index_ n_rows, Index_ nnz,
                        Type_f *result, cudaStream_t stream) {
  op::csr_row_op<Index_, 32>(
    row_ind, n_rows, nnz,
    [result] __device__(Index_ row, Index_ start_idx, Index_ stop_idx) {
      for (Index_ i = start_idx; i < stop_idx; i++) result[i] = row;
    },
    stream);
}

template <typename Type_f, typename Index_>
class CSRRowOpTest
  : public ::testing::TestWithParam<CSRRowOpInputs<Type_f, Index_>> {
 public:
  CSRRowOpTest()
    : params(
        ::testing::TestWithParam<CSRRowOpInputs<Type_f, Index_>>::GetParam()),
      stream(handle.get_stream()),
      verify(params.verify.size(), stream),
      ex_scan(params.ex_scan.size(), stream),
      result(params.verify.size(), stream) {}

 protected:
  void SetUp() override {
    n_rows = params.ex_scan.size();
    nnz = params.verify.size();
  }

  void Run() {
    raft::update_device(ex_scan.data(), params.ex_scan.data(), n_rows, stream);
    raft::update_device(verify.data(), params.verify.data(), nnz, stream);

<<<<<<< HEAD
    csr_row_op_wrapper<Type_f, Index_>(ex_scan, n_rows, nnz, result, stream);
    CUDA_CHECK(cudaStreamSynchronize(stream));
    ASSERT_TRUE(
      raft::devArrMatch<Type_f>(verify, result, nnz, raft::Compare<Type_f>()));
  }
=======
    csr_row_op_wrapper<Type_f, Index_>(ex_scan.data(), n_rows, nnz,
                                       result.data(), stream);
>>>>>>> a4521926

    ASSERT_TRUE(raft::devArrMatch<Type_f>(verify.data(), result.data(), nnz,
                                          raft::Compare<Type_f>()));
  }

 protected:
  raft::handle_t handle;
  cudaStream_t stream;

  CSRRowOpInputs<Type_f, Index_> params;
  Index_ n_rows, nnz;
  rmm::device_uvector<Index_> ex_scan;
  rmm::device_uvector<Type_f> result, verify;
};

using CSRRowOpTestF = CSRRowOpTest<float, int>;
TEST_P(CSRRowOpTestF, Result) { Run(); }

using CSRRowOpTestD = CSRRowOpTest<double, int>;
TEST_P(CSRRowOpTestD, Result) { Run(); }

const std::vector<CSRRowOpInputs<float, int>> csrrowop_inputs_f = {
  {{0, 4, 8, 9}, {0.0, 0.0, 0.0, 0.0, 1.0, 1.0, 1.0, 1.0, 2.0, 3.0}},
};
const std::vector<CSRRowOpInputs<double, int>> csrrowop_inputs_d = {
  {{0, 4, 8, 9}, {0.0, 0.0, 0.0, 0.0, 1.0, 1.0, 1.0, 1.0, 2.0, 3.0}},
};

INSTANTIATE_TEST_CASE_P(SparseRowOpTest, CSRRowOpTestF,
                        ::testing::ValuesIn(csrrowop_inputs_f));
INSTANTIATE_TEST_CASE_P(SparseRowOpTest, CSRRowOpTestD,
                        ::testing::ValuesIn(csrrowop_inputs_d));

}  // namespace sparse
}  // namespace raft<|MERGE_RESOLUTION|>--- conflicted
+++ resolved
@@ -70,19 +70,11 @@
     raft::update_device(ex_scan.data(), params.ex_scan.data(), n_rows, stream);
     raft::update_device(verify.data(), params.verify.data(), nnz, stream);
 
-<<<<<<< HEAD
-    csr_row_op_wrapper<Type_f, Index_>(ex_scan, n_rows, nnz, result, stream);
-    CUDA_CHECK(cudaStreamSynchronize(stream));
-    ASSERT_TRUE(
-      raft::devArrMatch<Type_f>(verify, result, nnz, raft::Compare<Type_f>()));
-  }
-=======
     csr_row_op_wrapper<Type_f, Index_>(ex_scan.data(), n_rows, nnz,
                                        result.data(), stream);
->>>>>>> a4521926
 
     ASSERT_TRUE(raft::devArrMatch<Type_f>(verify.data(), result.data(), nnz,
-                                          raft::Compare<Type_f>()));
+                                          raft::Compare<Type_f>(), stream));
   }
 
  protected:
