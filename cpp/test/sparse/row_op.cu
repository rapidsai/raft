--- conflicted
+++ resolved
@@ -78,13 +78,8 @@
 
     csr_row_op_wrapper<Type_f, Index_>(ex_scan.data(), n_rows, nnz, result.data(), stream);
 
-<<<<<<< HEAD
-    ASSERT_TRUE(raft::devArrMatch<Type_f>(verify.data(), result.data(), nnz,
-                                          raft::Compare<Type_f>(), stream));
-=======
-    ASSERT_TRUE(
-      raft::devArrMatch<Type_f>(verify.data(), result.data(), nnz, raft::Compare<Type_f>()));
->>>>>>> 69c5c715
+    ASSERT_TRUE(raft::devArrMatch<Type_f>(
+      verify.data(), result.data(), nnz, raft::Compare<Type_f>(), stream));
   }
 
  protected:
