/*
 * Copyright (c) 2019-2021, NVIDIA CORPORATION.
 *
 * Licensed under the Apache License, Version 2.0 (the "License");
 * you may not use this file except in compliance with the License.
 * You may obtain a copy of the License at
 *
 *     http://www.apache.org/licenses/LICENSE-2.0
 *
 * Unless required by applicable law or agreed to in writing, software
 * distributed under the License is distributed on an "AS IS" BASIS,
 * WITHOUT WARRANTIES OR CONDITIONS OF ANY KIND, either express or implied.
 * See the License for the specific language governing permissions and
 * limitations under the License.
 */

#include <gtest/gtest.h>
#include <raft/cudart_utils.h>
#include <raft/random/rng.hpp>
#include "../test_utils.h"

#include <raft/sparse/op/sort.h>

#include <iostream>

namespace raft {
namespace sparse {

template <typename T>
struct SparseSortInput {
  int m, n, nnz;
  unsigned long long int seed;
};

template <typename T>
class SparseSortTest : public ::testing::TestWithParam<SparseSortInput<T>> {
 protected:
  void SetUp() override {}

  void TearDown() override {}

 protected:
  SparseSortInput<T> params;
};

const std::vector<SparseSortInput<float>> inputsf = {{5, 10, 5, 1234ULL}};

typedef SparseSortTest<float> COOSort;
TEST_P(COOSort, Result)
{
  params = ::testing::TestWithParam<SparseSortInput<float>>::GetParam();
  raft::random::Rng r(params.seed);
  cudaStream_t stream;
  CUDA_CHECK(cudaStreamCreate(&stream));

  rmm::device_uvector<int> in_rows(params.nnz, stream);
  rmm::device_uvector<int> in_cols(params.nnz, stream);
  rmm::device_uvector<int> verify(params.nnz, stream);
  rmm::device_uvector<float> in_vals(params.nnz, stream);

  r.uniform(in_vals.data(), params.nnz, float(-1.0), float(1.0), stream);

  int* in_rows_h = (int*)malloc(params.nnz * sizeof(int));
  int* in_cols_h = (int*)malloc(params.nnz * sizeof(int));
  int* verify_h  = (int*)malloc(params.nnz * sizeof(int));

  for (int i = 0; i < params.nnz; i++) {
    in_rows_h[i] = params.nnz - i - 1;
    verify_h[i]  = i;
    in_cols_h[i] = i;
  }

  raft::update_device(in_rows.data(), in_rows_h, params.nnz, stream);

  raft::update_device(in_cols.data(), in_cols_h, params.nnz, stream);
  raft::update_device(verify.data(), verify_h, params.nnz, stream);

  op::coo_sort(
    params.m, params.n, params.nnz, in_rows.data(), in_cols.data(), in_vals.data(), stream);

<<<<<<< HEAD
  ASSERT_TRUE(raft::devArrMatch<int>(verify.data(), in_rows.data(), params.nnz,
                                     raft::Compare<int>(), stream));
=======
  ASSERT_TRUE(
    raft::devArrMatch<int>(verify.data(), in_rows.data(), params.nnz, raft::Compare<int>()));
>>>>>>> 69c5c715

  delete[] in_rows_h;
  delete[] in_cols_h;
  delete[] verify_h;

  CUDA_CHECK(cudaStreamDestroy(stream));
}

INSTANTIATE_TEST_CASE_P(SparseSortTest, COOSort, ::testing::ValuesIn(inputsf));

}  // namespace sparse
}  // namespace raft<|MERGE_RESOLUTION|>--- conflicted
+++ resolved
@@ -78,13 +78,8 @@
   op::coo_sort(
     params.m, params.n, params.nnz, in_rows.data(), in_cols.data(), in_vals.data(), stream);
 
-<<<<<<< HEAD
-  ASSERT_TRUE(raft::devArrMatch<int>(verify.data(), in_rows.data(), params.nnz,
-                                     raft::Compare<int>(), stream));
-=======
-  ASSERT_TRUE(
-    raft::devArrMatch<int>(verify.data(), in_rows.data(), params.nnz, raft::Compare<int>()));
->>>>>>> 69c5c715
+  ASSERT_TRUE(raft::devArrMatch<int>(
+    verify.data(), in_rows.data(), params.nnz, raft::Compare<int>(), stream));
 
   delete[] in_rows_h;
   delete[] in_cols_h;
