/*
 * Copyright (c) 2018-2021, NVIDIA CORPORATION.
 *
 * Licensed under the Apache License, Version 2.0 (the "License");
 * you may not use this file except in compliance with the License.
 * You may obtain a copy of the License at
 *
 *     http://www.apache.org/licenses/LICENSE-2.0
 *
 * Unless required by applicable law or agreed to in writing, software
 * distributed under the License is distributed on an "AS IS" BASIS,
 * WITHOUT WARRANTIES OR CONDITIONS OF ANY KIND, either express or implied.
 * See the License for the specific language governing permissions and
 * limitations under the License.
 */

#include <gtest/gtest.h>

#include <cusparse_v2.h>

#include <raft/cudart_utils.h>
#include <raft/linalg/distance_type.h>
#include <raft/sparse/cusparse_wrappers.h>
#include <raft/linalg/unary_op.cuh>
#include <raft/mr/device/allocator.hpp>
#include <rmm/device_uvector.hpp>

#include <raft/sparse/convert/coo.cuh>
#include <raft/sparse/distance/coo_spmv.cuh>
#include <raft/sparse/distance/operators.cuh>

#include "../test_utils.h"

#include <type_traits>

namespace raft {
namespace sparse {
namespace distance {

using namespace raft;
using namespace raft::sparse;

template <typename value_idx, typename value_t>
struct InputConfiguration {
  value_idx n_cols;

  std::vector<value_idx> indptr_h;
  std::vector<value_idx> indices_h;
  std::vector<value_t> data_h;

  std::vector<value_t> out_dists_ref_h;

  raft::distance::DistanceType metric;

  float metric_arg = 0.0;
};

using dense_smem_strategy_t = dense_smem_strategy<int, float, 1024>;
using hash_strategy_t = hash_strategy<int, float, 1024>;

template <typename value_idx, typename value_t, typename strategy_t>
struct SparseDistanceCOOSPMVInputs {
  InputConfiguration<value_idx, value_t> input_configuration;

  float capacity_threshold = 0.5;
  int map_size = hash_strategy<value_idx, value_t, 1024>::get_map_size();
};

template <typename value_idx, typename value_t, typename strategy_t>
::std::ostream &operator<<(
  ::std::ostream &os,
  const SparseDistanceCOOSPMVInputs<value_idx, value_t, strategy_t> &dims) {
  return os;
}

template <typename value_idx, typename value_t, typename strategy_t>
class SparseDistanceCOOSPMVTest
  : public ::testing::TestWithParam<
      SparseDistanceCOOSPMVInputs<value_idx, value_t, strategy_t>> {
 public:
  SparseDistanceCOOSPMVTest() : dist_config(handle) {}

  template <typename U,
            std::enable_if_t<std::is_same_v<U, hash_strategy_t>> * = nullptr>
  U make_strategy() {
    return strategy_t(dist_config, params.capacity_threshold, params.map_size);
  }

  template <typename U, std::enable_if_t<
                          std::is_same_v<U, dense_smem_strategy_t>> * = nullptr>
  U make_strategy() {
    return strategy_t(dist_config);
  }

  template <typename reduce_f, typename accum_f, typename write_f>
  void compute_dist(reduce_f reduce_func, accum_f accum_func,
                    write_f write_func, bool rev = true) {
<<<<<<< HEAD
    rmm::device_uvector<value_idx> coo_rows(
      max(dist_config.b_nnz, dist_config.a_nnz), dist_config.stream);
=======
    raft::mr::device::buffer<value_idx> coo_rows(
      dist_config.handle.get_device_allocator(),
      dist_config.handle.get_stream(),
      max(dist_config.b_nnz, dist_config.a_nnz));
>>>>>>> 4f959fc4

    raft::sparse::convert::csr_to_coo(dist_config.b_indptr, dist_config.b_nrows,
                                      coo_rows.data(), dist_config.b_nnz,
                                      dist_config.handle.get_stream());

    strategy_t selected_strategy = make_strategy<strategy_t>();
    balanced_coo_pairwise_generalized_spmv<value_idx, value_t>(
      out_dists, dist_config, coo_rows.data(), reduce_func, accum_func,
      write_func, selected_strategy);

    if (rev) {
      raft::sparse::convert::csr_to_coo(
        dist_config.a_indptr, dist_config.a_nrows, coo_rows.data(),
        dist_config.a_nnz, dist_config.handle.get_stream());

      balanced_coo_pairwise_generalized_spmv_rev<value_idx, value_t>(
        out_dists, dist_config, coo_rows.data(), reduce_func, accum_func,
        write_func, selected_strategy);
    }
  }

  void run_spmv() {
    switch (params.input_configuration.metric) {
      case raft::distance::DistanceType::InnerProduct:
        compute_dist(Product(), Sum(), AtomicAdd(), true);
        break;
      case raft::distance::DistanceType::L2Unexpanded:
        compute_dist(SqDiff(), Sum(), AtomicAdd());
        break;
      case raft::distance::DistanceType::Canberra:
        compute_dist(
          [] __device__(value_t a, value_t b) {
            return fabsf(a - b) / (fabsf(a) + fabsf(b));
          },
          Sum(), AtomicAdd());
        break;
      case raft::distance::DistanceType::L1:
        compute_dist(AbsDiff(), Sum(), AtomicAdd());
        break;
      case raft::distance::DistanceType::Linf:
        compute_dist(AbsDiff(), Max(), AtomicMax());
        break;
      case raft::distance::DistanceType::LpUnexpanded: {
        compute_dist(PDiff(params.input_configuration.metric_arg), Sum(),
                     AtomicAdd());
        float p = 1.0f / params.input_configuration.metric_arg;
        raft::linalg::unaryOp<value_t>(
          out_dists, out_dists, dist_config.a_nrows * dist_config.b_nrows,
          [=] __device__(value_t input) { return powf(input, p); },
          dist_config.handle.get_stream());

      } break;
      default:
        throw raft::exception("Unknown distance");
    }
  }

 protected:
  void make_data() {
    std::vector<value_idx> indptr_h = params.input_configuration.indptr_h;
    std::vector<value_idx> indices_h = params.input_configuration.indices_h;
    std::vector<value_t> data_h = params.input_configuration.data_h;

    allocate(indptr, indptr_h.size());
    allocate(indices, indices_h.size());
    allocate(data, data_h.size());

    update_device(indptr, indptr_h.data(), indptr_h.size(),
                  handle.get_stream());
    update_device(indices, indices_h.data(), indices_h.size(),
                  handle.get_stream());
    update_device(data, data_h.data(), data_h.size(), handle.get_stream());

    std::vector<value_t> out_dists_ref_h =
      params.input_configuration.out_dists_ref_h;

    allocate(out_dists_ref, (indptr_h.size() - 1) * (indptr_h.size() - 1));

    update_device(out_dists_ref, out_dists_ref_h.data(), out_dists_ref_h.size(),
                  handle.get_stream());
  }

  void SetUp() override {
    params = ::testing::TestWithParam<
      SparseDistanceCOOSPMVInputs<value_idx, value_t, strategy_t>>::GetParam();

    make_data();

    dist_config.b_nrows = params.input_configuration.indptr_h.size() - 1;
    dist_config.b_ncols = params.input_configuration.n_cols;
    dist_config.b_nnz = params.input_configuration.indices_h.size();
    dist_config.b_indptr = indptr;
    dist_config.b_indices = indices;
    dist_config.b_data = data;
    dist_config.a_nrows = params.input_configuration.indptr_h.size() - 1;
    dist_config.a_ncols = params.input_configuration.n_cols;
    dist_config.a_nnz = params.input_configuration.indices_h.size();
    dist_config.a_indptr = indptr;
    dist_config.a_indices = indices;
    dist_config.a_data = data;

    int out_size = dist_config.a_nrows * dist_config.b_nrows;

    allocate(out_dists, out_size);

    run_spmv();

    CUDA_CHECK(cudaStreamSynchronize(handle.get_stream()));
  }

  void TearDown() override {
    CUDA_CHECK(cudaStreamSynchronize(handle.get_stream()));
    CUDA_CHECK(cudaFree(indptr));
    CUDA_CHECK(cudaFree(indices));
    CUDA_CHECK(cudaFree(data));
    CUDA_CHECK(cudaFree(out_dists));
    CUDA_CHECK(cudaFree(out_dists_ref));
  }

  void compare() {
    ASSERT_TRUE(devArrMatch(out_dists_ref, out_dists,
                            params.input_configuration.out_dists_ref_h.size(),
                            CompareApprox<value_t>(1e-3)));
  }

 protected:
  raft::handle_t handle;

  // input data
  value_idx *indptr, *indices;
  value_t *data;

  // output data
  value_t *out_dists, *out_dists_ref;

  raft::sparse::distance::distances_config_t<value_idx, value_t> dist_config;

  SparseDistanceCOOSPMVInputs<value_idx, value_t, strategy_t> params;
};

const InputConfiguration<int, float> input_inner_product = {
  2,
  {0, 2, 4, 6, 8},
  {0, 1, 0, 1, 0, 1, 0, 1},
  {1.0f, 2.0f, 1.0f, 2.0f, 1.0f, 2.0f, 1.0f, 2.0f},
  {5.0, 5.0, 5.0, 5.0, 5.0, 5.0, 5.0, 5.0, 5.0, 5.0, 5.0, 5.0, 5.0, 5.0, 5.0,
   5.0},
  raft::distance::DistanceType::InnerProduct,
  0.0};

const InputConfiguration<int, float> input_l2_unexpanded = {
  2,
  {0, 2, 4, 6, 8},
  {0, 1, 0, 1, 0, 1, 0, 1},  // indices
  {1.0f, 3.0f, 1.0f, 5.0f, 50.0f, 28.0f, 16.0f, 2.0f},
  {
    // dense output
    0.0,
    4.0,
    3026.0,
    226.0,
    4.0,
    0.0,
    2930.0,
    234.0,
    3026.0,
    2930.0,
    0.0,
    1832.0,
    226.0,
    234.0,
    1832.0,
    0.0,
  },
  raft::distance::DistanceType::L2Unexpanded,
  0.0};

const InputConfiguration<int, float> input_canberra =
  {10,
   {0, 5, 11, 15, 20, 27, 32, 36, 43, 47, 50},
   {0, 1, 3, 6, 8, 0, 1, 2, 3, 5, 6, 1, 2, 4, 8, 0, 2,
    3, 4, 7, 0, 1, 2, 3, 4, 6, 8, 0, 1, 2, 5, 7, 1, 5,
    8, 9, 0, 1, 2, 5, 6, 8, 9, 2, 4, 5, 7, 0, 3, 9},  // indices
   {0.5438, 0.2695, 0.4377, 0.7174, 0.9251, 0.7648, 0.3322, 0.7279, 0.4131,
    0.5167, 0.8655, 0.0730, 0.0291, 0.9036, 0.7988, 0.5019, 0.7663, 0.2190,
    0.8206, 0.3625, 0.0411, 0.3995, 0.5688, 0.7028, 0.8706, 0.3199, 0.4431,
    0.0535, 0.2225, 0.8853, 0.1932, 0.3761, 0.3379, 0.1771, 0.2107, 0.228,
    0.5279, 0.4885, 0.3495, 0.5079, 0.2325, 0.2331, 0.3018, 0.6231, 0.2645,
    0.8429, 0.6625, 0.0797, 0.2724, 0.4218},
   {0.0,
    3.3954660629919076,
    5.6469232737388815,
    6.373112846266441,
    4.0212880272531715,
    6.916281504639404,
    5.741508386786526,
    5.411470999663036,
    9.0,
    4.977014354725805,
    3.3954660629919076,
    0.0,
    7.56256082439209,
    5.540261147481582,
    4.832322929216881,
    4.62003193872216,
    6.498056792320361,
    4.309846252268695,
    6.317531174829905,
    6.016362684141827,
    5.6469232737388815,
    7.56256082439209,
    0.0,
    5.974878731322299,
    4.898357301336036,
    6.442097410320605,
    5.227077347287883,
    7.134101195584642,
    5.457753923371659,
    7.0,
    6.373112846266441,
    5.540261147481582,
    5.974878731322299,
    0.0,
    5.5507273748583,
    4.897749658726415,
    9.0,
    8.398776718824767,
    3.908281400328807,
    4.83431066343688,
    4.0212880272531715,
    4.832322929216881,
    4.898357301336036,
    5.5507273748583,
    0.0,
    6.632989819428174,
    7.438852294822894,
    5.6631570310967465,
    7.579428202635459,
    6.760811985364303,
    6.916281504639404,
    4.62003193872216,
    6.442097410320605,
    4.897749658726415,
    6.632989819428174,
    0.0,
    5.249404187382862,
    6.072559523278559,
    4.07661278488929,
    6.19678948003145,
    5.741508386786526,
    6.498056792320361,
    5.227077347287883,
    9.0,
    7.438852294822894,
    5.249404187382862,
    0.0,
    3.854811639654704,
    6.652724827169063,
    5.298236851430971,
    5.411470999663036,
    4.309846252268695,
    7.134101195584642,
    8.398776718824767,
    5.6631570310967465,
    6.072559523278559,
    3.854811639654704,
    0.0,
    7.529184598969917,
    6.903282911791188,
    9.0,
    6.317531174829905,
    5.457753923371659,
    3.908281400328807,
    7.579428202635459,
    4.07661278488929,
    6.652724827169063,
    7.529184598969917,
    0.0,
    7.0,
    4.977014354725805,
    6.016362684141827,
    7.0,
    4.83431066343688,
    6.760811985364303,
    6.19678948003145,
    5.298236851430971,
    6.903282911791188,
    7.0,
    0.0},
   raft::distance::DistanceType::Canberra,
   0.0};

const InputConfiguration<int, float> input_lp_unexpanded =
  {10,
   {0, 5, 11, 15, 20, 27, 32, 36, 43, 47, 50},
   {0, 1, 3, 6, 8, 0, 1, 2, 3, 5, 6, 1, 2, 4, 8, 0, 2,
    3, 4, 7, 0, 1, 2, 3, 4, 6, 8, 0, 1, 2, 5, 7, 1, 5,
    8, 9, 0, 1, 2, 5, 6, 8, 9, 2, 4, 5, 7, 0, 3, 9},  // indices
   {0.5438, 0.2695, 0.4377, 0.7174, 0.9251, 0.7648, 0.3322, 0.7279, 0.4131,
    0.5167, 0.8655, 0.0730, 0.0291, 0.9036, 0.7988, 0.5019, 0.7663, 0.2190,
    0.8206, 0.3625, 0.0411, 0.3995, 0.5688, 0.7028, 0.8706, 0.3199, 0.4431,
    0.0535, 0.2225, 0.8853, 0.1932, 0.3761, 0.3379, 0.1771, 0.2107, 0.228,
    0.5279, 0.4885, 0.3495, 0.5079, 0.2325, 0.2331, 0.3018, 0.6231, 0.2645,
    0.8429, 0.6625, 0.0797, 0.2724, 0.4218},
   {0.0,
    1.31462855332296,
    1.3690307816129905,
    1.698603990921237,
    1.3460470789553531,
    1.6636670712582544,
    1.2651744044972217,
    1.1938329352055201,
    1.8811409082590185,
    1.3653115050624267,
    1.31462855332296,
    0.0,
    1.9447722703291133,
    1.42818777206562,
    1.4685491458946494,
    1.3071999866010466,
    1.4988622861692171,
    0.9698559287406783,
    1.4972023224597841,
    1.5243383567266802,
    1.3690307816129905,
    1.9447722703291133,
    0.0,
    1.2748400840107568,
    1.0599569946448246,
    1.546591282841402,
    1.147526531928459,
    1.447002179128145,
    1.5982242387673176,
    1.3112533607072414,
    1.698603990921237,
    1.42818777206562,
    1.2748400840107568,
    0.0,
    1.038121552545461,
    1.011788365364402,
    1.3907391109256988,
    1.3128200942311496,
    1.19595706584447,
    1.3233328139624725,
    1.3460470789553531,
    1.4685491458946494,
    1.0599569946448246,
    1.038121552545461,
    0.0,
    1.3642741698145529,
    1.3493868683808095,
    1.394942694628328,
    1.572881849642552,
    1.380122665319464,
    1.6636670712582544,
    1.3071999866010466,
    1.546591282841402,
    1.011788365364402,
    1.3642741698145529,
    0.0,
    1.018961640373018,
    1.0114394258945634,
    0.8338711034820684,
    1.1247823842299223,
    1.2651744044972217,
    1.4988622861692171,
    1.147526531928459,
    1.3907391109256988,
    1.3493868683808095,
    1.018961640373018,
    0.0,
    0.7701238110357329,
    1.245486437864406,
    0.5551259549534626,
    1.1938329352055201,
    0.9698559287406783,
    1.447002179128145,
    1.3128200942311496,
    1.394942694628328,
    1.0114394258945634,
    0.7701238110357329,
    0.0,
    1.1886800117391216,
    1.0083692448135637,
    1.8811409082590185,
    1.4972023224597841,
    1.5982242387673176,
    1.19595706584447,
    1.572881849642552,
    0.8338711034820684,
    1.245486437864406,
    1.1886800117391216,
    0.0,
    1.3661374102525012,
    1.3653115050624267,
    1.5243383567266802,
    1.3112533607072414,
    1.3233328139624725,
    1.380122665319464,
    1.1247823842299223,
    0.5551259549534626,
    1.0083692448135637,
    1.3661374102525012,
    0.0},
   raft::distance::DistanceType::LpUnexpanded,
   2.0};

const InputConfiguration<int, float> input_linf =
  {10,
   {0, 5, 11, 15, 20, 27, 32, 36, 43, 47, 50},
   {0, 1, 3, 6, 8, 0, 1, 2, 3, 5, 6, 1, 2, 4, 8, 0, 2,
    3, 4, 7, 0, 1, 2, 3, 4, 6, 8, 0, 1, 2, 5, 7, 1, 5,
    8, 9, 0, 1, 2, 5, 6, 8, 9, 2, 4, 5, 7, 0, 3, 9},  // indices
   {0.5438, 0.2695, 0.4377, 0.7174, 0.9251, 0.7648, 0.3322, 0.7279, 0.4131,
    0.5167, 0.8655, 0.0730, 0.0291, 0.9036, 0.7988, 0.5019, 0.7663, 0.2190,
    0.8206, 0.3625, 0.0411, 0.3995, 0.5688, 0.7028, 0.8706, 0.3199, 0.4431,
    0.0535, 0.2225, 0.8853, 0.1932, 0.3761, 0.3379, 0.1771, 0.2107, 0.228,
    0.5279, 0.4885, 0.3495, 0.5079, 0.2325, 0.2331, 0.3018, 0.6231, 0.2645,
    0.8429, 0.6625, 0.0797, 0.2724, 0.4218},
   {0.0,
    0.9251771844789913,
    0.9036452083899731,
    0.9251771844789913,
    0.8706483735804971,
    0.9251771844789913,
    0.717493881903289,
    0.6920214832303888,
    0.9251771844789913,
    0.9251771844789913,
    0.9251771844789913,
    0.0,
    0.9036452083899731,
    0.8655339692155823,
    0.8706483735804971,
    0.8655339692155823,
    0.8655339692155823,
    0.6329837991017668,
    0.8655339692155823,
    0.8655339692155823,
    0.9036452083899731,
    0.9036452083899731,
    0.0,
    0.7988276152181608,
    0.7028075145996631,
    0.9036452083899731,
    0.9036452083899731,
    0.9036452083899731,
    0.8429599432532096,
    0.9036452083899731,
    0.9251771844789913,
    0.8655339692155823,
    0.7988276152181608,
    0.0,
    0.48376552205293305,
    0.8206394616536681,
    0.8206394616536681,
    0.8206394616536681,
    0.8429599432532096,
    0.8206394616536681,
    0.8706483735804971,
    0.8706483735804971,
    0.7028075145996631,
    0.48376552205293305,
    0.0,
    0.8706483735804971,
    0.8706483735804971,
    0.8706483735804971,
    0.8429599432532096,
    0.8706483735804971,
    0.9251771844789913,
    0.8655339692155823,
    0.9036452083899731,
    0.8206394616536681,
    0.8706483735804971,
    0.0,
    0.8853924473642432,
    0.535821510936138,
    0.6497196601457607,
    0.8853924473642432,
    0.717493881903289,
    0.8655339692155823,
    0.9036452083899731,
    0.8206394616536681,
    0.8706483735804971,
    0.8853924473642432,
    0.0,
    0.5279604218147174,
    0.6658348373853169,
    0.33799874888632914,
    0.6920214832303888,
    0.6329837991017668,
    0.9036452083899731,
    0.8206394616536681,
    0.8706483735804971,
    0.535821510936138,
    0.5279604218147174,
    0.0,
    0.662579808115858,
    0.5079750812968089,
    0.9251771844789913,
    0.8655339692155823,
    0.8429599432532096,
    0.8429599432532096,
    0.8429599432532096,
    0.6497196601457607,
    0.6658348373853169,
    0.662579808115858,
    0.0,
    0.8429599432532096,
    0.9251771844789913,
    0.8655339692155823,
    0.9036452083899731,
    0.8206394616536681,
    0.8706483735804971,
    0.8853924473642432,
    0.33799874888632914,
    0.5079750812968089,
    0.8429599432532096,
    0.0},
   raft::distance::DistanceType::Linf,
   0.0};

const InputConfiguration<int, float> input_l1 = {
  4,
  {0, 1, 1, 2, 4},
  {3, 2, 0, 1},  // indices
  {0.99296, 0.42180, 0.11687, 0.305869},
  {
    // dense output
    0.0,
    0.99296,
    1.41476,
    1.415707,
    0.99296,
    0.0,
    0.42180,
    0.42274,
    1.41476,
    0.42180,
    0.0,
    0.84454,
    1.41570,
    0.42274,
    0.84454,
    0.0,
  },
  raft::distance::DistanceType::L1,
  0.0};

// test dense smem strategy
const std::vector<
  SparseDistanceCOOSPMVInputs<int, float, dense_smem_strategy_t>>
  inputs_dense_strategy = {{input_inner_product}, {input_l2_unexpanded},
                           {input_canberra},      {input_lp_unexpanded},
                           {input_linf},          {input_l1}};

typedef SparseDistanceCOOSPMVTest<int, float, dense_smem_strategy_t>
  SparseDistanceCOOSPMVTestDenseStrategyF;
TEST_P(SparseDistanceCOOSPMVTestDenseStrategyF, Result) { compare(); }
INSTANTIATE_TEST_CASE_P(SparseDistanceCOOSPMVTests,
                        SparseDistanceCOOSPMVTestDenseStrategyF,
                        ::testing::ValuesIn(inputs_dense_strategy));

// test hash and chunk strategy
const std::vector<SparseDistanceCOOSPMVInputs<int, float, hash_strategy_t>>
  inputs_hash_strategy = {{input_inner_product},
                          {input_inner_product, 0.5, 2},
                          {input_l2_unexpanded},
                          {input_l2_unexpanded, 0.5, 2},
                          {input_canberra},
                          {input_canberra, 0.5, 2},
                          {input_canberra, 0.5, 6},
                          {input_lp_unexpanded},
                          {input_lp_unexpanded, 0.5, 2},
                          {input_lp_unexpanded, 0.5, 6},
                          {input_linf},
                          {input_linf, 0.5, 2},
                          {input_linf, 0.5, 6},
                          {input_l1},
                          {input_l1, 0.5, 2}};

typedef SparseDistanceCOOSPMVTest<int, float, hash_strategy_t>
  SparseDistanceCOOSPMVTestHashStrategyF;
TEST_P(SparseDistanceCOOSPMVTestHashStrategyF, Result) { compare(); }
INSTANTIATE_TEST_CASE_P(SparseDistanceCOOSPMVTests,
                        SparseDistanceCOOSPMVTestHashStrategyF,
                        ::testing::ValuesIn(inputs_hash_strategy));

};  // namespace distance
};  // end namespace sparse
};  // end namespace raft<|MERGE_RESOLUTION|>--- conflicted
+++ resolved
@@ -95,15 +95,9 @@
   template <typename reduce_f, typename accum_f, typename write_f>
   void compute_dist(reduce_f reduce_func, accum_f accum_func,
                     write_f write_func, bool rev = true) {
-<<<<<<< HEAD
     rmm::device_uvector<value_idx> coo_rows(
-      max(dist_config.b_nnz, dist_config.a_nnz), dist_config.stream);
-=======
-    raft::mr::device::buffer<value_idx> coo_rows(
-      dist_config.handle.get_device_allocator(),
-      dist_config.handle.get_stream(),
-      max(dist_config.b_nnz, dist_config.a_nnz));
->>>>>>> 4f959fc4
+      max(dist_config.b_nnz, dist_config.a_nnz),
+      dist_config.handle.get_stream());
 
     raft::sparse::convert::csr_to_coo(dist_config.b_indptr, dist_config.b_nrows,
                                       coo_rows.data(), dist_config.b_nnz,
