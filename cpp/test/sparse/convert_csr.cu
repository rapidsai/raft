/*
 * Copyright (c) 2019-2021, NVIDIA CORPORATION.
 *
 * Licensed under the Apache License, Version 2.0 (the "License");
 * you may not use this file except in compliance with the License.
 * You may obtain a copy of the License at
 *
 *     http://www.apache.org/licenses/LICENSE-2.0
 *
 * Unless required by applicable law or agreed to in writing, software
 * distributed under the License is distributed on an "AS IS" BASIS,
 * WITHOUT WARRANTIES OR CONDITIONS OF ANY KIND, either express or implied.
 * See the License for the specific language governing permissions and
 * limitations under the License.
 */

#include <gtest/gtest.h>
#include <raft/cudart_utils.h>
#include <raft/random/rng.hpp>
#include "../test_utils.h"

#include <raft/sparse/convert/csr.cuh>
#include <raft/sparse/coo.cuh>

#include <iostream>

namespace raft {
namespace sparse {

/**************************** sorted COO to CSR ****************************/

template <typename T>
struct SparseConvertCSRInputs {
  int m, n, nnz;
  unsigned long long int seed;
};

template <typename T>
::std::ostream& operator<<(::std::ostream& os, const SparseConvertCSRInputs<T>& dims)
{
  return os;
}

template <typename T>
class SparseConvertCSRTest : public ::testing::TestWithParam<SparseConvertCSRInputs<T>> {
 protected:
  void SetUp() override {}

  void TearDown() override {}

 protected:
  SparseConvertCSRInputs<T> params;
};

const std::vector<SparseConvertCSRInputs<float>> inputsf = {{5, 10, 5, 1234ULL}};

typedef SparseConvertCSRTest<float> SortedCOOToCSR;
TEST_P(SortedCOOToCSR, Result)
{
  cudaStream_t stream;
  cudaStreamCreate(&stream);

  int nnz = 8;

  int* in_h  = new int[nnz]{0, 0, 1, 1, 2, 2, 3, 3};
  int* exp_h = new int[4]{0, 2, 4, 6};

  rmm::device_uvector<int> in(nnz, stream);
  rmm::device_uvector<int> exp(4, stream);
  rmm::device_uvector<int> out(4, stream);
  CUDA_CHECK(cudaMemsetAsync(in.data(), 0, in.size() * sizeof(int), stream));
  CUDA_CHECK(cudaMemsetAsync(exp.data(), 0, exp.size() * sizeof(int), stream));
  CUDA_CHECK(cudaMemsetAsync(out.data(), 0, out.size() * sizeof(int), stream));

  raft::update_device(in.data(), in_h, nnz, stream);
  raft::update_device(exp.data(), exp_h, 4, stream);

  convert::sorted_coo_to_csr<int>(in.data(), nnz, out.data(), 4, stream);

<<<<<<< HEAD
  ASSERT_TRUE(raft::devArrMatch<int>(out.data(), exp.data(), 4,
                                     raft::Compare<int>(), stream));
=======
  ASSERT_TRUE(raft::devArrMatch<int>(out.data(), exp.data(), 4, raft::Compare<int>()));
>>>>>>> 69c5c715

  cudaStreamDestroy(stream);

  delete[] in_h;
  delete[] exp_h;
}

INSTANTIATE_TEST_CASE_P(SparseConvertCSRTest, SortedCOOToCSR, ::testing::ValuesIn(inputsf));

/******************************** adj graph ********************************/

template <typename Index_>
struct CSRAdjGraphInputs {
  Index_ n_rows;
  Index_ n_cols;
  std::vector<Index_> row_ind;
  std::vector<uint8_t> adj;  // To avoid vector<bool> optimization
  std::vector<Index_> verify;
};

template <typename Index_>
class CSRAdjGraphTest : public ::testing::TestWithParam<CSRAdjGraphInputs<Index_>> {
 public:
  CSRAdjGraphTest()
    : params(::testing::TestWithParam<CSRAdjGraphInputs<Index_>>::GetParam()),
      stream(handle.get_stream()),
      row_ind(params.n_rows, stream),
      adj(params.n_rows * params.n_cols, stream),
      result(params.verify.size(), stream),
      verify(params.verify.size(), stream)
  {
  }

 protected:
  void SetUp() override { nnz = params.verify.size(); }

  void Run()
  {
    raft::update_device(row_ind.data(), params.row_ind.data(), params.n_rows, stream);
    raft::update_device(adj.data(),
                        reinterpret_cast<bool*>(params.adj.data()),
                        params.n_rows * params.n_cols,
                        stream);
    raft::update_device(verify.data(), params.verify.data(), nnz, stream);

    convert::csr_adj_graph_batched<Index_, 32>(
      row_ind.data(), params.n_cols, nnz, params.n_rows, adj.data(), result.data(), stream);

    ASSERT_TRUE(
      raft::devArrMatch<Index_>(verify.data(), result.data(), nnz, raft::Compare<Index_>()));
  }

 protected:
  raft::handle_t handle;
  cudaStream_t stream;

  CSRAdjGraphInputs<Index_> params;
  Index_ nnz;
  rmm::device_uvector<Index_> row_ind, result, verify;
  rmm::device_uvector<bool> adj;
};

using CSRAdjGraphTestI = CSRAdjGraphTest<int>;
TEST_P(CSRAdjGraphTestI, Result) { Run(); }

using CSRAdjGraphTestL = CSRAdjGraphTest<int64_t>;
TEST_P(CSRAdjGraphTestL, Result) { Run(); }

const std::vector<CSRAdjGraphInputs<int>> csradjgraph_inputs_i = {
  {3,
   6,
   {0, 3, 6},
   {1, 1, 1, 1, 1, 1, 1, 1, 1, 0, 0, 0, 0, 0, 0, 0, 0, 0},
   {0, 1, 2, 0, 1, 2, 0, 1, 2}},
};
const std::vector<CSRAdjGraphInputs<int64_t>> csradjgraph_inputs_l = {
  {3,
   6,
   {0, 3, 6},
   {1, 1, 1, 1, 1, 1, 1, 1, 1, 0, 0, 0, 0, 0, 0, 0, 0, 0},
   {0, 1, 2, 0, 1, 2, 0, 1, 2}},
};

INSTANTIATE_TEST_CASE_P(SparseConvertCSRTest,
                        CSRAdjGraphTestI,
                        ::testing::ValuesIn(csradjgraph_inputs_i));
INSTANTIATE_TEST_CASE_P(SparseConvertCSRTest,
                        CSRAdjGraphTestL,
                        ::testing::ValuesIn(csradjgraph_inputs_l));

}  // namespace sparse
}  // namespace raft<|MERGE_RESOLUTION|>--- conflicted
+++ resolved
@@ -77,12 +77,7 @@
 
   convert::sorted_coo_to_csr<int>(in.data(), nnz, out.data(), 4, stream);
 
-<<<<<<< HEAD
-  ASSERT_TRUE(raft::devArrMatch<int>(out.data(), exp.data(), 4,
-                                     raft::Compare<int>(), stream));
-=======
-  ASSERT_TRUE(raft::devArrMatch<int>(out.data(), exp.data(), 4, raft::Compare<int>()));
->>>>>>> 69c5c715
+  ASSERT_TRUE(raft::devArrMatch<int>(out.data(), exp.data(), 4, raft::Compare<int>(), stream));
 
   cudaStreamDestroy(stream);
 
