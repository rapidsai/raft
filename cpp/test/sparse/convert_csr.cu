/*
 * Copyright (c) 2019-2021, NVIDIA CORPORATION.
 *
 * Licensed under the Apache License, Version 2.0 (the "License");
 * you may not use this file except in compliance with the License.
 * You may obtain a copy of the License at
 *
 *     http://www.apache.org/licenses/LICENSE-2.0
 *
 * Unless required by applicable law or agreed to in writing, software
 * distributed under the License is distributed on an "AS IS" BASIS,
 * WITHOUT WARRANTIES OR CONDITIONS OF ANY KIND, either express or implied.
 * See the License for the specific language governing permissions and
 * limitations under the License.
 */

#include <gtest/gtest.h>
#include <raft/cudart_utils.h>
#include <raft/random/rng.cuh>
#include "../test_utils.h"

#include <raft/sparse/convert/csr.cuh>
#include <raft/sparse/coo.cuh>

#include <iostream>

namespace raft {
namespace sparse {

/**************************** sorted COO to CSR ****************************/

template <typename T>
struct SparseConvertCSRInputs {
  int m, n, nnz;
  unsigned long long int seed;
};

template <typename T>
::std::ostream &operator<<(::std::ostream &os,
                           const SparseConvertCSRInputs<T> &dims) {
  return os;
}

template <typename T>
class SparseConvertCSRTest
  : public ::testing::TestWithParam<SparseConvertCSRInputs<T>> {
 protected:
  void SetUp() override {}

  void TearDown() override {}

 protected:
  SparseConvertCSRInputs<T> params;
};

const std::vector<SparseConvertCSRInputs<float>> inputsf = {
  {5, 10, 5, 1234ULL}};

typedef SparseConvertCSRTest<float> SortedCOOToCSR;
TEST_P(SortedCOOToCSR, Result) {
  cudaStream_t stream;
  cudaStreamCreate(&stream);

  int nnz = 8;

  int *in_h = new int[nnz]{0, 0, 1, 1, 2, 2, 3, 3};
  int *exp_h = new int[4]{0, 2, 4, 6};

  rmm::device_uvector<int> in(nnz, stream);
  rmm::device_uvector<int> exp(4, stream);
  rmm::device_uvector<int> out(4, stream);
  CUDA_CHECK(cudaMemsetAsync(in.data(), 0, in.size() * sizeof(int), stream));
  CUDA_CHECK(cudaMemsetAsync(exp.data(), 0, exp.size() * sizeof(int), stream));
  CUDA_CHECK(cudaMemsetAsync(out.data(), 0, out.size() * sizeof(int), stream));

  raft::update_device(in.data(), in_h, nnz, stream);
  raft::update_device(exp.data(), exp_h, 4, stream);

<<<<<<< HEAD
  convert::sorted_coo_to_csr<int>(in, nnz, out, 4, stream);
  CUDA_CHECK(cudaStreamSynchronize(stream));
=======
  convert::sorted_coo_to_csr<int>(in.data(), nnz, out.data(), 4, stream);
>>>>>>> a4521926

  ASSERT_TRUE(
    raft::devArrMatch<int>(out.data(), exp.data(), 4, raft::Compare<int>()));

  cudaStreamDestroy(stream);

  delete[] in_h;
  delete[] exp_h;
}

INSTANTIATE_TEST_CASE_P(SparseConvertCSRTest, SortedCOOToCSR,
                        ::testing::ValuesIn(inputsf));

/******************************** adj graph ********************************/

template <typename Index_>
struct CSRAdjGraphInputs {
  Index_ n_rows;
  Index_ n_cols;
  std::vector<Index_> row_ind;
  std::vector<uint8_t> adj;  // To avoid vector<bool> optimization
  std::vector<Index_> verify;
};

template <typename Index_>
class CSRAdjGraphTest
  : public ::testing::TestWithParam<CSRAdjGraphInputs<Index_>> {
 public:
  CSRAdjGraphTest()
    : params(::testing::TestWithParam<CSRAdjGraphInputs<Index_>>::GetParam()),
      stream(handle.get_stream()),
      row_ind(params.n_rows, stream),
      adj(params.n_rows * params.n_cols, stream),
      result(params.verify.size(), stream),
      verify(params.verify.size(), stream) {}

 protected:
  void SetUp() override { nnz = params.verify.size(); }

  void Run() {
    raft::update_device(row_ind.data(), params.row_ind.data(), params.n_rows,
                        stream);
    raft::update_device(adj.data(), reinterpret_cast<bool *>(params.adj.data()),
                        params.n_rows * params.n_cols, stream);
    raft::update_device(verify.data(), params.verify.data(), nnz, stream);

    convert::csr_adj_graph_batched<Index_, 32>(row_ind.data(), params.n_cols,
                                               nnz, params.n_rows, adj.data(),
                                               result.data(), stream);

    ASSERT_TRUE(raft::devArrMatch<Index_>(verify.data(), result.data(), nnz,
                                          raft::Compare<Index_>()));
  }

 protected:
  raft::handle_t handle;
  cudaStream_t stream;

  CSRAdjGraphInputs<Index_> params;
  Index_ nnz;
  rmm::device_uvector<Index_> row_ind, result, verify;
  rmm::device_uvector<bool> adj;
};

using CSRAdjGraphTestI = CSRAdjGraphTest<int>;
TEST_P(CSRAdjGraphTestI, Result) { Run(); }

using CSRAdjGraphTestL = CSRAdjGraphTest<int64_t>;
TEST_P(CSRAdjGraphTestL, Result) { Run(); }

const std::vector<CSRAdjGraphInputs<int>> csradjgraph_inputs_i = {
  {3,
   6,
   {0, 3, 6},
   {1, 1, 1, 1, 1, 1, 1, 1, 1, 0, 0, 0, 0, 0, 0, 0, 0, 0},
   {0, 1, 2, 0, 1, 2, 0, 1, 2}},
};
const std::vector<CSRAdjGraphInputs<int64_t>> csradjgraph_inputs_l = {
  {3,
   6,
   {0, 3, 6},
   {1, 1, 1, 1, 1, 1, 1, 1, 1, 0, 0, 0, 0, 0, 0, 0, 0, 0},
   {0, 1, 2, 0, 1, 2, 0, 1, 2}},
};

INSTANTIATE_TEST_CASE_P(SparseConvertCSRTest, CSRAdjGraphTestI,
                        ::testing::ValuesIn(csradjgraph_inputs_i));
INSTANTIATE_TEST_CASE_P(SparseConvertCSRTest, CSRAdjGraphTestL,
                        ::testing::ValuesIn(csradjgraph_inputs_l));

}  // namespace sparse
}  // namespace raft<|MERGE_RESOLUTION|>--- conflicted
+++ resolved
@@ -76,15 +76,10 @@
   raft::update_device(in.data(), in_h, nnz, stream);
   raft::update_device(exp.data(), exp_h, 4, stream);
 
-<<<<<<< HEAD
-  convert::sorted_coo_to_csr<int>(in, nnz, out, 4, stream);
-  CUDA_CHECK(cudaStreamSynchronize(stream));
-=======
   convert::sorted_coo_to_csr<int>(in.data(), nnz, out.data(), 4, stream);
->>>>>>> a4521926
 
-  ASSERT_TRUE(
-    raft::devArrMatch<int>(out.data(), exp.data(), 4, raft::Compare<int>()));
+  ASSERT_TRUE(raft::devArrMatch<int>(out.data(), exp.data(), 4,
+                                     raft::Compare<int>(), stream));
 
   cudaStreamDestroy(stream);
 
