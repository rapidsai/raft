/*
 * Copyright (c) 2021, NVIDIA CORPORATION.
 *
 * Licensed under the Apache License, Version 2.0 (the "License");
 * you may not use this file except in compliance with the License.
 * You may obtain a copy of the License at
 *
 *     http://www.apache.org/licenses/LICENSE-2.0
 *
 * Unless required by applicable law or agreed to in writing, software
 * distributed under the License is distributed on an "AS IS" BASIS,
 * WITHOUT WARRANTIES OR CONDITIONS OF ANY KIND, either express or implied.
 * See the License for the specific language governing permissions and
 * limitations under the License.
 */

#include <gtest/gtest.h>
#include <raft/linalg/distance_type.h>
#include <iostream>
#include <raft/spatial/knn/detail/haversine_distance.cuh>
#include <rmm/device_uvector.hpp>
#include <vector>
#include "../test_utils.h"

namespace raft {
namespace spatial {
namespace knn {

template <typename value_idx, typename value_t>
class HaversineKNNTest : public ::testing::Test {
 public:
  HaversineKNNTest()
    : stream(handle.get_stream()),
      d_train_inputs(0, stream),
      d_ref_I(0, stream),
      d_ref_D(0, stream),
      d_pred_I(0, stream),
      d_pred_D(0, stream)
  {
  }

 protected:
  void basicTest()
  {
    // Allocate input
    d_train_inputs.resize(n * d, stream);

    // Allocate reference arrays
    d_ref_I.resize(n * n, stream);
    d_ref_D.resize(n * n, stream);

    // Allocate predicted arrays
    d_pred_I.resize(n * n, stream);
    d_pred_D.resize(n * n, stream);

    // make testdata on host
    std::vector<value_t> h_train_inputs = {0.71113885,
                                           -1.29215058,
                                           0.59613176,
                                           -2.08048115,
                                           0.74932804,
                                           -1.33634042,
                                           0.51486728,
                                           -1.65962873,
                                           0.53154002,
                                           -1.47049808,
                                           0.72891737,
                                           -1.54095137};

    h_train_inputs.resize(d_train_inputs.size());
    raft::update_device(
      d_train_inputs.data(), h_train_inputs.data(), d_train_inputs.size(), stream);

    std::vector<value_t> h_res_D = {0., 0.05041587, 0.18767063, 0.23048252, 0.35749438, 0.62925595,
                                    0., 0.36575755, 0.44288665, 0.5170737,  0.59501296, 0.62925595,
                                    0., 0.05041587, 0.152463,   0.2426416,  0.34925285, 0.59501296,
                                    0., 0.16461092, 0.2345792,  0.34925285, 0.35749438, 0.36575755,
                                    0., 0.16461092, 0.20535265, 0.23048252, 0.2426416,  0.5170737,
                                    0., 0.152463,   0.18767063, 0.20535265, 0.2345792,  0.44288665};
    h_res_D.resize(n * n);
    raft::update_device(d_ref_D.data(), h_res_D.data(), n * n, stream);

    std::vector<value_idx> h_res_I = {0, 2, 5, 4, 3, 1, 1, 3, 5, 4, 2, 0, 2, 0, 5, 4, 3, 1,
                                      3, 4, 5, 2, 0, 1, 4, 3, 5, 0, 2, 1, 5, 2, 0, 4, 3, 1};
    h_res_I.resize(n * n);
    raft::update_device<value_idx>(d_ref_I.data(), h_res_I.data(), n * n, stream);

    raft::spatial::knn::detail::haversine_knn(d_pred_I.data(),
                                              d_pred_D.data(),
                                              d_train_inputs.data(),
                                              d_train_inputs.data(),
                                              n,
                                              n,
                                              k,
                                              stream);

    CUDA_CHECK(cudaStreamSynchronize(stream));
  }

  void SetUp() override { basicTest(); }

 protected:
  raft::handle_t handle;
  cudaStream_t stream;

  rmm::device_uvector<value_t> d_train_inputs;

  int n = 6;
  int d = 2;

  int k = 6;

  rmm::device_uvector<value_idx> d_pred_I;
  rmm::device_uvector<value_t> d_pred_D;

  rmm::device_uvector<value_idx> d_ref_I;
  rmm::device_uvector<value_t> d_ref_D;
};

typedef HaversineKNNTest<int, float> HaversineKNNTestF;

<<<<<<< HEAD
TEST_F(HaversineKNNTestF, Fit) {
  ASSERT_TRUE(raft::devArrMatch(d_ref_D.data(), d_pred_D.data(), n * n,
                                raft::CompareApprox<float>(1e-3), stream));
  ASSERT_TRUE(raft::devArrMatch(d_ref_I.data(), d_pred_I.data(), n * n,
                                raft::Compare<int>(), stream));
=======
TEST_F(HaversineKNNTestF, Fit)
{
  ASSERT_TRUE(
    raft::devArrMatch(d_ref_D.data(), d_pred_D.data(), n * n, raft::CompareApprox<float>(1e-3)));
  ASSERT_TRUE(raft::devArrMatch(d_ref_I.data(), d_pred_I.data(), n * n, raft::Compare<int>()));
>>>>>>> 69c5c715
}

}  // namespace knn
}  // namespace spatial
}  // namespace raft<|MERGE_RESOLUTION|>--- conflicted
+++ resolved
@@ -119,19 +119,12 @@
 
 typedef HaversineKNNTest<int, float> HaversineKNNTestF;
 
-<<<<<<< HEAD
-TEST_F(HaversineKNNTestF, Fit) {
-  ASSERT_TRUE(raft::devArrMatch(d_ref_D.data(), d_pred_D.data(), n * n,
-                                raft::CompareApprox<float>(1e-3), stream));
-  ASSERT_TRUE(raft::devArrMatch(d_ref_I.data(), d_pred_I.data(), n * n,
-                                raft::Compare<int>(), stream));
-=======
 TEST_F(HaversineKNNTestF, Fit)
 {
+  ASSERT_TRUE(raft::devArrMatch(
+    d_ref_D.data(), d_pred_D.data(), n * n, raft::CompareApprox<float>(1e-3), stream));
   ASSERT_TRUE(
-    raft::devArrMatch(d_ref_D.data(), d_pred_D.data(), n * n, raft::CompareApprox<float>(1e-3)));
-  ASSERT_TRUE(raft::devArrMatch(d_ref_I.data(), d_pred_I.data(), n * n, raft::Compare<int>()));
->>>>>>> 69c5c715
+    raft::devArrMatch(d_ref_I.data(), d_pred_I.data(), n * n, raft::Compare<int>(), stream));
 }
 
 }  // namespace knn
