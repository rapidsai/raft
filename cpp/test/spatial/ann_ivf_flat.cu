/*
 * Copyright (c) 2022, NVIDIA CORPORATION.
 *
 * Licensed under the Apache License, Version 2.0 (the "License");
 * you may not use this file except in compliance with the License.
 * You may obtain a copy of the License at
 *
 *     http://www.apache.org/licenses/LICENSE-2.0
 *
 * Unless required by applicable law or agreed to in writing, software
 * distributed under the License is distributed on an "AS IS" BASIS,
 * WITHOUT WARRANTIES OR CONDITIONS OF ANY KIND, either express or implied.
 * See the License for the specific language governing permissions and
 * limitations under the License.
 */

#include "../test_utils.h"
#include "./ann_base_kernel.cuh"

#include <raft/core/device_mdspan.hpp>
#include <raft/core/logger.hpp>
#include <raft/distance/distance_types.hpp>
#include <raft/random/rng.cuh>
#include <raft/spatial/knn/ann.cuh>
#include <raft/spatial/knn/ivf_flat.cuh>
#include <raft/spatial/knn/knn.cuh>

#include <rmm/cuda_stream_view.hpp>
#include <rmm/device_buffer.hpp>

#include <gtest/gtest.h>

#include <thrust/sequence.h>

#include <cstddef>
#include <iostream>
#include <vector>

namespace raft {
namespace spatial {
namespace knn {
struct AnnIvfFlatInputs {
  int num_queries;
  int num_db_vecs;
  int dim;
  int k;
  int nprobe;
  int nlist;
  raft::distance::DistanceType metric;
};

template <typename IdxT, typename DistT, typename compareDist>
struct idx_dist_pair {
  IdxT idx;
  DistT dist;
  compareDist eq_compare;
  bool operator==(const idx_dist_pair<IdxT, DistT, compareDist>& a) const
  {
    if (idx == a.idx) return true;
    if (eq_compare(dist, a.dist)) return true;
    return false;
  }
  idx_dist_pair(IdxT x, DistT y, compareDist op) : idx(x), dist(y), eq_compare(op) {}
};

template <typename T, typename DistT>
auto eval_knn(const std::vector<T>& expected_idx,
              const std::vector<T>& actual_idx,
              const std::vector<DistT>& expected_dist,
              const std::vector<DistT>& actual_dist,
              size_t rows,
              size_t cols,
              const DistT eps,
              double min_recall) -> testing::AssertionResult
{
  size_t match_count = 0;
  size_t total_count = static_cast<size_t>(rows) * static_cast<size_t>(cols);
  for (size_t i = 0; i < rows; ++i) {
    for (size_t k = 0; k < cols; ++k) {
      size_t idx_k  = i * cols + k;  // row major assumption!
      auto act_idx  = actual_idx[idx_k];
      auto act_dist = actual_dist[idx_k];
      for (size_t j = 0; j < cols; ++j) {
        size_t idx    = i * cols + j;  // row major assumption!
        auto exp_idx  = expected_idx[idx];
        auto exp_dist = expected_dist[idx];
        idx_dist_pair exp_kvp(exp_idx, exp_dist, raft::CompareApprox<DistT>(eps));
        idx_dist_pair act_kvp(act_idx, act_dist, raft::CompareApprox<DistT>(eps));
        if (exp_kvp == act_kvp) {
          match_count++;
          break;
        }
      }
    }
  }
  RAFT_LOG_INFO("Recall = %zu/%zu", match_count, total_count);
  double actual_recall = static_cast<double>(match_count) / static_cast<double>(total_count);
  if (actual_recall < min_recall - eps) {
    if (actual_recall < min_recall * min_recall - eps) {
      RAFT_LOG_ERROR("Recall is much lower than the minimum (%f < %f)", actual_recall, min_recall);
    } else {
      RAFT_LOG_WARN("Recall is suspiciously too low (%f < %f)", actual_recall, min_recall);
    }
    if (match_count == 0 || actual_recall < min_recall * std::min(min_recall, 0.5) - eps) {
      return testing::AssertionFailure()
             << "actual recall (" << actual_recall
             << ") is much smaller than the minimum expected recall (" << min_recall << ").";
    }
  }
  return testing::AssertionSuccess();
}

template <typename T, typename DataT, typename IdxT = std::int64_t>
class AnnIVFFlatTest : public ::testing::TestWithParam<AnnIvfFlatInputs> {
 public:
  AnnIVFFlatTest()
    : stream_(handle_.get_stream()),
      ps(::testing::TestWithParam<AnnIvfFlatInputs>::GetParam()),
      database(0, stream_),
      search_queries(0, stream_)
  {
  }

 protected:
  void testIVFFlat()
  {
    size_t queries_size = ps.num_queries * ps.k;
    std::vector<IdxT> indices_ivfflat(queries_size);
    std::vector<IdxT> indices_naive(queries_size);
    std::vector<T> distances_ivfflat(queries_size);
    std::vector<T> distances_naive(queries_size);

    {
      rmm::device_uvector<T> distances_naive_dev(queries_size, stream_);
      rmm::device_uvector<IdxT> indices_naive_dev(queries_size, stream_);
      using acc_t = typename detail::utils::config<DataT>::value_t;
      naiveBfKnn<DataT, acc_t>(distances_naive_dev.data(),
                               indices_naive_dev.data(),
                               search_queries.data(),
                               database.data(),
                               ps.num_queries,
                               ps.num_db_vecs,
                               ps.dim,
                               ps.k,
                               ps.metric,
                               2.0f,
                               stream_);
      update_host(distances_naive.data(), distances_naive_dev.data(), queries_size, stream_);
      update_host(indices_naive.data(), indices_naive_dev.data(), queries_size, stream_);
      handle_.sync_stream(stream_);
    }

    {
      // unless something is really wrong with clustering, this could serve as a lower bound on
      // recall
      double min_recall = static_cast<double>(ps.nprobe) / static_cast<double>(ps.nlist);

      rmm::device_uvector<T> distances_ivfflat_dev(queries_size, stream_);
      rmm::device_uvector<IdxT> indices_ivfflat_dev(queries_size, stream_);

      {
        // legacy interface
        raft::spatial::knn::IVFFlatParam ivfParams;
        ivfParams.nprobe = ps.nprobe;
        ivfParams.nlist  = ps.nlist;
        raft::spatial::knn::knnIndex index;
        index.index   = nullptr;
        index.gpu_res = nullptr;

        approx_knn_build_index(handle_,
                               &index,
                               dynamic_cast<raft::spatial::knn::knnIndexParam*>(&ivfParams),
                               ps.metric,
                               0,
                               database.data(),
                               ps.num_db_vecs,
                               ps.dim);
        handle_.sync_stream(stream_);
        approx_knn_search(handle_,
                          distances_ivfflat_dev.data(),
                          indices_ivfflat_dev.data(),
                          &index,
                          ps.k,
                          search_queries.data(),
                          ps.num_queries);

        update_host(distances_ivfflat.data(), distances_ivfflat_dev.data(), queries_size, stream_);
        update_host(indices_ivfflat.data(), indices_ivfflat_dev.data(), queries_size, stream_);
        handle_.sync_stream(stream_);
      }

      ASSERT_TRUE(eval_knn(indices_naive,
                           indices_ivfflat,
                           distances_naive,
                           distances_ivfflat,
                           ps.num_queries,
                           ps.k,
                           float(0.001),
                           min_recall));
      {
        // new interface
        raft::spatial::knn::ivf_flat::index_params index_params;
        raft::spatial::knn::ivf_flat::search_params search_params;
        index_params.n_lists   = ps.nlist;
        index_params.metric    = ps.metric;
        search_params.n_probes = ps.nprobe;

        index_params.add_data_on_build        = false;
        index_params.kmeans_trainset_fraction = 0.5;

<<<<<<< HEAD
        auto database_view = raft::make_device_matrix_view<const DataT>(
          (const DataT*)database.data(), ps.num_db_vecs, ps.dim);

        auto index = ivf_flat::build_index<DataT, IdxT>(handle_, database_view, index_params);
=======
        auto database_view = raft::make_device_matrix_view<const DataT, IdxT>(
          (const DataT*)database.data(), ps.num_db_vecs, ps.dim);

        auto index = ivf_flat::build_index(handle_, database_view, index_params);
>>>>>>> dec2f813

        rmm::device_uvector<IdxT> vector_indices(ps.num_db_vecs, stream_);
        thrust::sequence(handle_.get_thrust_policy(),
                         thrust::device_pointer_cast(vector_indices.data()),
                         thrust::device_pointer_cast(vector_indices.data() + ps.num_db_vecs));
        handle_.sync_stream(stream_);

        int64_t half_of_data = ps.num_db_vecs / 2;

<<<<<<< HEAD
        auto half_of_data_view = raft::make_device_matrix_view<const DataT>(
          (const DataT*)database.data(), static_cast<int>(half_of_data), ps.dim);

        auto index_2 = ivf_flat::extend<DataT, IdxT>(handle_, index, half_of_data_view);

        ivf_flat::extend<DataT, IdxT>(handle_,
                                      &index_2,
                                      database.data() + half_of_data * ps.dim,
                                      vector_indices.data() + half_of_data,
                                      int64_t(ps.num_db_vecs) - half_of_data);
=======
        auto half_of_data_view = raft::make_device_matrix_view<const DataT, IdxT>(
          (const DataT*)database.data(), half_of_data, ps.dim);

        auto index_2 = ivf_flat::extend(handle_, index, half_of_data_view);

        ivf_flat::extend(handle_,
                         &index_2,
                         database.data() + half_of_data * ps.dim,
                         vector_indices.data() + half_of_data,
                         int64_t(ps.num_db_vecs) - half_of_data);
>>>>>>> dec2f813

        ivf_flat::search(handle_,
                         search_params,
                         index_2,
                         search_queries.data(),
                         ps.num_queries,
                         ps.k,
                         indices_ivfflat_dev.data(),
                         distances_ivfflat_dev.data());

        update_host(distances_ivfflat.data(), distances_ivfflat_dev.data(), queries_size, stream_);
        update_host(indices_ivfflat.data(), indices_ivfflat_dev.data(), queries_size, stream_);
        handle_.sync_stream(stream_);
      }
      ASSERT_TRUE(eval_knn(indices_naive,
                           indices_ivfflat,
                           distances_naive,
                           distances_ivfflat,
                           ps.num_queries,
                           ps.k,
                           float(0.001),
                           min_recall));
    }
  }

  void SetUp() override
  {
    database.resize(ps.num_db_vecs * ps.dim, stream_);
    search_queries.resize(ps.num_queries * ps.dim, stream_);

    raft::random::Rng r(1234ULL);
    if constexpr (std::is_same<DataT, float>{}) {
      r.uniform(database.data(), ps.num_db_vecs * ps.dim, DataT(0.1), DataT(2.0), stream_);
      r.uniform(search_queries.data(), ps.num_queries * ps.dim, DataT(0.1), DataT(2.0), stream_);
    } else {
      r.uniformInt(database.data(), ps.num_db_vecs * ps.dim, DataT(1), DataT(20), stream_);
      r.uniformInt(search_queries.data(), ps.num_queries * ps.dim, DataT(1), DataT(20), stream_);
    }
    handle_.sync_stream(stream_);
  }

  void TearDown() override
  {
    handle_.sync_stream(stream_);
    database.resize(0, stream_);
    search_queries.resize(0, stream_);
  }

 private:
  raft::handle_t handle_;
  rmm::cuda_stream_view stream_;
  AnnIvfFlatInputs ps;
  rmm::device_uvector<DataT> database;
  rmm::device_uvector<DataT> search_queries;
};

const std::vector<AnnIvfFlatInputs> inputs = {
  // test various dims (aligned and not aligned to vector sizes)
  {1000, 10000, 1, 16, 40, 1024, raft::distance::DistanceType::L2Expanded},
  {1000, 10000, 2, 16, 40, 1024, raft::distance::DistanceType::L2Expanded},
  {1000, 10000, 3, 16, 40, 1024, raft::distance::DistanceType::L2Expanded},
  {1000, 10000, 4, 16, 40, 1024, raft::distance::DistanceType::L2Expanded},
  {1000, 10000, 5, 16, 40, 1024, raft::distance::DistanceType::InnerProduct},
  {1000, 10000, 8, 16, 40, 1024, raft::distance::DistanceType::InnerProduct},

  // test dims that do not fit into kernel shared memory limits
  {1000, 10000, 2048, 16, 40, 1024, raft::distance::DistanceType::L2Expanded},
  {1000, 10000, 2049, 16, 40, 1024, raft::distance::DistanceType::L2Expanded},
  {1000, 10000, 2050, 16, 40, 1024, raft::distance::DistanceType::InnerProduct},
  {1000, 10000, 2051, 16, 40, 1024, raft::distance::DistanceType::InnerProduct},
  {1000, 10000, 2052, 16, 40, 1024, raft::distance::DistanceType::InnerProduct},
  {1000, 10000, 2053, 16, 40, 1024, raft::distance::DistanceType::L2Expanded},
  {1000, 10000, 2056, 16, 40, 1024, raft::distance::DistanceType::L2Expanded},

  // various random combinations
  {1000, 10000, 16, 10, 40, 1024, raft::distance::DistanceType::L2Expanded},
  {1000, 10000, 16, 10, 50, 1024, raft::distance::DistanceType::L2Expanded},
  {1000, 10000, 16, 10, 70, 1024, raft::distance::DistanceType::L2Expanded},
  {100, 10000, 16, 10, 20, 512, raft::distance::DistanceType::L2Expanded},
  {20, 100000, 16, 10, 20, 1024, raft::distance::DistanceType::L2Expanded},
  {1000, 100000, 16, 10, 20, 1024, raft::distance::DistanceType::L2Expanded},
  {10000, 131072, 8, 10, 20, 1024, raft::distance::DistanceType::L2Expanded},

  {1000, 10000, 16, 10, 40, 1024, raft::distance::DistanceType::InnerProduct},
  {1000, 10000, 16, 10, 50, 1024, raft::distance::DistanceType::InnerProduct},
  {1000, 10000, 16, 10, 70, 1024, raft::distance::DistanceType::InnerProduct},
  {100, 10000, 16, 10, 20, 512, raft::distance::DistanceType::InnerProduct},
  {20, 100000, 16, 10, 20, 1024, raft::distance::DistanceType::InnerProduct},
  {1000, 100000, 16, 10, 20, 1024, raft::distance::DistanceType::InnerProduct},
  {10000, 131072, 8, 10, 50, 1024, raft::distance::DistanceType::InnerProduct},

  {1000, 10000, 4096, 20, 50, 1024, raft::distance::DistanceType::InnerProduct},

  // test splitting the big query batches  (> max gridDim.y) into smaller batches
  {100000, 1024, 32, 10, 64, 64, raft::distance::DistanceType::InnerProduct},
  {98306, 1024, 32, 10, 64, 64, raft::distance::DistanceType::InnerProduct},

  // test radix_sort for getting the cluster selection
  {1000,
   10000,
   16,
   10,
   raft::spatial::knn::detail::topk::kMaxCapacity * 2,
   raft::spatial::knn::detail::topk::kMaxCapacity * 4,
   raft::distance::DistanceType::L2Expanded},
  {1000,
   10000,
   16,
   10,
   raft::spatial::knn::detail::topk::kMaxCapacity * 4,
   raft::spatial::knn::detail::topk::kMaxCapacity * 4,
   raft::distance::DistanceType::InnerProduct}};

typedef AnnIVFFlatTest<float, float> AnnIVFFlatTestF;
TEST_P(AnnIVFFlatTestF, AnnIVFFlat) { this->testIVFFlat(); }

INSTANTIATE_TEST_CASE_P(AnnIVFFlatTest, AnnIVFFlatTestF, ::testing::ValuesIn(inputs));

typedef AnnIVFFlatTest<float, uint8_t> AnnIVFFlatTestF_uint8;
TEST_P(AnnIVFFlatTestF_uint8, AnnIVFFlat) { this->testIVFFlat(); }

INSTANTIATE_TEST_CASE_P(AnnIVFFlatTest, AnnIVFFlatTestF_uint8, ::testing::ValuesIn(inputs));

typedef AnnIVFFlatTest<float, int8_t> AnnIVFFlatTestF_int8;
TEST_P(AnnIVFFlatTestF_int8, AnnIVFFlat) { this->testIVFFlat(); }

INSTANTIATE_TEST_CASE_P(AnnIVFFlatTest, AnnIVFFlatTestF_int8, ::testing::ValuesIn(inputs));

}  // namespace knn
}  // namespace spatial
}  // namespace raft<|MERGE_RESOLUTION|>--- conflicted
+++ resolved
@@ -208,17 +208,10 @@
         index_params.add_data_on_build        = false;
         index_params.kmeans_trainset_fraction = 0.5;
 
-<<<<<<< HEAD
-        auto database_view = raft::make_device_matrix_view<const DataT>(
-          (const DataT*)database.data(), ps.num_db_vecs, ps.dim);
-
-        auto index = ivf_flat::build_index<DataT, IdxT>(handle_, database_view, index_params);
-=======
         auto database_view = raft::make_device_matrix_view<const DataT, IdxT>(
           (const DataT*)database.data(), ps.num_db_vecs, ps.dim);
 
         auto index = ivf_flat::build_index(handle_, database_view, index_params);
->>>>>>> dec2f813
 
         rmm::device_uvector<IdxT> vector_indices(ps.num_db_vecs, stream_);
         thrust::sequence(handle_.get_thrust_policy(),
@@ -228,18 +221,6 @@
 
         int64_t half_of_data = ps.num_db_vecs / 2;
 
-<<<<<<< HEAD
-        auto half_of_data_view = raft::make_device_matrix_view<const DataT>(
-          (const DataT*)database.data(), static_cast<int>(half_of_data), ps.dim);
-
-        auto index_2 = ivf_flat::extend<DataT, IdxT>(handle_, index, half_of_data_view);
-
-        ivf_flat::extend<DataT, IdxT>(handle_,
-                                      &index_2,
-                                      database.data() + half_of_data * ps.dim,
-                                      vector_indices.data() + half_of_data,
-                                      int64_t(ps.num_db_vecs) - half_of_data);
-=======
         auto half_of_data_view = raft::make_device_matrix_view<const DataT, IdxT>(
           (const DataT*)database.data(), half_of_data, ps.dim);
 
@@ -250,7 +231,6 @@
                          database.data() + half_of_data * ps.dim,
                          vector_indices.data() + half_of_data,
                          int64_t(ps.num_db_vecs) - half_of_data);
->>>>>>> dec2f813
 
         ivf_flat::search(handle_,
                          search_params,
