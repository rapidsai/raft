--- conflicted
+++ resolved
@@ -39,87 +39,24 @@
 namespace raft {
 namespace spatial {
 namespace knn {
+
+template <typename IdxT>
 struct AnnIvfFlatInputs {
-  int num_queries;
-  int num_db_vecs;
-  int dim;
-  int k;
-  int nprobe;
-  int nlist;
+  IdxT num_queries;
+  IdxT num_db_vecs;
+  IdxT dim;
+  IdxT k;
+  IdxT nprobe;
+  IdxT nlist;
   raft::distance::DistanceType metric;
 };
 
-<<<<<<< HEAD
-template <typename IdxT, typename DistT, typename compareDist>
-struct idx_dist_pair {
-  IdxT idx;
-  DistT dist;
-  compareDist eq_compare;
-  bool operator==(const idx_dist_pair<IdxT, DistT, compareDist>& a) const
-  {
-    if (idx == a.idx) return true;
-    if (eq_compare(dist, a.dist)) return true;
-    return false;
-  }
-  idx_dist_pair(IdxT x, DistT y, compareDist op) : idx(x), dist(y), eq_compare(op) {}
-};
-
-template <typename T, typename DistT>
-auto eval_knn(const std::vector<T>& expected_idx,
-              const std::vector<T>& actual_idx,
-              const std::vector<DistT>& expected_dist,
-              const std::vector<DistT>& actual_dist,
-              size_t rows,
-              size_t cols,
-              const DistT eps,
-              double min_recall) -> testing::AssertionResult
-{
-  size_t match_count = 0;
-  size_t total_count = static_cast<size_t>(rows) * static_cast<size_t>(cols);
-  for (size_t i = 0; i < rows; ++i) {
-    for (size_t k = 0; k < cols; ++k) {
-      size_t idx_k  = i * cols + k;  // row major assumption!
-      auto act_idx  = actual_idx[idx_k];
-      auto act_dist = actual_dist[idx_k];
-      for (size_t j = 0; j < cols; ++j) {
-        size_t idx    = i * cols + j;  // row major assumption!
-        auto exp_idx  = expected_idx[idx];
-        auto exp_dist = expected_dist[idx];
-        idx_dist_pair exp_kvp(exp_idx, exp_dist, raft::CompareApprox<DistT>(eps));
-        idx_dist_pair act_kvp(act_idx, act_dist, raft::CompareApprox<DistT>(eps));
-        if (exp_kvp == act_kvp) {
-          match_count++;
-          break;
-        }
-      }
-    }
-  }
-  RAFT_LOG_INFO("Recall = %zu/%zu", match_count, total_count);
-  double actual_recall = static_cast<double>(match_count) / static_cast<double>(total_count);
-  if (actual_recall < min_recall - eps) {
-    if (actual_recall < min_recall * min_recall - eps) {
-      RAFT_LOG_ERROR("Recall is much lower than the minimum (%f < %f)", actual_recall, min_recall);
-    } else {
-      RAFT_LOG_WARN("Recall is suspiciously too low (%f < %f)", actual_recall, min_recall);
-    }
-    if (match_count == 0 || actual_recall < min_recall * std::min(min_recall, 0.5) - eps) {
-      return testing::AssertionFailure()
-             << "actual recall (" << actual_recall
-             << ") is much smaller than the minimum expected recall (" << min_recall << ").";
-    }
-  }
-  return testing::AssertionSuccess();
-}
-
-template <typename T, typename DataT, typename IdxT = std::int64_t>
-=======
-template <typename T, typename DataT>
->>>>>>> 8a31ae66
-class AnnIVFFlatTest : public ::testing::TestWithParam<AnnIvfFlatInputs> {
+template <typename T, typename DataT, typename IdxT>
+class AnnIVFFlatTest : public ::testing::TestWithParam<AnnIvfFlatInputs<IdxT>> {
  public:
   AnnIVFFlatTest()
     : stream_(handle_.get_stream()),
-      ps(::testing::TestWithParam<AnnIvfFlatInputs>::GetParam()),
+      ps(::testing::TestWithParam<AnnIvfFlatInputs<IdxT>>::GetParam()),
       database(0, stream_),
       search_queries(0, stream_)
   {
@@ -136,33 +73,17 @@
 
     {
       rmm::device_uvector<T> distances_naive_dev(queries_size, stream_);
-<<<<<<< HEAD
       rmm::device_uvector<IdxT> indices_naive_dev(queries_size, stream_);
-      using acc_t = typename detail::utils::config<DataT>::value_t;
-      naiveBfKnn<DataT, acc_t>(distances_naive_dev.data(),
-                               indices_naive_dev.data(),
-                               search_queries.data(),
-                               database.data(),
-                               ps.num_queries,
-                               ps.num_db_vecs,
-                               ps.dim,
-                               ps.k,
-                               ps.metric,
-                               2.0f,
-                               stream_);
-=======
-      rmm::device_uvector<int64_t> indices_naive_dev(queries_size, stream_);
-      naiveBfKnn<T, DataT, int64_t>(distances_naive_dev.data(),
-                                    indices_naive_dev.data(),
-                                    search_queries.data(),
-                                    database.data(),
-                                    ps.num_queries,
-                                    ps.num_db_vecs,
-                                    ps.dim,
-                                    ps.k,
-                                    ps.metric,
-                                    stream_);
->>>>>>> 8a31ae66
+      naiveBfKnn<T, DataT, IdxT>(distances_naive_dev.data(),
+                                 indices_naive_dev.data(),
+                                 search_queries.data(),
+                                 database.data(),
+                                 ps.num_queries,
+                                 ps.num_db_vecs,
+                                 ps.dim,
+                                 ps.k,
+                                 ps.metric,
+                                 stream_);
       update_host(distances_naive.data(), distances_naive_dev.data(), queries_size, stream_);
       update_host(indices_naive.data(), indices_naive_dev.data(), queries_size, stream_);
       handle_.sync_stream(stream_);
@@ -237,7 +158,7 @@
                          thrust::device_pointer_cast(vector_indices.data() + ps.num_db_vecs));
         handle_.sync_stream(stream_);
 
-        int64_t half_of_data = ps.num_db_vecs / 2;
+        IdxT half_of_data = ps.num_db_vecs / 2;
 
         auto half_of_data_view = raft::make_device_matrix_view<const DataT, IdxT>(
           (const DataT*)database.data(), half_of_data, ps.dim);
@@ -248,7 +169,7 @@
                          &index_2,
                          database.data() + half_of_data * ps.dim,
                          vector_indices.data() + half_of_data,
-                         int64_t(ps.num_db_vecs) - half_of_data);
+                         IdxT(ps.num_db_vecs) - half_of_data);
 
         ivf_flat::search(handle_,
                          search_params,
@@ -300,12 +221,12 @@
  private:
   raft::handle_t handle_;
   rmm::cuda_stream_view stream_;
-  AnnIvfFlatInputs ps;
+  AnnIvfFlatInputs<IdxT> ps;
   rmm::device_uvector<DataT> database;
   rmm::device_uvector<DataT> search_queries;
 };
 
-const std::vector<AnnIvfFlatInputs> inputs = {
+const std::vector<AnnIvfFlatInputs<int64_t>> inputs = {
   // test various dims (aligned and not aligned to vector sizes)
   {1000, 10000, 1, 16, 40, 1024, raft::distance::DistanceType::L2Expanded},
   {1000, 10000, 2, 16, 40, 1024, raft::distance::DistanceType::L2Expanded},
@@ -362,17 +283,17 @@
    raft::spatial::knn::detail::topk::kMaxCapacity * 4,
    raft::distance::DistanceType::InnerProduct}};
 
-typedef AnnIVFFlatTest<float, float> AnnIVFFlatTestF;
+typedef AnnIVFFlatTest<float, float, std::int64_t> AnnIVFFlatTestF;
 TEST_P(AnnIVFFlatTestF, AnnIVFFlat) { this->testIVFFlat(); }
 
 INSTANTIATE_TEST_CASE_P(AnnIVFFlatTest, AnnIVFFlatTestF, ::testing::ValuesIn(inputs));
 
-typedef AnnIVFFlatTest<float, uint8_t> AnnIVFFlatTestF_uint8;
+typedef AnnIVFFlatTest<float, uint8_t, std::int64_t> AnnIVFFlatTestF_uint8;
 TEST_P(AnnIVFFlatTestF_uint8, AnnIVFFlat) { this->testIVFFlat(); }
 
 INSTANTIATE_TEST_CASE_P(AnnIVFFlatTest, AnnIVFFlatTestF_uint8, ::testing::ValuesIn(inputs));
 
-typedef AnnIVFFlatTest<float, int8_t> AnnIVFFlatTestF_int8;
+typedef AnnIVFFlatTest<float, int8_t, std::int64_t> AnnIVFFlatTestF_int8;
 TEST_P(AnnIVFFlatTestF_int8, AnnIVFFlat) { this->testIVFFlat(); }
 
 INSTANTIATE_TEST_CASE_P(AnnIVFFlatTest, AnnIVFFlatTestF_int8, ::testing::ValuesIn(inputs));
