--- conflicted
+++ resolved
@@ -105,35 +105,10 @@
   std::vector<value_t*> input_vec = {const_cast<value_t*>(X1)};
   std::vector<uint32_t> sizes_vec = {n};
 
-<<<<<<< HEAD
-  if (metric == raft::distance::DistanceType::Haversine) {
-    std::vector<int64_t> *translations = nullptr;
-
-    raft::spatial::knn::detail::brute_force_knn_impl<uint32_t, int64_t>(
-      handle, input_vec, sizes_vec, d, const_cast<value_t *>(X2), n, inds,
-      dists, k, true, true, translations, metric);
-  } else {
-    size_t worksize = 0;
-    void *workspace = nullptr;
-    raft::spatial::knn::detail::l2_unexpanded_knn<
-      raft::distance::DistanceType::L2SqrtUnexpanded, int64_t, value_t, false>(
-      (size_t)d, inds, dists, input_vec[0], X2, (size_t)sizes_vec[0], (size_t)n,
-      (int)k, true, true, handle.get_stream(), workspace, worksize);
-    if (worksize) {
-      rmm::device_uvector<int> d_mutexes(worksize, handle.get_stream());
-      workspace = d_mutexes.data();
-      raft::spatial::knn::detail::l2_unexpanded_knn<
-        raft::distance::DistanceType::L2SqrtUnexpanded, int64_t, value_t,
-        false>((size_t)d, inds, dists, input_vec[0], X2, (size_t)sizes_vec[0],
-               (size_t)n, (int)k, true, true, handle.get_stream(), workspace,
-               worksize);
-    }
-  }
-=======
-  cudaStream_t* int_streams          = nullptr;
   std::vector<int64_t>* translations = nullptr;
 
-  raft::spatial::knn::detail::brute_force_knn_impl<uint32_t, int64_t>(input_vec,
+  raft::spatial::knn::detail::brute_force_knn_impl<uint32_t, int64_t>(handle,
+                                                                      input_vec,
                                                                       sizes_vec,
                                                                       d,
                                                                       const_cast<value_t*>(X2),
@@ -141,14 +116,10 @@
                                                                       inds,
                                                                       dists,
                                                                       k,
-                                                                      handle.get_stream(),
-                                                                      int_streams,
-                                                                      0,
                                                                       true,
                                                                       true,
                                                                       translations,
                                                                       metric);
->>>>>>> 69c5c715
 }
 
 struct ToRadians {
@@ -277,13 +248,13 @@
                         ToRadians());
     }
 
-    cudaStream_t* int_streams          = nullptr;
     std::vector<int64_t>* translations = nullptr;
 
     std::vector<float*> input_vec   = {d_train_inputs.data()};
     std::vector<uint32_t> sizes_vec = {n};
 
-    raft::spatial::knn::detail::brute_force_knn_impl<uint32_t, int64_t>(input_vec,
+    raft::spatial::knn::detail::brute_force_knn_impl<uint32_t, int64_t>(handle,
+                                                                        input_vec,
                                                                         sizes_vec,
                                                                         d,
                                                                         d_train_inputs.data(),
@@ -291,9 +262,6 @@
                                                                         d_ref_I.data(),
                                                                         d_ref_D.data(),
                                                                         k,
-                                                                        handle.get_stream(),
-                                                                        int_streams,
-                                                                        0,
                                                                         true,
                                                                         true,
                                                                         translations,
