--- conflicted
+++ resolved
@@ -31,24 +31,16 @@
 #include <raft/spatial/knn/specializations.hpp>
 #endif
 
-<<<<<<< HEAD
-#include <cstdint>
-
-#include <thrust/transform.h>
-=======
 #include <rmm/device_uvector.hpp>
->>>>>>> 575fbd69
+
 #include <rmm/exec_policy.hpp>
 #include <thrust/transform.h>
 
-<<<<<<< HEAD
-=======
 #include <cstdint>
 #include <gtest/gtest.h>
 #include <iostream>
 #include <vector>
 
->>>>>>> 575fbd69
 namespace raft {
 namespace spatial {
 namespace knn {
