--- conflicted
+++ resolved
@@ -145,14 +145,6 @@
     uint32_t n_centers = 25;
     float weight       = params.weight;
     auto metric        = params.metric;
-<<<<<<< HEAD
-
-    rmm::device_uvector<value_t> X(params.n_rows * params.n_cols, handle.get_stream());
-    rmm::device_uvector<uint32_t> Y(params.n_rows, handle.get_stream());
-
-    raft::random::make_blobs(
-      X.data(), Y.data(), params.n_rows, params.n_cols, n_centers, handle.get_stream());
-=======
 
     rmm::device_uvector<value_t> X(params.n_rows * params.n_cols, handle.get_stream());
     rmm::device_uvector<uint32_t> Y(params.n_rows, handle.get_stream());
@@ -166,7 +158,6 @@
 
     raft::random::make_blobs(
       X2.data(), Y2.data(), params.n_query, params.n_cols, n_centers, handle.get_stream());
->>>>>>> 4b408e20
 
     rmm::device_uvector<value_idx> d_ref_I(params.n_query * k, handle.get_stream());
     rmm::device_uvector<value_t> d_ref_D(params.n_query * k, handle.get_stream());
@@ -174,20 +165,13 @@
     if (metric == raft::distance::DistanceType::Haversine) {
       thrust::transform(
         handle.get_thrust_policy(), X.data(), X.data() + X.size(), X.data(), ToRadians());
-<<<<<<< HEAD
-=======
       thrust::transform(
         handle.get_thrust_policy(), X2.data(), X2.data() + X2.size(), X2.data(), ToRadians());
->>>>>>> 4b408e20
     }
 
     compute_bfknn(handle,
                   X.data(),
-<<<<<<< HEAD
-                  X.data(),
-=======
                   X2.data(),
->>>>>>> 4b408e20
                   params.n_rows,
                   params.n_query,
                   params.n_cols,
@@ -207,11 +191,7 @@
 
     raft::spatial::knn::rbc_build_index(handle, index);
     raft::spatial::knn::rbc_knn_query(
-<<<<<<< HEAD
-      handle, index, k, X.data(), params.n_query, d_pred_I.data(), d_pred_D.data(), true, weight);
-=======
       handle, index, k, X2.data(), params.n_query, d_pred_I.data(), d_pred_D.data(), true, weight);
->>>>>>> 4b408e20
 
     RAFT_CUDA_TRY(cudaStreamSynchronize(handle.get_stream()));
     // What we really want are for the distances to match exactly. The
@@ -329,15 +309,6 @@
 typedef BallCoverKNNQueryTest<int64_t, float> BallCoverKNNQueryTestF;
 
 const std::vector<BallCoverInputs> ballcover_inputs = {
-<<<<<<< HEAD
-  {2, 10000, 2, 1.0, 5000, raft::distance::DistanceType::Haversine},
-  {11, 10000, 2, 1.0, 5000, raft::distance::DistanceType::Haversine},
-  {25, 10000, 2, 1.0, 5000, raft::distance::DistanceType::Haversine},
-  {2, 10000, 2, 1.0, 5000, raft::distance::DistanceType::L2SqrtUnexpanded},
-  {11, 10000, 2, 1.0, 5000, raft::distance::DistanceType::L2SqrtUnexpanded},
-  {25, 10000, 2, 1.0, 5000, raft::distance::DistanceType::L2SqrtUnexpanded},
-  {2, 10000, 3, 1.0, 5000, raft::distance::DistanceType::L2SqrtUnexpanded},
-=======
   {2, 5000, 2, 1.0, 10000, raft::distance::DistanceType::Haversine},
   {11, 5000, 2, 1.0, 10000, raft::distance::DistanceType::Haversine},
   {25, 10000, 2, 1.0, 5000, raft::distance::DistanceType::Haversine},
@@ -345,8 +316,6 @@
   {11, 10000, 2, 1.0, 5000, raft::distance::DistanceType::L2SqrtUnexpanded},
   {25, 5000, 2, 1.0, 10000, raft::distance::DistanceType::L2SqrtUnexpanded},
   {2, 5000, 3, 1.0, 10000, raft::distance::DistanceType::L2SqrtUnexpanded},
->>>>>>> 4b408e20
-  {11, 10000, 3, 1.0, 5000, raft::distance::DistanceType::L2SqrtUnexpanded},
   {25, 10000, 3, 1.0, 5000, raft::distance::DistanceType::L2SqrtUnexpanded},
 };
 
