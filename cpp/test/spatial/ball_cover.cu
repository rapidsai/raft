--- conflicted
+++ resolved
@@ -288,13 +288,10 @@
                   d_ref_D.data(),
                   d_ref_I.data());
 
-<<<<<<< HEAD
       RAFT_CUDA_TRY(cudaStreamSynchronize(handle.get_stream()));
     std::cout << "bfknn_time: " << (curTimeMillis() - bfknn_time) << std::endl;
 
-=======
     handle.sync_stream();
->>>>>>> f974c7bd
 
     // Allocate predicted arrays
     rmm::device_uvector<value_idx> d_pred_I(params.n_rows * k, handle.get_stream());
@@ -348,7 +345,6 @@
 typedef BallCoverKNNQueryTest<std::int64_t, float> BallCoverKNNQueryTestF;
 
 const std::vector<BallCoverInputs> ballcover_inputs = {
-<<<<<<< HEAD
 
 
   // Low dim params
@@ -367,17 +363,6 @@
 //  {11, 50000, 16, 1.0, 50000, raft::distance::DistanceType::L2SqrtUnexpanded},
 //  {25, 50000, 16, 1.0, 50000, raft::distance::DistanceType::L2SqrtUnexpanded},
 };
-=======
-  {11, 5000, 2, 1.0, 10000, raft::distance::DistanceType::Haversine},
-  {25, 10000, 2, 1.0, 5000, raft::distance::DistanceType::Haversine},
-  {2, 10000, 2, 1.0, 5000, raft::distance::DistanceType::L2SqrtUnexpanded},
-  {2, 5000, 2, 1.0, 10000, raft::distance::DistanceType::Haversine},
-  {11, 10000, 2, 1.0, 5000, raft::distance::DistanceType::L2SqrtUnexpanded},
-  {25, 5000, 2, 1.0, 10000, raft::distance::DistanceType::L2SqrtUnexpanded},
-  {5, 8000, 3, 1.0, 10000, raft::distance::DistanceType::L2SqrtUnexpanded},
-  {11, 6000, 3, 1.0, 10000, raft::distance::DistanceType::L2SqrtUnexpanded},
-  {25, 10000, 3, 1.0, 5000, raft::distance::DistanceType::L2SqrtUnexpanded}};
->>>>>>> f974c7bd
 
 INSTANTIATE_TEST_CASE_P(BallCoverAllKNNTest,
                         BallCoverAllKNNTestF,
