--- conflicted
+++ resolved
@@ -96,20 +96,10 @@
   std::vector<std::uint32_t> sizes_vec = {n};
 
   if (metric == raft::distance::DistanceType::Haversine) {
-<<<<<<< HEAD
-    cudaStream_t *int_streams = nullptr;
-    std::vector<std::int64_t> *translations = nullptr;
-
-    raft::spatial::knn::detail::brute_force_knn_impl<std::uint32_t,
-                                                     std::int64_t>(
-      input_vec, sizes_vec, d, const_cast<value_t *>(X2), n, inds, dists, k,
-      handle.get_stream(), int_streams, 0, true, true, translations, metric);
-=======
     std::vector<int64_t> *translations = nullptr;
     raft::spatial::knn::brute_force_knn<long, float, unsigned int>(
       handle, input_vec, sizes_vec, d, const_cast<value_t *>(X2), n, inds,
       dists, k, true, true, translations, metric);
->>>>>>> 1a609be9
   } else {
     size_t worksize = 0;
     void *workspace = nullptr;
