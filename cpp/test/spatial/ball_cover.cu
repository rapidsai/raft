--- conflicted
+++ resolved
@@ -21,13 +21,10 @@
 #include <raft/spatial/knn/knn_specializations.hpp>
 
 #include <raft/spatial/knn/ball_cover.hpp>
-<<<<<<< HEAD
 #include <raft/spatial/knn/detail/fused_l2_knn.cuh>
 #include <raft/spatial/knn/detail/haversine_distance.cuh>
 
-=======
 #include <raft/spatial/knn/detail/knn_brute_force_faiss.cuh>
->>>>>>> 6166a47a
 #include <rmm/device_uvector.hpp>
 #include "../test_utils.h"
 #include "spatial_data.h"
@@ -99,38 +96,12 @@
   std::vector<value_t *> input_vec = {const_cast<value_t *>(X1)};
   std::vector<std::uint32_t> sizes_vec = {n};
 
-<<<<<<< HEAD
-  if (metric == raft::distance::DistanceType::Haversine) {
-    std::vector<int64_t> *translations = nullptr;
-    raft::spatial::knn::brute_force_knn<long, float, unsigned int>(
-      handle, input_vec, sizes_vec, d, const_cast<value_t *>(X2), n, inds,
-      dists, k, true, true, translations, metric);
-  } else {
-    size_t worksize = 0;
-    void *workspace = nullptr;
-    raft::spatial::knn::detail::l2_unexpanded_knn<
-      raft::distance::DistanceType::L2SqrtUnexpanded, std::int64_t, value_t,
-      false>((size_t)d, inds, dists, input_vec[0], X2, (size_t)sizes_vec[0],
-             (size_t)n, (int)k, true, true, handle.get_stream(), workspace,
-             worksize);
-    if (worksize) {
-      rmm::device_uvector<int> d_mutexes(worksize, handle.get_stream());
-      workspace = d_mutexes.data();
-      raft::spatial::knn::detail::l2_unexpanded_knn<
-        raft::distance::DistanceType::L2SqrtUnexpanded, std::int64_t, value_t,
-        false>((size_t)d, inds, dists, input_vec[0], X2, (size_t)sizes_vec[0],
-               (size_t)n, (int)k, true, true, handle.get_stream(), workspace,
-               worksize);
-    }
-  }
-=======
   cudaStream_t *int_streams = nullptr;
   std::vector<int64_t> *translations = nullptr;
 
   raft::spatial::knn::detail::brute_force_knn_impl<uint32_t, int64_t>(
     input_vec, sizes_vec, d, const_cast<value_t *>(X2), n, inds, dists, k,
     handle.get_stream(), int_streams, 0, true, true, translations, metric);
->>>>>>> 6166a47a
 }
 
 struct ToRadians {
