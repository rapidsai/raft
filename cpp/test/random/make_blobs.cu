/*
 * Copyright (c) 2019-2022, NVIDIA CORPORATION.
 *
 * Licensed under the Apache License, Version 2.0 (the "License");
 * you may not use this file except in compliance with the License.
 * You may obtain a copy of the License at
 *
 *     http://www.apache.org/licenses/LICENSE-2.0
 *
 * Unless required by applicable law or agreed to in writing, software
 * distributed under the License is distributed on an "AS IS" BASIS,
 * WITHOUT WARRANTIES OR CONDITIONS OF ANY KIND, either express or implied.
 * See the License for the specific language governing permissions and
 * limitations under the License.
 */

#include "../test_utils.h"
#include <cub/cub.cuh>
#include <gtest/gtest.h>
#include <raft/cuda_utils.cuh>
#include <raft/cudart_utils.h>
#include <raft/random/make_blobs.hpp>

namespace raft {
namespace random {

template <typename T>
__global__ void meanKernel(T* out,
                           int* lens,
                           const T* data,
                           const int* labels,
                           int nrows,
                           int ncols,
                           int nclusters,
                           bool row_major)
{
  int tid   = threadIdx.x + blockIdx.x * blockDim.x;
  int rowid = row_major ? tid / ncols : tid % nrows;
  int colid = row_major ? tid % ncols : tid / nrows;
  if (rowid < nrows && colid < ncols) {
    T val     = data[tid];
    int label = labels[rowid];
    int idx   = row_major ? label * ncols + colid : colid * nclusters + label;
    raft::myAtomicAdd(out + idx * 2, val);
    raft::myAtomicAdd(out + idx * 2 + 1, val * val);
    if (colid == 0) { raft::myAtomicAdd(lens + label, 1); }
  }
}

template <typename T>
__global__ void compute_mean_var(
  T* out, const T* stats, int* lens, int nrows, int ncols, bool row_major)
{
  int tid    = threadIdx.x + blockIdx.x * blockDim.x;
  int rowid  = row_major ? tid / ncols : tid % nrows;
  int colid  = row_major ? tid % ncols : tid / nrows;
  int stride = nrows * ncols;
  if (rowid < nrows && colid < ncols) {
    int len           = lens[rowid];
    auto mean         = stats[tid * 2] / len;
    out[tid]          = mean;
    out[tid + stride] = (stats[tid * 2 + 1] / len) - (mean * mean);
  }
}

template <typename T>
struct MakeBlobsInputs {
  T tolerance;
  int rows, cols, n_clusters;
  T std;
  bool row_major, shuffle;
  raft::random::GeneratorType gtype;
  uint64_t seed;
};

template <typename T>
class MakeBlobsTest : public ::testing::TestWithParam<MakeBlobsInputs<T>> {
 public:
  MakeBlobsTest()
    : params(::testing::TestWithParam<MakeBlobsInputs<T>>::GetParam()),
      stream(handle.get_stream()),
      mu_vec(params.cols * params.n_clusters, stream),
      mean_var(2 * params.n_clusters * params.cols, stream)
  {
  }

 protected:
  void SetUp() override
  {
    // Tests are configured with their expected test-values sigma. For example,
    // 4 x sigma indicates the test shouldn't fail 99.9% of the time.
    num_sigma = 50;
    auto len  = params.rows * params.cols;
    raft::random::Rng r(params.seed, params.gtype);

    rmm::device_uvector<T> data(len, stream);
    rmm::device_uvector<int> labels(params.rows, stream);
    rmm::device_uvector<T> stats(2 * params.n_clusters * params.cols, stream);
    rmm::device_uvector<int> lens(params.n_clusters, stream);

    RAFT_CUDA_TRY(cudaMemsetAsync(stats.data(), 0, stats.size() * sizeof(T), stream));
    RAFT_CUDA_TRY(cudaMemsetAsync(mean_var.data(), 0, mean_var.size() * sizeof(T), stream));
    RAFT_CUDA_TRY(cudaMemsetAsync(lens.data(), 0, lens.size() * sizeof(int), stream));

    r.uniform(mu_vec.data(), params.cols * params.n_clusters, T(-10.0), T(10.0), stream);
    T* sigma_vec = nullptr;
    make_blobs(data.data(),
               labels.data(),
               params.rows,
               params.cols,
               params.n_clusters,
               stream,
               params.row_major,
               mu_vec.data(),
               sigma_vec,
               params.std,
               params.shuffle,
               T(-10.0),
               T(10.0),
               params.seed,
               params.gtype);
    static const int threads = 128;
    meanKernel<T><<<raft::ceildiv(len, threads), threads, 0, stream>>>(stats.data(),
                                                                       lens.data(),
                                                                       data.data(),
                                                                       labels.data(),
                                                                       params.rows,
                                                                       params.cols,
                                                                       params.n_clusters,
                                                                       params.row_major);
    int len1 = params.n_clusters * params.cols;
    compute_mean_var<T><<<raft::ceildiv(len1, threads), threads, 0, stream>>>(
      mean_var.data(), stats.data(), lens.data(), params.n_clusters, params.cols, params.row_major);
  }

  void check()
  {
    int len      = params.n_clusters * params.cols;
    auto compare = raft::CompareApprox<T>(num_sigma * params.tolerance);
    ASSERT_TRUE(raft::devArrMatch(mu_vec.data(), mean_var.data(), len, compare));
    ASSERT_TRUE(raft::devArrMatch(params.std, mean_var.data() + len, len, compare));
  }

 protected:
  MakeBlobsInputs<T> params;
  raft::handle_t handle;
  cudaStream_t stream = 0;

  rmm::device_uvector<T> mu_vec, mean_var;
  int num_sigma;
};

typedef MakeBlobsTest<float> MakeBlobsTestF;
const std::vector<MakeBlobsInputs<float>> inputsf_t = {
  {0.0055, 1024, 32, 3, 1.f, true, false, raft::random::GenPhilox, 1234ULL},
  {0.011, 1024, 8, 3, 1.f, true, false, raft::random::GenPhilox, 1234ULL},
  {0.0055, 1024, 32, 3, 1.f, true, false, raft::random::GenPC, 1234ULL},
  {0.011, 1024, 8, 3, 1.f, true, false, raft::random::GenPC, 1234ULL},
  {0.0055, 1024, 32, 3, 1.f, false, false, raft::random::GenPhilox, 1234ULL},
  {0.011, 1024, 8, 3, 1.f, false, false, raft::random::GenPhilox, 1234ULL},
  {0.0055, 1024, 32, 3, 1.f, false, false, raft::random::GenPC, 1234ULL},
  {0.011, 1024, 8, 3, 1.f, false, false, raft::random::GenPC, 1234ULL},
  {0.0055, 1024, 32, 3, 1.f, true, true, raft::random::GenPhilox, 1234ULL},
  {0.011, 1024, 8, 3, 1.f, true, true, raft::random::GenPhilox, 1234ULL},
  {0.0055, 1024, 32, 3, 1.f, true, true, raft::random::GenPC, 1234ULL},
  {0.011, 1024, 8, 3, 1.f, true, true, raft::random::GenPC, 1234ULL},
  {0.0055, 1024, 32, 3, 1.f, false, true, raft::random::GenPhilox, 1234ULL},
  {0.011, 1024, 8, 3, 1.f, false, true, raft::random::GenPhilox, 1234ULL},
  {0.0055, 1024, 32, 3, 1.f, false, true, raft::random::GenPC, 1234ULL},
  {0.011, 1024, 8, 3, 1.f, false, true, raft::random::GenPC, 1234ULL},
<<<<<<< HEAD

  {0.0055, 5003, 32, 5, 1.f, true, false, raft::random::GenPhilox, 1234ULL},
  {0.011, 5003, 8, 5, 1.f, true, false, raft::random::GenPhilox, 1234ULL},
=======
  {0.0055, 5003, 32, 5, 1.f, true, false, raft::random::GenPhilox, 1234ULL},
  {0.011, 5003, 8, 5, 1.f, true, false, raft::random::GenPhilox, 1234ULL},

>>>>>>> 4c089f68
  {0.0055, 5003, 32, 5, 1.f, true, false, raft::random::GenPC, 1234ULL},
  {0.011, 5003, 8, 5, 1.f, true, false, raft::random::GenPC, 1234ULL},
  {0.0055, 5003, 32, 5, 1.f, false, false, raft::random::GenPhilox, 1234ULL},
  {0.011, 5003, 8, 5, 1.f, false, false, raft::random::GenPhilox, 1234ULL},
  {0.0055, 5003, 32, 5, 1.f, false, false, raft::random::GenPC, 1234ULL},
  {0.011, 5003, 8, 5, 1.f, false, false, raft::random::GenPC, 1234ULL},
  {0.0055, 5003, 32, 5, 1.f, true, true, raft::random::GenPhilox, 1234ULL},
  {0.011, 5003, 8, 5, 1.f, true, true, raft::random::GenPhilox, 1234ULL},
  {0.0055, 5003, 32, 5, 1.f, true, true, raft::random::GenPC, 1234ULL},
  {0.011, 5003, 8, 5, 1.f, true, true, raft::random::GenPC, 1234ULL},
  {0.0055, 5003, 32, 5, 1.f, false, true, raft::random::GenPhilox, 1234ULL},
  {0.011, 5003, 8, 5, 1.f, false, true, raft::random::GenPhilox, 1234ULL},
  {0.0055, 5003, 32, 5, 1.f, false, true, raft::random::GenPC, 1234ULL},
  {0.011, 5003, 8, 5, 1.f, false, true, raft::random::GenPC, 1234ULL},
};

TEST_P(MakeBlobsTestF, Result) { check(); }
INSTANTIATE_TEST_CASE_P(MakeBlobsTests, MakeBlobsTestF, ::testing::ValuesIn(inputsf_t));

typedef MakeBlobsTest<double> MakeBlobsTestD;
const std::vector<MakeBlobsInputs<double>> inputsd_t = {
  {0.0055, 1024, 32, 3, 1.0, true, false, raft::random::GenPhilox, 1234ULL},
  {0.011, 1024, 8, 3, 1.0, true, false, raft::random::GenPhilox, 1234ULL},
  {0.0055, 1024, 32, 3, 1.0, true, false, raft::random::GenPC, 1234ULL},
  {0.011, 1024, 8, 3, 1.0, true, false, raft::random::GenPC, 1234ULL},
  {0.0055, 1024, 32, 3, 1.0, false, false, raft::random::GenPhilox, 1234ULL},
  {0.011, 1024, 8, 3, 1.0, false, false, raft::random::GenPhilox, 1234ULL},
  {0.0055, 1024, 32, 3, 1.0, false, false, raft::random::GenPC, 1234ULL},
  {0.011, 1024, 8, 3, 1.0, false, false, raft::random::GenPC, 1234ULL},
  {0.0055, 1024, 32, 3, 1.0, true, true, raft::random::GenPhilox, 1234ULL},
  {0.011, 1024, 8, 3, 1.0, true, true, raft::random::GenPhilox, 1234ULL},
  {0.0055, 1024, 32, 3, 1.0, true, true, raft::random::GenPC, 1234ULL},
  {0.011, 1024, 8, 3, 1.0, true, true, raft::random::GenPC, 1234ULL},
  {0.0055, 1024, 32, 3, 1.0, false, true, raft::random::GenPhilox, 1234ULL},
  {0.011, 1024, 8, 3, 1.0, false, true, raft::random::GenPhilox, 1234ULL},
  {0.0055, 1024, 32, 3, 1.0, false, true, raft::random::GenPC, 1234ULL},
  {0.011, 1024, 8, 3, 1.0, false, true, raft::random::GenPC, 1234ULL},

  {0.0055, 5003, 32, 5, 1.0, true, false, raft::random::GenPhilox, 1234ULL},
  {0.011, 5003, 8, 5, 1.0, true, false, raft::random::GenPhilox, 1234ULL},
  {0.0055, 5003, 32, 5, 1.0, true, false, raft::random::GenPC, 1234ULL},
  {0.011, 5003, 8, 5, 1.0, true, false, raft::random::GenPC, 1234ULL},
  {0.0055, 5003, 32, 5, 1.0, false, false, raft::random::GenPhilox, 1234ULL},
  {0.011, 5003, 8, 5, 1.0, false, false, raft::random::GenPhilox, 1234ULL},
  {0.0055, 5003, 32, 5, 1.0, false, false, raft::random::GenPC, 1234ULL},
  {0.011, 5003, 8, 5, 1.0, false, false, raft::random::GenPC, 1234ULL},
  {0.0055, 5003, 32, 5, 1.0, true, true, raft::random::GenPhilox, 1234ULL},
  {0.011, 5003, 8, 5, 1.0, true, true, raft::random::GenPhilox, 1234ULL},
  {0.0055, 5003, 32, 5, 1.0, true, true, raft::random::GenPC, 1234ULL},
  {0.011, 5003, 8, 5, 1.0, true, true, raft::random::GenPC, 1234ULL},
  {0.0055, 5003, 32, 5, 1.0, false, true, raft::random::GenPhilox, 1234ULL},
  {0.011, 5003, 8, 5, 1.0, false, true, raft::random::GenPhilox, 1234ULL},
  {0.0055, 5003, 32, 5, 1.0, false, true, raft::random::GenPC, 1234ULL},
  {0.011, 5003, 8, 5, 1.0, false, true, raft::random::GenPC, 1234ULL},
};
TEST_P(MakeBlobsTestD, Result) { check(); }
INSTANTIATE_TEST_CASE_P(MakeBlobsTests, MakeBlobsTestD, ::testing::ValuesIn(inputsd_t));

}  // end namespace random
}  // end namespace raft<|MERGE_RESOLUTION|>--- conflicted
+++ resolved
@@ -168,15 +168,8 @@
   {0.011, 1024, 8, 3, 1.f, false, true, raft::random::GenPhilox, 1234ULL},
   {0.0055, 1024, 32, 3, 1.f, false, true, raft::random::GenPC, 1234ULL},
   {0.011, 1024, 8, 3, 1.f, false, true, raft::random::GenPC, 1234ULL},
-<<<<<<< HEAD
-
   {0.0055, 5003, 32, 5, 1.f, true, false, raft::random::GenPhilox, 1234ULL},
   {0.011, 5003, 8, 5, 1.f, true, false, raft::random::GenPhilox, 1234ULL},
-=======
-  {0.0055, 5003, 32, 5, 1.f, true, false, raft::random::GenPhilox, 1234ULL},
-  {0.011, 5003, 8, 5, 1.f, true, false, raft::random::GenPhilox, 1234ULL},
-
->>>>>>> 4c089f68
   {0.0055, 5003, 32, 5, 1.f, true, false, raft::random::GenPC, 1234ULL},
   {0.011, 5003, 8, 5, 1.f, true, false, raft::random::GenPC, 1234ULL},
   {0.0055, 5003, 32, 5, 1.f, false, false, raft::random::GenPhilox, 1234ULL},
