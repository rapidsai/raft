/*
 * Copyright (c) 2018-2020, NVIDIA CORPORATION.
 *
 * Licensed under the Apache License, Version 2.0 (the "License");
 * you may not use this file except in compliance with the License.
 * You may obtain a copy of the License at
 *
 *     http://www.apache.org/licenses/LICENSE-2.0
 *
 * Unless required by applicable law or agreed to in writing, software
 * distributed under the License is distributed on an "AS IS" BASIS,
 * WITHOUT WARRANTIES OR CONDITIONS OF ANY KIND, either express or implied.
 * See the License for the specific language governing permissions and
 * limitations under the License.
 */

#include <gtest/gtest.h>
#include <raft/cudart_utils.h>
#include <raft/matrix/math.hpp>
#include <raft/random/rng.hpp>
#include "../test_utils.h"

namespace raft {
namespace matrix {

template <typename Type>
__global__ void nativePowerKernel(Type* in, Type* out, int len)
{
  int idx = threadIdx.x + blockIdx.x * blockDim.x;
  if (idx < len) { out[idx] = in[idx] * in[idx]; }
}

template <typename Type>
void naivePower(Type* in, Type* out, int len, cudaStream_t stream)
{
  static const int TPB = 64;
  int nblks            = raft::ceildiv(len, TPB);
  nativePowerKernel<Type><<<nblks, TPB, 0, stream>>>(in, out, len);
  RAFT_CUDA_TRY(cudaPeekAtLastError());
}

template <typename Type>
__global__ void nativeSqrtKernel(Type* in, Type* out, int len)
{
  int idx = threadIdx.x + blockIdx.x * blockDim.x;
  if (idx < len) { out[idx] = sqrt(in[idx]); }
}

template <typename Type>
void naiveSqrt(Type* in, Type* out, int len, cudaStream_t stream)
{
  static const int TPB = 64;
  int nblks            = raft::ceildiv(len, TPB);
<<<<<<< HEAD
  nativeSqrtKernel<Type><<<nblks, TPB, 0, stream>>>(in, out, len);
  CUDA_CHECK(cudaPeekAtLastError());
=======
  nativeSqrtKernel<Type><<<nblks, TPB>>>(in, out, len);
  RAFT_CUDA_TRY(cudaPeekAtLastError());
>>>>>>> 2ecdd34a
}

template <typename Type>
__global__ void naiveSignFlipKernel(Type* in, Type* out, int rowCount, int colCount)
{
  int d_i = blockIdx.x * rowCount;
  int end = d_i + rowCount;

  if (blockIdx.x < colCount) {
    Type max      = 0.0;
    int max_index = 0;
    for (int i = d_i; i < end; i++) {
      Type val = in[i];
      if (val < 0.0) { val = -val; }
      if (val > max) {
        max       = val;
        max_index = i;
      }
    }

    for (int i = d_i; i < end; i++) {
      if (in[max_index] < 0.0) {
        out[i] = -in[i];
      } else {
        out[i] = in[i];
      }
    }
  }

  __syncthreads();
}

template <typename Type>
void naiveSignFlip(Type* in, Type* out, int rowCount, int colCount, cudaStream_t stream)
{
<<<<<<< HEAD
  naiveSignFlipKernel<Type><<<colCount, 1, 0, stream>>>(in, out, rowCount, colCount);
  CUDA_CHECK(cudaPeekAtLastError());
=======
  naiveSignFlipKernel<Type><<<colCount, 1>>>(in, out, rowCount, colCount);
  RAFT_CUDA_TRY(cudaPeekAtLastError());
>>>>>>> 2ecdd34a
}

template <typename T>
struct MathInputs {
  T tolerance;
  int n_row;
  int n_col;
  int len;
  unsigned long long int seed;
};

template <typename T>
::std::ostream& operator<<(::std::ostream& os, const MathInputs<T>& dims)
{
  return os;
}

template <typename T>
class MathTest : public ::testing::TestWithParam<MathInputs<T>> {
 public:
  MathTest()
    : params(::testing::TestWithParam<MathInputs<T>>::GetParam()),
      stream(handle.get_stream()),
      in_power(params.len, stream),
      out_power_ref(params.len, stream),
      in_sqrt(params.len, stream),
      out_sqrt_ref(params.len, stream),
      in_sign_flip(params.len, stream),
      out_sign_flip_ref(params.len, stream),
      in_ratio(4, stream),
      out_ratio_ref(4, stream),
      in_recip(4, stream),
      in_recip_ref(4, stream),
      out_recip(4, stream),
      in_smallzero(4, stream),
      out_smallzero(4, stream),
      out_smallzero_ref(4, stream)
  {
  }

 protected:
  void SetUp() override
  {
    random::Rng r(params.seed);
    int len         = params.len;
    T in_ratio_h[4] = {1.0, 2.0, 2.0, 3.0};
    update_device(in_ratio.data(), in_ratio_h, 4, stream);

    T out_ratio_ref_h[4] = {0.125, 0.25, 0.25, 0.375};
    update_device(out_ratio_ref.data(), out_ratio_ref_h, 4, stream);

    r.uniform(in_power.data(), len, T(-1.0), T(1.0), stream);
    r.uniform(in_sqrt.data(), len, T(0.0), T(1.0), stream);
    // r.uniform(in_ratio, len, T(0.0), T(1.0));
    r.uniform(in_sign_flip.data(), len, T(-100.0), T(100.0), stream);

    naivePower(in_power.data(), out_power_ref.data(), len, stream);
    power(in_power.data(), len, stream);

    naiveSqrt(in_sqrt.data(), out_sqrt_ref.data(), len, stream);
    seqRoot(in_sqrt.data(), len, stream);

    ratio(handle, in_ratio.data(), in_ratio.data(), 4, stream);

    naiveSignFlip(
      in_sign_flip.data(), out_sign_flip_ref.data(), params.n_row, params.n_col, stream);
    signFlip(in_sign_flip.data(), params.n_row, params.n_col, stream);

    // default threshold is 1e-15
    std::vector<T> in_recip_h     = {0.1, 0.01, -0.01, 0.1e-16};
    std::vector<T> in_recip_ref_h = {10.0, 100.0, -100.0, 0.0};
    update_device(in_recip.data(), in_recip_h.data(), 4, stream);
    update_device(in_recip_ref.data(), in_recip_ref_h.data(), 4, stream);
    T recip_scalar = T(1.0);

    // this `reciprocal()` has to go first bc next one modifies its input
    reciprocal(in_recip.data(), out_recip.data(), recip_scalar, 4, stream);

    reciprocal(in_recip.data(), recip_scalar, 4, stream, true);

    std::vector<T> in_small_val_zero_h     = {0.1, 1e-16, -1e-16, -0.1};
    std::vector<T> in_small_val_zero_ref_h = {0.1, 0.0, 0.0, -0.1};

    update_device(in_smallzero.data(), in_small_val_zero_h.data(), 4, stream);
    update_device(out_smallzero_ref.data(), in_small_val_zero_ref_h.data(), 4, stream);
    setSmallValuesZero(out_smallzero.data(), in_smallzero.data(), 4, stream);
    setSmallValuesZero(in_smallzero.data(), 4, stream);
    RAFT_CUDA_TRY(cudaStreamSynchronize(stream));
  }

 protected:
  raft::handle_t handle;
  cudaStream_t stream;

  MathInputs<T> params;
  rmm::device_uvector<T> in_power, out_power_ref, in_sqrt, out_sqrt_ref, in_ratio, out_ratio_ref,
    in_sign_flip, out_sign_flip_ref, in_recip, in_recip_ref, out_recip, in_smallzero, out_smallzero,
    out_smallzero_ref;
};

const std::vector<MathInputs<float>> inputsf = {{0.00001f, 1024, 1024, 1024 * 1024, 1234ULL}};

const std::vector<MathInputs<double>> inputsd = {{0.00001, 1024, 1024, 1024 * 1024, 1234ULL}};

typedef MathTest<float> MathPowerTestF;
TEST_P(MathPowerTestF, Result)
{
  ASSERT_TRUE(devArrMatch(in_power.data(),
                          out_power_ref.data(),
                          params.len,
                          CompareApprox<float>(params.tolerance),
                          stream));
}

typedef MathTest<double> MathPowerTestD;
TEST_P(MathPowerTestD, Result)
{
  ASSERT_TRUE(devArrMatch(in_power.data(),
                          out_power_ref.data(),
                          params.len,
                          CompareApprox<double>(params.tolerance),
                          stream));
}

typedef MathTest<float> MathSqrtTestF;
TEST_P(MathSqrtTestF, Result)
{
  ASSERT_TRUE(devArrMatch(in_sqrt.data(),
                          out_sqrt_ref.data(),
                          params.len,
                          CompareApprox<float>(params.tolerance),
                          stream));
}

typedef MathTest<double> MathSqrtTestD;
TEST_P(MathSqrtTestD, Result)
{
  ASSERT_TRUE(devArrMatch(in_sqrt.data(),
                          out_sqrt_ref.data(),
                          params.len,
                          CompareApprox<double>(params.tolerance),
                          stream));
}

typedef MathTest<float> MathRatioTestF;
TEST_P(MathRatioTestF, Result)
{
  ASSERT_TRUE(devArrMatch(
    in_ratio.data(), out_ratio_ref.data(), 4, CompareApprox<float>(params.tolerance), stream));
}

typedef MathTest<double> MathRatioTestD;
TEST_P(MathRatioTestD, Result)
{
  ASSERT_TRUE(devArrMatch(
    in_ratio.data(), out_ratio_ref.data(), 4, CompareApprox<double>(params.tolerance), stream));
}

typedef MathTest<float> MathSignFlipTestF;
TEST_P(MathSignFlipTestF, Result)
{
  ASSERT_TRUE(devArrMatch(in_sign_flip.data(),
                          out_sign_flip_ref.data(),
                          params.len,
                          CompareApprox<float>(params.tolerance),
                          stream));
}

typedef MathTest<double> MathSignFlipTestD;
TEST_P(MathSignFlipTestD, Result)
{
  ASSERT_TRUE(devArrMatch(in_sign_flip.data(),
                          out_sign_flip_ref.data(),
                          params.len,
                          CompareApprox<double>(params.tolerance),
                          stream));
}

typedef MathTest<float> MathReciprocalTestF;
TEST_P(MathReciprocalTestF, Result)
{
  ASSERT_TRUE(devArrMatch(
    in_recip.data(), in_recip_ref.data(), 4, CompareApprox<float>(params.tolerance), stream));

  // 4-th term tests `setzero=true` functionality, not present in this version of `reciprocal`.
  ASSERT_TRUE(devArrMatch(
    out_recip.data(), in_recip_ref.data(), 3, CompareApprox<float>(params.tolerance), stream));
}

typedef MathTest<double> MathReciprocalTestD;
TEST_P(MathReciprocalTestD, Result)
{
  ASSERT_TRUE(devArrMatch(
    in_recip.data(), in_recip_ref.data(), 4, CompareApprox<double>(params.tolerance), stream));

  // 4-th term tests `setzero=true` functionality, not present in this version of `reciprocal`.
  ASSERT_TRUE(devArrMatch(
    out_recip.data(), in_recip_ref.data(), 3, CompareApprox<double>(params.tolerance), stream));
}

typedef MathTest<float> MathSetSmallZeroTestF;
TEST_P(MathSetSmallZeroTestF, Result)
{
  ASSERT_TRUE(devArrMatch(in_smallzero.data(),
                          out_smallzero_ref.data(),
                          4,
                          CompareApprox<float>(params.tolerance),
                          stream));

  ASSERT_TRUE(devArrMatch(out_smallzero.data(),
                          out_smallzero_ref.data(),
                          4,
                          CompareApprox<float>(params.tolerance),
                          stream));
}

typedef MathTest<double> MathSetSmallZeroTestD;
TEST_P(MathSetSmallZeroTestD, Result)
{
  ASSERT_TRUE(devArrMatch(in_smallzero.data(),
                          out_smallzero_ref.data(),
                          4,
                          CompareApprox<double>(params.tolerance),
                          stream));

  ASSERT_TRUE(devArrMatch(out_smallzero.data(),
                          out_smallzero_ref.data(),
                          4,
                          CompareApprox<double>(params.tolerance),
                          stream));
}

INSTANTIATE_TEST_SUITE_P(MathTests, MathPowerTestF, ::testing::ValuesIn(inputsf));

INSTANTIATE_TEST_SUITE_P(MathTests, MathPowerTestD, ::testing::ValuesIn(inputsd));

INSTANTIATE_TEST_SUITE_P(MathTests, MathSqrtTestF, ::testing::ValuesIn(inputsf));

INSTANTIATE_TEST_SUITE_P(MathTests, MathSqrtTestD, ::testing::ValuesIn(inputsd));

INSTANTIATE_TEST_SUITE_P(MathTests, MathRatioTestF, ::testing::ValuesIn(inputsf));

INSTANTIATE_TEST_SUITE_P(MathTests, MathRatioTestD, ::testing::ValuesIn(inputsd));

INSTANTIATE_TEST_SUITE_P(MathTests, MathSignFlipTestF, ::testing::ValuesIn(inputsf));

INSTANTIATE_TEST_SUITE_P(MathTests, MathSignFlipTestD, ::testing::ValuesIn(inputsd));

INSTANTIATE_TEST_SUITE_P(MathTests, MathReciprocalTestF, ::testing::ValuesIn(inputsf));

INSTANTIATE_TEST_SUITE_P(MathTests, MathReciprocalTestD, ::testing::ValuesIn(inputsd));

INSTANTIATE_TEST_SUITE_P(MathTests, MathSetSmallZeroTestF, ::testing::ValuesIn(inputsf));
INSTANTIATE_TEST_SUITE_P(MathTests, MathSetSmallZeroTestD, ::testing::ValuesIn(inputsd));

}  // namespace matrix
}  // namespace raft<|MERGE_RESOLUTION|>--- conflicted
+++ resolved
@@ -51,13 +51,8 @@
 {
   static const int TPB = 64;
   int nblks            = raft::ceildiv(len, TPB);
-<<<<<<< HEAD
   nativeSqrtKernel<Type><<<nblks, TPB, 0, stream>>>(in, out, len);
-  CUDA_CHECK(cudaPeekAtLastError());
-=======
-  nativeSqrtKernel<Type><<<nblks, TPB>>>(in, out, len);
   RAFT_CUDA_TRY(cudaPeekAtLastError());
->>>>>>> 2ecdd34a
 }
 
 template <typename Type>
@@ -93,13 +88,8 @@
 template <typename Type>
 void naiveSignFlip(Type* in, Type* out, int rowCount, int colCount, cudaStream_t stream)
 {
-<<<<<<< HEAD
   naiveSignFlipKernel<Type><<<colCount, 1, 0, stream>>>(in, out, rowCount, colCount);
-  CUDA_CHECK(cudaPeekAtLastError());
-=======
-  naiveSignFlipKernel<Type><<<colCount, 1>>>(in, out, rowCount, colCount);
   RAFT_CUDA_TRY(cudaPeekAtLastError());
->>>>>>> 2ecdd34a
 }
 
 template <typename T>
