--- conflicted
+++ resolved
@@ -14,12 +14,8 @@
  * limitations under the License.
  */
 
-<<<<<<< HEAD
-#include <test_utils.cuh>
-=======
 #include "../test_utils.cuh"
 #include "./knn_utils.cuh"
->>>>>>> 56ac43ad
 
 #include <raft/core/device_mdspan.hpp>
 #include <raft/distance/distance.cuh>
