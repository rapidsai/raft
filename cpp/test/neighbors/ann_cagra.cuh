/*
 * Copyright (c) 2023, NVIDIA CORPORATION.
 *
 * Licensed under the Apache License, Version 2.0 (the "License");
 * you may not use this file except in compliance with the License.
 * You may obtain a copy of the License at
 *
 *     http://www.apache.org/licenses/LICENSE-2.0
 *
 * Unless required by applicable law or agreed to in writing, software
 * distributed under the License is distributed on an "AS IS" BASIS,
 * WITHOUT WARRANTIES OR CONDITIONS OF ANY KIND, either express or implied.
 * See the License for the specific language governing permissions and
 * limitations under the License.
 */
#pragma once

#include "../test_utils.cuh"
#include "ann_utils.cuh"
#include <raft/core/resource/cuda_stream.hpp>

#include <raft_internal/neighbors/naive_knn.cuh>

#include <raft/core/device_mdspan.hpp>
#include <raft/core/device_resources.hpp>
#include <raft/core/logger.hpp>
#include <raft/distance/distance_types.hpp>
#include <raft/neighbors/cagra.cuh>
#include <raft/neighbors/cagra_serialize.cuh>
#include <raft/random/rng.cuh>
#include <raft/util/itertools.hpp>

#include <rmm/device_buffer.hpp>

#include <gtest/gtest.h>

#include <thrust/sequence.h>

#include <cstddef>
#include <iostream>
#include <string>
#include <vector>

namespace raft::neighbors::experimental::cagra {
namespace {
// For sort_knn_graph test
template <typename IdxT>
void RandomSuffle(raft::host_matrix_view<IdxT, int64_t> index)
{
  for (IdxT i = 0; i < index.extent(0); i++) {
    uint64_t rand       = i;
    IdxT* const row_ptr = index.data_handle() + i * index.extent(1);
    for (unsigned j = 0; j < index.extent(1); j++) {
      // Swap two indices at random
      rand          = raft::neighbors::cagra::detail::device::xorshift64(rand);
      const auto i0 = rand % index.extent(1);
      rand          = raft::neighbors::cagra::detail::device::xorshift64(rand);
      const auto i1 = rand % index.extent(1);

      const auto tmp = row_ptr[i0];
      row_ptr[i0]    = row_ptr[i1];
      row_ptr[i1]    = tmp;
    }
  }
}

template <typename DistanceT, typename DatatT, typename IdxT>
testing::AssertionResult CheckOrder(raft::host_matrix_view<IdxT, int64_t> index_test,
                                    raft::host_matrix_view<DatatT, int64_t> dataset)
{
  for (IdxT i = 0; i < index_test.extent(0); i++) {
    const DatatT* const base_vec = dataset.data_handle() + i * dataset.extent(1);
    const IdxT* const index_row  = index_test.data_handle() + i * index_test.extent(1);
    DistanceT prev_distance      = 0;
    for (unsigned j = 0; j < index_test.extent(1) - 1; j++) {
      const DatatT* const target_vec = dataset.data_handle() + index_row[j] * dataset.extent(1);
      DistanceT distance             = 0;
      for (unsigned l = 0; l < dataset.extent(1); l++) {
        const auto diff =
          static_cast<DistanceT>(target_vec[l]) - static_cast<DistanceT>(base_vec[l]);
        distance += diff * diff;
      }
      if (prev_distance > distance) {
        return testing::AssertionFailure()
               << "Wrong index order (row = " << i << ", neighbor_id = " << j
               << "). (distance[neighbor_id-1] = " << prev_distance
               << "should be larger than distance[neighbor_id] = " << distance << ")";
      }
      prev_distance = distance;
    }
  }
  return testing::AssertionSuccess();
}

// Generate dataset to ensure no rounding error occurs in the norm computation of any two vectors.
// When testing the CAGRA index sorting function, rounding errors can affect the norm and alter the
// order of the index. To ensure the accuracy of the test, we utilize the dataset. The generation
// method is based on the error-free transformation (EFT) method.
__global__ void GenerateRoundingErrorFreeDataset_kernel(float* const ptr,
                                                        const uint32_t size,
                                                        const uint32_t resolution)
{
  const auto tid = threadIdx.x + blockIdx.x * blockDim.x;
  if (tid >= size) { return; }

  const float u32 = *reinterpret_cast<const uint32_t*>(ptr + tid);
  ptr[tid]        = u32 / resolution;
}

void GenerateRoundingErrorFreeDataset(float* const ptr,
                                      const uint32_t n_row,
                                      const uint32_t dim,
                                      raft::random::Rng& rng,
                                      cudaStream_t cuda_stream)
{
  const uint32_t size       = n_row * dim;
  const uint32_t block_size = 256;
  const uint32_t grid_size  = (size + block_size - 1) / block_size;

  const uint32_t resolution = 1u << static_cast<unsigned>(std::floor((24 - std::log2(dim)) / 2));
  rng.uniformInt(reinterpret_cast<uint32_t*>(ptr), size, 0u, resolution - 1, cuda_stream);

  GenerateRoundingErrorFreeDataset_kernel<<<grid_size, block_size, 0, cuda_stream>>>(
    ptr, size, resolution);
}
}  // namespace

struct AnnCagraInputs {
  int n_queries;
  int n_rows;
  int dim;
  int k;
  search_algo algo;
  int max_queries;
  int team_size;
  int itopk_size;
  int search_width;
  raft::distance::DistanceType metric;
  bool host_dataset;
  // std::optional<double>
  double min_recall;  // = std::nullopt;
};

inline ::std::ostream& operator<<(::std::ostream& os, const AnnCagraInputs& p)
{
  std::vector<std::string> algo = {"single-cta", "multi_cta", "multi_kernel", "auto"};
  os << "{n_queries=" << p.n_queries << ", dataset shape=" << p.n_rows << "x" << p.dim
     << ", k=" << p.k << ", " << algo.at((int)p.algo) << ", max_queries=" << p.max_queries
     << ", itopk_size=" << p.itopk_size << ", search_width=" << p.search_width
     << ", metric=" << static_cast<int>(p.metric) << (p.host_dataset ? ", host" : ", device") << '}'
     << std::endl;
  return os;
}

template <typename DistanceT, typename DataT, typename IdxT>
class AnnCagraTest : public ::testing::TestWithParam<AnnCagraInputs> {
 public:
  AnnCagraTest()
    : stream_(resource::get_cuda_stream(handle_)),
      ps(::testing::TestWithParam<AnnCagraInputs>::GetParam()),
      database(0, stream_),
      search_queries(0, stream_)
  {
  }

 protected:
  void testCagra()
  {
    size_t queries_size = ps.n_queries * ps.k;
    std::vector<IdxT> indices_Cagra(queries_size);
    std::vector<IdxT> indices_naive(queries_size);
    std::vector<DistanceT> distances_Cagra(queries_size);
    std::vector<DistanceT> distances_naive(queries_size);

    {
      rmm::device_uvector<DistanceT> distances_naive_dev(queries_size, stream_);
      rmm::device_uvector<IdxT> indices_naive_dev(queries_size, stream_);
      naive_knn<DistanceT, DataT, IdxT>(handle_,
                                        distances_naive_dev.data(),
                                        indices_naive_dev.data(),
                                        search_queries.data(),
                                        database.data(),
                                        ps.n_queries,
                                        ps.n_rows,
                                        ps.dim,
                                        ps.k,
                                        ps.metric);
      update_host(distances_naive.data(), distances_naive_dev.data(), queries_size, stream_);
      update_host(indices_naive.data(), indices_naive_dev.data(), queries_size, stream_);
      resource::sync_stream(handle_);
    }

    {
      rmm::device_uvector<DistanceT> distances_dev(queries_size, stream_);
      rmm::device_uvector<IdxT> indices_dev(queries_size, stream_);

      {
        cagra::index_params index_params;
        index_params.metric = ps.metric;  // Note: currently ony the cagra::index_params metric is
                                          // not used for knn_graph building.
        cagra::search_params search_params;
        search_params.algo        = ps.algo;
        search_params.max_queries = ps.max_queries;
        search_params.team_size   = ps.team_size;

        auto database_view = raft::make_device_matrix_view<const DataT, int64_t>(
          (const DataT*)database.data(), ps.n_rows, ps.dim);

        {
          cagra::index<DataT, IdxT> index(handle_);
          if (ps.host_dataset) {
            auto database_host = raft::make_host_matrix<DataT, int64_t>(ps.n_rows, ps.dim);
            raft::copy(database_host.data_handle(), database.data(), database.size(), stream_);
            auto database_host_view = raft::make_host_matrix_view<const DataT, int64_t>(
              (const DataT*)database_host.data_handle(), ps.n_rows, ps.dim);
            index = cagra::build<DataT, IdxT>(handle_, index_params, database_host_view);
          } else {
            index = cagra::build<DataT, IdxT>(handle_, index_params, database_view);
          };
          cagra::serialize(handle_, "cagra_index", index);
        }
        auto index = cagra::deserialize<DataT, IdxT>(handle_, "cagra_index");

        auto search_queries_view = raft::make_device_matrix_view<const DataT, int64_t>(
          search_queries.data(), ps.n_queries, ps.dim);
        auto indices_out_view =
          raft::make_device_matrix_view<IdxT, int64_t>(indices_dev.data(), ps.n_queries, ps.k);
        auto dists_out_view = raft::make_device_matrix_view<DistanceT, int64_t>(
          distances_dev.data(), ps.n_queries, ps.k);

        cagra::search(
          handle_, search_params, index, search_queries_view, indices_out_view, dists_out_view);
        update_host(distances_Cagra.data(), distances_dev.data(), queries_size, stream_);
        update_host(indices_Cagra.data(), indices_dev.data(), queries_size, stream_);
        resource::sync_stream(handle_);
      }

      // for (int i = 0; i < min(ps.n_queries, 10); i++) {
      //   //  std::cout << "query " << i << std::end;
      //   print_vector("T", indices_naive.data() + i * ps.k, ps.k, std::cout);
      //   print_vector("C", indices_Cagra.data() + i * ps.k, ps.k, std::cout);
      //   print_vector("T", distances_naive.data() + i * ps.k, ps.k, std::cout);
      //   print_vector("C", distances_Cagra.data() + i * ps.k, ps.k, std::cout);
      // }
      double min_recall = ps.min_recall;
      EXPECT_TRUE(eval_neighbours(indices_naive,
                                  indices_Cagra,
                                  distances_naive,
                                  distances_Cagra,
                                  ps.n_queries,
                                  ps.k,
                                  0.001,
                                  min_recall));
      EXPECT_TRUE(eval_distances(handle_,
                                 database.data(),
                                 search_queries.data(),
                                 indices_dev.data(),
                                 distances_dev.data(),
                                 ps.n_rows,
                                 ps.dim,
                                 ps.n_queries,
                                 ps.k,
                                 ps.metric,
                                 1.0e-4));
    }
  }

  void SetUp() override
  {
    database.resize(((size_t)ps.n_rows) * ps.dim, stream_);
    search_queries.resize(ps.n_queries * ps.dim, stream_);
    raft::random::Rng r(1234ULL);
    if constexpr (std::is_same<DataT, float>{}) {
      r.normal(database.data(), ps.n_rows * ps.dim, DataT(0.1), DataT(2.0), stream_);
      r.normal(search_queries.data(), ps.n_queries * ps.dim, DataT(0.1), DataT(2.0), stream_);
    } else {
      r.uniformInt(database.data(), ps.n_rows * ps.dim, DataT(1), DataT(20), stream_);
      r.uniformInt(search_queries.data(), ps.n_queries * ps.dim, DataT(1), DataT(20), stream_);
    }
    resource::sync_stream(handle_);
  }

  void TearDown() override
  {
    resource::sync_stream(handle_);
    database.resize(0, stream_);
    search_queries.resize(0, stream_);
  }

 private:
  raft::resources handle_;
  rmm::cuda_stream_view stream_;
  AnnCagraInputs ps;
  rmm::device_uvector<DataT> database;
  rmm::device_uvector<DataT> search_queries;
};

template <typename DistanceT, typename DataT, typename IdxT>
class AnnCagraSortTest : public ::testing::TestWithParam<AnnCagraInputs> {
 public:
  AnnCagraSortTest()
    : ps(::testing::TestWithParam<AnnCagraInputs>::GetParam()), database(0, handle_.get_stream())
  {
  }

 protected:
  void testCagraSort()
  {
    {
      // Step 1: Build a sorted KNN graph by CAGRA knn build
      auto database_view = raft::make_device_matrix_view<const DataT, int64_t>(
        (const DataT*)database.data(), ps.n_rows, ps.dim);
      auto database_host = raft::make_host_matrix<DataT, int64_t>(ps.n_rows, ps.dim);
      raft::copy(
        database_host.data_handle(), database.data(), database.size(), handle_.get_stream());
      auto database_host_view = raft::make_host_matrix_view<const DataT, int64_t>(
        (const DataT*)database_host.data_handle(), ps.n_rows, ps.dim);

      cagra::index_params index_params;
      auto knn_graph =
        raft::make_host_matrix<IdxT, int64_t>(ps.n_rows, index_params.intermediate_graph_degree);

      if (ps.host_dataset) {
        cagra::build_knn_graph<DataT, IdxT>(handle_, database_host_view, knn_graph.view());
      } else {
        cagra::build_knn_graph<DataT, IdxT>(handle_, database_view, knn_graph.view());
      };

      handle_.sync_stream();
      ASSERT_TRUE(CheckOrder<DistanceT>(knn_graph.view(), database_host.view()));

      RandomSuffle(knn_graph.view());

      cagra::sort_knn_graph(handle_, database_view, knn_graph.view());
      handle_.sync_stream();

      ASSERT_TRUE(CheckOrder<DistanceT>(knn_graph.view(), database_host.view()));
    }
  }

  void SetUp() override
  {
    std::cout << "Resizing database: " << ps.n_rows * ps.dim << std::endl;
    database.resize(((size_t)ps.n_rows) * ps.dim, handle_.get_stream());
    std::cout << "Done.\nRuning rng" << std::endl;
    raft::random::Rng r(1234ULL);
    if constexpr (std::is_same<DataT, float>{}) {
      GenerateRoundingErrorFreeDataset(database.data(), ps.n_rows, ps.dim, r, handle_.get_stream());
    } else {
      r.uniformInt(database.data(), ps.n_rows * ps.dim, DataT(1), DataT(20), handle_.get_stream());
    }
    handle_.sync_stream();
  }

  void TearDown() override
  {
    handle_.sync_stream();
    database.resize(0, handle_.get_stream());
  }

 private:
  raft::device_resources handle_;
  AnnCagraInputs ps;
  rmm::device_uvector<DataT> database;
};

inline std::vector<AnnCagraInputs> generate_inputs()
{
<<<<<<< HEAD
  // Todo(tfeher): MULTI_CTA tests a bug, consider disabling that mode.
  // TODO(tfeher): test MULTI_CTA kernel with search_width>1 to allow multiple CTA per queries
=======
  // TODO(tfeher): test MULTI_CTA kernel with num_Parents>1 to allow multiple CTA per queries
>>>>>>> a20f4976
  std::vector<AnnCagraInputs> inputs = raft::util::itertools::product<AnnCagraInputs>(
    {100},
    {1000},
    {1, 8, 17},
    {1, 16},          // k
    {search_algo::SINGLE_CTA, search_algo::MULTI_CTA, search_algo::MULTI_KERNEL},
    {0, 1, 10, 100},  // query size
    {0},
    {256},
    {1},
    {raft::distance::DistanceType::L2Expanded},
    {false},
    {0.995});

  auto inputs2 = raft::util::itertools::product<AnnCagraInputs>(
    {100},
    {1000},
    {1, 3, 5, 7, 8, 17, 64, 128, 137, 192, 256, 512, 619, 1024},  // dim
    {16},                                                         // k
    {search_algo::AUTO},
    {10},
    {0},
    {64},
    {1},
    {raft::distance::DistanceType::L2Expanded},
    {false},
    {0.995});
  inputs.insert(inputs.end(), inputs2.begin(), inputs2.end());
  inputs2 =
    raft::util::itertools::product<AnnCagraInputs>({100},
                                                   {1000},
                                                   {64},
                                                   {16},
                                                   {search_algo::AUTO},
                                                   {10},
                                                   {0, 4, 8, 16, 32},  // team_size
                                                   {64},
                                                   {1},
                                                   {raft::distance::DistanceType::L2Expanded},
                                                   {false},
                                                   {0.995});
  inputs.insert(inputs.end(), inputs2.begin(), inputs2.end());

  inputs2 =
    raft::util::itertools::product<AnnCagraInputs>({100},
                                                   {1000},
                                                   {64},
                                                   {16},
                                                   {search_algo::AUTO},
                                                   {10},
                                                   {0},  // team_size
                                                   {32, 64, 128, 256, 512, 768},
                                                   {1},
                                                   {raft::distance::DistanceType::L2Expanded},
                                                   {false},
                                                   {0.995});
  inputs.insert(inputs.end(), inputs2.begin(), inputs2.end());

  inputs2 =
    raft::util::itertools::product<AnnCagraInputs>({100},
                                                   {10000, 20000},
                                                   {32},
                                                   {10},
                                                   {search_algo::AUTO},
                                                   {10},
                                                   {0},  // team_size
                                                   {64},
                                                   {1},
                                                   {raft::distance::DistanceType::L2Expanded},
                                                   {false, true},
                                                   {0.995});
  inputs.insert(inputs.end(), inputs2.begin(), inputs2.end());

  inputs2 =
    raft::util::itertools::product<AnnCagraInputs>({100},
                                                   {10000, 20000},
                                                   {32},
                                                   {10},
                                                   {search_algo::AUTO},
                                                   {10},
                                                   {0},  // team_size
                                                   {64},
                                                   {1},
                                                   {raft::distance::DistanceType::L2Expanded},
                                                   {false, true},
                                                   {0.995});
  inputs.insert(inputs.end(), inputs2.begin(), inputs2.end());

  return inputs;
}

const std::vector<AnnCagraInputs> inputs = generate_inputs();

}  // namespace raft::neighbors::experimental::cagra<|MERGE_RESOLUTION|>--- conflicted
+++ resolved
@@ -366,12 +366,7 @@
 
 inline std::vector<AnnCagraInputs> generate_inputs()
 {
-<<<<<<< HEAD
-  // Todo(tfeher): MULTI_CTA tests a bug, consider disabling that mode.
-  // TODO(tfeher): test MULTI_CTA kernel with search_width>1 to allow multiple CTA per queries
-=======
-  // TODO(tfeher): test MULTI_CTA kernel with num_Parents>1 to allow multiple CTA per queries
->>>>>>> a20f4976
+  // TODO(tfeher): test MULTI_CTA kernel with search_width > 1 to allow multiple CTA per queries
   std::vector<AnnCagraInputs> inputs = raft::util::itertools::product<AnnCagraInputs>(
     {100},
     {1000},
