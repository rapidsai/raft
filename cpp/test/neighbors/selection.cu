--- conflicted
+++ resolved
@@ -487,11 +487,7 @@
  *  SelectionTest/ReferencedRandomFloatSizeT.LargeK/0
  *  Indicices do not match! ref[91628] = 131.359 != res[36504] = 158.438
  *  Actual: false (actual=36504 != expected=91628 @38999;
-<<<<<<< HEAD
-*/
-=======
  */
->>>>>>> 27522948
 typedef SelectionTest<float, size_t, with_ref<knn::SelectKAlgo::RADIX_11_BITS>::params_random>
   ReferencedRandomFloatSizeT;
 TEST_P(ReferencedRandomFloatSizeT, LargeK) { run(); }
