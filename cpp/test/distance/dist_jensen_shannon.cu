--- conflicted
+++ resolved
@@ -40,14 +40,8 @@
 {
   int m = params.isRowMajor ? params.m : params.n;
   int n = params.isRowMajor ? params.n : params.m;
-<<<<<<< HEAD
-  ASSERT_TRUE(raft::devArrMatch(dist_ref.data(), dist.data(), m, n,
-                                raft::CompareApprox<float>(params.tolerance),
-                                stream));
-=======
   ASSERT_TRUE(raft::devArrMatch(
-    dist_ref.data(), dist.data(), m, n, raft::CompareApprox<float>(params.tolerance)));
->>>>>>> 69c5c715
+    dist_ref.data(), dist.data(), m, n, raft::CompareApprox<float>(params.tolerance), stream));
 }
 INSTANTIATE_TEST_CASE_P(DistanceTests, DistanceJensenShannonF, ::testing::ValuesIn(inputsf));
 
@@ -66,14 +60,8 @@
 {
   int m = params.isRowMajor ? params.m : params.n;
   int n = params.isRowMajor ? params.n : params.m;
-<<<<<<< HEAD
-  ASSERT_TRUE(raft::devArrMatch(dist_ref.data(), dist.data(), m, n,
-                                raft::CompareApprox<double>(params.tolerance),
-                                stream));
-=======
   ASSERT_TRUE(raft::devArrMatch(
-    dist_ref.data(), dist.data(), m, n, raft::CompareApprox<double>(params.tolerance)));
->>>>>>> 69c5c715
+    dist_ref.data(), dist.data(), m, n, raft::CompareApprox<double>(params.tolerance), stream));
 }
 INSTANTIATE_TEST_CASE_P(DistanceTests, DistanceJensenShannonD, ::testing::ValuesIn(inputsd));
 
