/*
 * Copyright (c) 2018-2021, NVIDIA CORPORATION.
 *
 * Licensed under the Apache License, Version 2.0 (the "License");
 * you may not use this file except in compliance with the License.
 * You may obtain a copy of the License at
 *
 *     http://www.apache.org/licenses/LICENSE-2.0
 *
 * Unless required by applicable law or agreed to in writing, software
 * distributed under the License is distributed on an "AS IS" BASIS,
 * WITHOUT WARRANTIES OR CONDITIONS OF ANY KIND, either express or implied.
 * See the License for the specific language governing permissions and
 * limitations under the License.
 */

#include <gtest/gtest.h>
#include <raft/cudart_utils.h>
#include <raft/cuda_utils.cuh>
#include <raft/distance/distance.cuh>
#include <raft/random/rng.cuh>
#include "../test_utils.h"

namespace raft {
namespace distance {

template <typename DataType>
__global__ void naiveDistanceKernel(DataType *dist, const DataType *x,
                                    const DataType *y, int m, int n, int k,
                                    raft::distance::DistanceType type,
                                    bool isRowMajor) {
  int midx = threadIdx.x + blockIdx.x * blockDim.x;
  int nidx = threadIdx.y + blockIdx.y * blockDim.y;
  if (midx >= m || nidx >= n) return;
  DataType acc = DataType(0);
  for (int i = 0; i < k; ++i) {
    int xidx = isRowMajor ? i + midx * k : i * m + midx;
    int yidx = isRowMajor ? i + nidx * k : i * n + nidx;
    auto diff = x[xidx] - y[yidx];
    acc += diff * diff;
  }
  if (type == raft::distance::DistanceType::L2SqrtExpanded ||
      type == raft::distance::DistanceType::L2SqrtUnexpanded)
    acc = raft::mySqrt(acc);
  int outidx = isRowMajor ? midx * n + nidx : midx + m * nidx;
  dist[outidx] = acc;
}

template <typename DataType>
__global__ void naiveL1_Linf_CanberraDistanceKernel(
  DataType *dist, const DataType *x, const DataType *y, int m, int n, int k,
  raft::distance::DistanceType type, bool isRowMajor) {
  int midx = threadIdx.x + blockIdx.x * blockDim.x;
  int nidx = threadIdx.y + blockIdx.y * blockDim.y;
  if (midx >= m || nidx >= n) {
    return;
  }

  DataType acc = DataType(0);
  for (int i = 0; i < k; ++i) {
    int xidx = isRowMajor ? i + midx * k : i * m + midx;
    int yidx = isRowMajor ? i + nidx * k : i * n + nidx;
    auto a = x[xidx];
    auto b = y[yidx];
    auto diff = (a > b) ? (a - b) : (b - a);
    if (type == raft::distance::DistanceType::Linf) {
      acc = raft::myMax(acc, diff);
    } else if (type == raft::distance::DistanceType::Canberra) {
      const auto add = raft::myAbs(a) + raft::myAbs(b);
      // deal with potential for 0 in denominator by
      // forcing 1/0 instead
      acc += ((add != 0) * diff / (add + (add == 0)));
    } else {
      acc += diff;
    }
  }

  int outidx = isRowMajor ? midx * n + nidx : midx + m * nidx;
  dist[outidx] = acc;
}

template <typename DataType>
__global__ void naiveCosineDistanceKernel(DataType *dist, const DataType *x,
                                          const DataType *y, int m, int n,
                                          int k, bool isRowMajor) {
  int midx = threadIdx.x + blockIdx.x * blockDim.x;
  int nidx = threadIdx.y + blockIdx.y * blockDim.y;
  if (midx >= m || nidx >= n) {
    return;
  }

  DataType acc_a = DataType(0);
  DataType acc_b = DataType(0);
  DataType acc_ab = DataType(0);

  for (int i = 0; i < k; ++i) {
    int xidx = isRowMajor ? i + midx * k : i * m + midx;
    int yidx = isRowMajor ? i + nidx * k : i * n + nidx;
    auto a = x[xidx];
    auto b = y[yidx];
    acc_a += a * a;
    acc_b += b * b;
    acc_ab += a * b;
  }

  int outidx = isRowMajor ? midx * n + nidx : midx + m * nidx;

  // Use 1.0 - (cosine similarity) to calc the distance
  dist[outidx] =
    (DataType)1.0 - acc_ab / (raft::mySqrt(acc_a) * raft::mySqrt(acc_b));
}

template <typename DataType>
__global__ void naiveHellingerDistanceKernel(DataType *dist, const DataType *x,
                                             const DataType *y, int m, int n,
                                             int k, bool isRowMajor) {
  int midx = threadIdx.x + blockIdx.x * blockDim.x;
  int nidx = threadIdx.y + blockIdx.y * blockDim.y;
  if (midx >= m || nidx >= n) {
    return;
  }

  DataType acc_ab = DataType(0);

  for (int i = 0; i < k; ++i) {
    int xidx = isRowMajor ? i + midx * k : i * m + midx;
    int yidx = isRowMajor ? i + nidx * k : i * n + nidx;
    auto a = x[xidx];
    auto b = y[yidx];
    acc_ab += raft::mySqrt(a) * raft::mySqrt(b);
  }

  int outidx = isRowMajor ? midx * n + nidx : midx + m * nidx;

  // Adjust to replace NaN in sqrt with 0 if input to sqrt is negative
  acc_ab = 1 - acc_ab;
  auto rectifier = (!signbit(acc_ab));
  dist[outidx] = raft::mySqrt(rectifier * acc_ab);
}

template <typename DataType>
__global__ void naiveLpUnexpDistanceKernel(DataType *dist, const DataType *x,
                                           const DataType *y, int m, int n,
                                           int k, bool isRowMajor, DataType p) {
  int midx = threadIdx.x + blockIdx.x * blockDim.x;
  int nidx = threadIdx.y + blockIdx.y * blockDim.y;
  if (midx >= m || nidx >= n) return;
  DataType acc = DataType(0);
  for (int i = 0; i < k; ++i) {
    int xidx = isRowMajor ? i + midx * k : i * m + midx;
    int yidx = isRowMajor ? i + nidx * k : i * n + nidx;
    auto a = x[xidx];
    auto b = y[yidx];
    auto diff = raft::L1Op<DataType>()(a - b);
    acc += raft::myPow(diff, p);
  }
  auto one_over_p = 1 / p;
  acc = raft::myPow(acc, one_over_p);
  int outidx = isRowMajor ? midx * n + nidx : midx + m * nidx;
  dist[outidx] = acc;
}

template <typename DataType>
__global__ void naiveHammingDistanceKernel(DataType *dist, const DataType *x,
                                           const DataType *y, int m, int n,
                                           int k, bool isRowMajor) {
  int midx = threadIdx.x + blockIdx.x * blockDim.x;
  int nidx = threadIdx.y + blockIdx.y * blockDim.y;
  if (midx >= m || nidx >= n) return;
  DataType acc = DataType(0);
  for (int i = 0; i < k; ++i) {
    int xidx = isRowMajor ? i + midx * k : i * m + midx;
    int yidx = isRowMajor ? i + nidx * k : i * n + nidx;
    auto a = x[xidx];
    auto b = y[yidx];
    acc += (a != b);
  }
  acc = acc / k;
  int outidx = isRowMajor ? midx * n + nidx : midx + m * nidx;
  dist[outidx] = acc;
}

template <typename DataType>
__global__ void naiveJensenShannonDistanceKernel(DataType *dist,
                                                 const DataType *x,
                                                 const DataType *y, int m,
                                                 int n, int k,
                                                 bool isRowMajor) {
  int midx = threadIdx.x + blockIdx.x * blockDim.x;
  int nidx = threadIdx.y + blockIdx.y * blockDim.y;
  if (midx >= m || nidx >= n) return;
  DataType acc = DataType(0);
  for (int i = 0; i < k; ++i) {
    int xidx = isRowMajor ? i + midx * k : i * m + midx;
    int yidx = isRowMajor ? i + nidx * k : i * n + nidx;
    auto a = x[xidx];
    auto b = y[yidx];

    DataType m = 0.5f * (a + b);
    bool a_zero = a == 0;
    bool b_zero = b == 0;

    DataType p = (!a_zero * m) / (a_zero + a);
    DataType q = (!b_zero * m) / (b_zero + b);

    bool p_zero = p == 0;
    bool q_zero = q == 0;

    acc +=
      (-a * (!p_zero * log(p + p_zero))) + (-b * (!q_zero * log(q + q_zero)));
  }
  acc = raft::mySqrt(0.5f * acc);
  int outidx = isRowMajor ? midx * n + nidx : midx + m * nidx;
  dist[outidx] = acc;
}

template <typename DataType, typename OutType>
__global__ void naiveRussellRaoDistanceKernel(OutType *dist, const DataType *x,
                                              const DataType *y, int m, int n,
                                              int k, bool isRowMajor) {
  int midx = threadIdx.x + blockIdx.x * blockDim.x;
  int nidx = threadIdx.y + blockIdx.y * blockDim.y;
  if (midx >= m || nidx >= n) return;
  OutType acc = OutType(0);
  for (int i = 0; i < k; ++i) {
    int xidx = isRowMajor ? i + midx * k : i * m + midx;
    int yidx = isRowMajor ? i + nidx * k : i * n + nidx;
    auto a = x[xidx];
    auto b = y[yidx];
    acc += (a * b);
  }
  acc = (k - acc) / k;
  int outidx = isRowMajor ? midx * n + nidx : midx + m * nidx;
  dist[outidx] = acc;
}

template <typename DataType, typename OutType>
__global__ void naiveKLDivergenceDistanceKernel(OutType *dist,
                                                const DataType *x,
                                                const DataType *y, int m, int n,
                                                int k, bool isRowMajor) {
  int midx = threadIdx.x + blockIdx.x * blockDim.x;
  int nidx = threadIdx.y + blockIdx.y * blockDim.y;
  if (midx >= m || nidx >= n) return;
  OutType acc = OutType(0);
  for (int i = 0; i < k; ++i) {
    int xidx = isRowMajor ? i + midx * k : i * m + midx;
    int yidx = isRowMajor ? i + nidx * k : i * n + nidx;
    auto a = x[xidx];
    auto b = y[yidx];
    bool b_zero = (b == 0);
    const auto m = (!b_zero) * (a / b);
    const bool m_zero = (m == 0);
    acc += (a * (!m_zero) * log(m + m_zero));
  }
  acc = 0.5f * acc;
  int outidx = isRowMajor ? midx * n + nidx : midx + m * nidx;
  dist[outidx] = acc;
}

template <typename DataType, typename OutType>
__global__ void naiveCorrelationDistanceKernel(OutType *dist, const DataType *x,
                                               const DataType *y, int m, int n,
                                               int k, bool isRowMajor) {
  int midx = threadIdx.x + blockIdx.x * blockDim.x;
  int nidx = threadIdx.y + blockIdx.y * blockDim.y;
  if (midx >= m || nidx >= n) return;
  OutType acc = OutType(0);
  auto a_norm = DataType(0);
  auto b_norm = DataType(0);
  auto a_sq_norm = DataType(0);
  auto b_sq_norm = DataType(0);
  for (int i = 0; i < k; ++i) {
    int xidx = isRowMajor ? i + midx * k : i * m + midx;
    int yidx = isRowMajor ? i + nidx * k : i * n + nidx;
    auto a = x[xidx];
    auto b = y[yidx];
    a_norm += a;
    b_norm += b;
    a_sq_norm += (a * a);
    b_sq_norm += (b * b);
    acc += (a * b);
  }

  auto numer = k * acc - (a_norm * b_norm);
  auto Q_denom = k * a_sq_norm - (a_norm * a_norm);
  auto R_denom = k * b_sq_norm - (b_norm * b_norm);

  acc = 1 - (numer / raft::mySqrt(Q_denom * R_denom));

  int outidx = isRowMajor ? midx * n + nidx : midx + m * nidx;
  dist[outidx] = acc;
}

template <typename DataType>
void naiveDistance(DataType *dist, const DataType *x, const DataType *y, int m,
                   int n, int k, raft::distance::DistanceType type,
                   bool isRowMajor, DataType metric_arg = 2.0f,
                   cudaStream_t stream = 0) {
  static const dim3 TPB(16, 32, 1);
  dim3 nblks(raft::ceildiv(m, (int)TPB.x), raft::ceildiv(n, (int)TPB.y), 1);

  switch (type) {
    case raft::distance::DistanceType::Canberra:
    case raft::distance::DistanceType::Linf:
    case raft::distance::DistanceType::L1:
      naiveL1_Linf_CanberraDistanceKernel<DataType>
        <<<nblks, TPB, 0, stream>>>(dist, x, y, m, n, k, type, isRowMajor);
      break;
    case raft::distance::DistanceType::L2SqrtUnexpanded:
    case raft::distance::DistanceType::L2Unexpanded:
    case raft::distance::DistanceType::L2SqrtExpanded:
    case raft::distance::DistanceType::L2Expanded:
      naiveDistanceKernel<DataType>
        <<<nblks, TPB, 0, stream>>>(dist, x, y, m, n, k, type, isRowMajor);
      break;
    case raft::distance::DistanceType::CosineExpanded:
      naiveCosineDistanceKernel<DataType>
        <<<nblks, TPB, 0, stream>>>(dist, x, y, m, n, k, isRowMajor);
      break;
    case raft::distance::DistanceType::HellingerExpanded:
      naiveHellingerDistanceKernel<DataType>
        <<<nblks, TPB, 0, stream>>>(dist, x, y, m, n, k, isRowMajor);
      break;
    case raft::distance::DistanceType::LpUnexpanded:
      naiveLpUnexpDistanceKernel<DataType><<<nblks, TPB, 0, stream>>>(
        dist, x, y, m, n, k, isRowMajor, metric_arg);
      break;
    case raft::distance::DistanceType::HammingUnexpanded:
      naiveHammingDistanceKernel<DataType>
        <<<nblks, TPB, 0, stream>>>(dist, x, y, m, n, k, isRowMajor);
      break;
    case raft::distance::DistanceType::JensenShannon:
      naiveJensenShannonDistanceKernel<DataType>
        <<<nblks, TPB, 0, stream>>>(dist, x, y, m, n, k, isRowMajor);
      break;
    case raft::distance::DistanceType::RusselRaoExpanded:
      naiveRussellRaoDistanceKernel<DataType>
        <<<nblks, TPB, 0, stream>>>(dist, x, y, m, n, k, isRowMajor);
      break;
    case raft::distance::DistanceType::KLDivergence:
      naiveKLDivergenceDistanceKernel<DataType>
        <<<nblks, TPB, 0, stream>>>(dist, x, y, m, n, k, isRowMajor);
      break;
    case raft::distance::DistanceType::CorrelationExpanded:
      naiveCorrelationDistanceKernel<DataType>
        <<<nblks, TPB, 0, stream>>>(dist, x, y, m, n, k, isRowMajor);
      break;
    default:
      FAIL() << "should be here\n";
  }
  CUDA_CHECK(cudaPeekAtLastError());
}

template <typename DataType>
struct DistanceInputs {
  DataType tolerance;
  int m, n, k;
  bool isRowMajor;
  unsigned long long int seed;
  DataType metric_arg = 2.0f;
};

template <typename DataType>
::std::ostream &operator<<(::std::ostream &os,
                           const DistanceInputs<DataType> &dims) {
  return os;
}

template <raft::distance::DistanceType distanceType, typename DataType>
void distanceLauncher(DataType *x, DataType *y, DataType *dist, DataType *dist2,
                      int m, int n, int k, DistanceInputs<DataType> &params,
                      DataType threshold, char *workspace, size_t worksize,
                      cudaStream_t stream, bool isRowMajor,
                      DataType metric_arg = 2.0f) {
  auto fin_op = [dist2, threshold] __device__(DataType d_val, int g_d_idx) {
    dist2[g_d_idx] = (d_val < threshold) ? 0.f : d_val;
    return d_val;
  };
  raft::distance::distance<distanceType, DataType, DataType, DataType>(
    x, y, dist, m, n, k, workspace, worksize, fin_op, stream, isRowMajor,
    metric_arg);
}

template <raft::distance::DistanceType distanceType, typename DataType>
class DistanceTest : public ::testing::TestWithParam<DistanceInputs<DataType>> {
 public:
  DistanceTest()
    : params(::testing::TestWithParam<DistanceInputs<DataType>>::GetParam()),
      stream(handle.get_stream()),
      x(params.m * params.k, stream),
      y(params.n * params.k, stream),
      dist_ref(params.m * params.n, stream),
      dist(params.m * params.n, stream),
      dist2(params.m * params.n, stream) {}

  void SetUp() override {
    raft::random::Rng r(params.seed);
    int m = params.m;
    int n = params.n;
    int k = params.k;
    DataType metric_arg = params.metric_arg;
    bool isRowMajor = params.isRowMajor;
    if (distanceType == raft::distance::DistanceType::HellingerExpanded ||
        distanceType == raft::distance::DistanceType::JensenShannon ||
        distanceType == raft::distance::DistanceType::KLDivergence) {
      // Hellinger works only on positive numbers
      r.uniform(x.data(), m * k, DataType(0.0), DataType(1.0), stream);
      r.uniform(y.data(), n * k, DataType(0.0), DataType(1.0), stream);
    } else if (distanceType ==
               raft::distance::DistanceType::RusselRaoExpanded) {
      r.uniform(x.data(), m * k, DataType(0.0), DataType(1.0), stream);
      r.uniform(y.data(), n * k, DataType(0.0), DataType(1.0), stream);
      // Russel rao works on boolean values.
      r.bernoulli(x.data(), m * k, 0.5f, stream);
      r.bernoulli(y.data(), n * k, 0.5f, stream);
    } else {
      r.uniform(x.data(), m * k, DataType(-1.0), DataType(1.0), stream);
      r.uniform(y.data(), n * k, DataType(-1.0), DataType(1.0), stream);
    }
<<<<<<< HEAD
    naiveDistance(dist_ref, x, y, m, n, k, distanceType, isRowMajor, metric_arg,
                  stream);
    char *workspace = nullptr;
=======
    naiveDistance(dist_ref.data(), x.data(), y.data(), m, n, k, distanceType,
                  isRowMajor, metric_arg);
>>>>>>> a4521926
    size_t worksize =
      raft::distance::getWorkspaceSize<distanceType, DataType, DataType,
                                       DataType>(x.data(), y.data(), m, n, k);
    rmm::device_uvector<char> workspace(worksize, stream);

    DataType threshold = -10000.f;
<<<<<<< HEAD
    distanceLauncher<distanceType, DataType>(x, y, dist, dist2, m, n, k, params,
                                             threshold, workspace, worksize,
                                             stream, isRowMajor, metric_arg);
    CUDA_CHECK(cudaStreamSynchronize(stream));
  }

  void TearDown() override {
    raft::deallocate_all(stream);
    CUDA_CHECK(cudaStreamDestroy(stream));
=======
    distanceLauncher<distanceType, DataType>(
      x.data(), y.data(), dist.data(), dist2.data(), m, n, k, params, threshold,
      workspace.data(), workspace.size(), stream, isRowMajor, metric_arg);
    CUDA_CHECK(cudaStreamSynchronize(stream));
>>>>>>> a4521926
  }

 protected:
  raft::handle_t handle;
  cudaStream_t stream;

  DistanceInputs<DataType> params;
  rmm::device_uvector<DataType> x, y, dist_ref, dist, dist2;
};

}  // end namespace distance
}  // end namespace raft<|MERGE_RESOLUTION|>--- conflicted
+++ resolved
@@ -418,36 +418,18 @@
       r.uniform(x.data(), m * k, DataType(-1.0), DataType(1.0), stream);
       r.uniform(y.data(), n * k, DataType(-1.0), DataType(1.0), stream);
     }
-<<<<<<< HEAD
-    naiveDistance(dist_ref, x, y, m, n, k, distanceType, isRowMajor, metric_arg,
-                  stream);
-    char *workspace = nullptr;
-=======
     naiveDistance(dist_ref.data(), x.data(), y.data(), m, n, k, distanceType,
-                  isRowMajor, metric_arg);
->>>>>>> a4521926
+                  isRowMajor, metric_arg, stream);
     size_t worksize =
       raft::distance::getWorkspaceSize<distanceType, DataType, DataType,
                                        DataType>(x.data(), y.data(), m, n, k);
     rmm::device_uvector<char> workspace(worksize, stream);
 
     DataType threshold = -10000.f;
-<<<<<<< HEAD
-    distanceLauncher<distanceType, DataType>(x, y, dist, dist2, m, n, k, params,
-                                             threshold, workspace, worksize,
-                                             stream, isRowMajor, metric_arg);
-    CUDA_CHECK(cudaStreamSynchronize(stream));
-  }
-
-  void TearDown() override {
-    raft::deallocate_all(stream);
-    CUDA_CHECK(cudaStreamDestroy(stream));
-=======
     distanceLauncher<distanceType, DataType>(
       x.data(), y.data(), dist.data(), dist2.data(), m, n, k, params, threshold,
       workspace.data(), workspace.size(), stream, isRowMajor, metric_arg);
     CUDA_CHECK(cudaStreamSynchronize(stream));
->>>>>>> a4521926
   }
 
  protected:
