--- conflicted
+++ resolved
@@ -393,23 +393,14 @@
     DataType metric_arg = params.metric_arg;
     bool isRowMajor = params.isRowMajor;
     CUDA_CHECK(cudaStreamCreate(&stream));
-<<<<<<< HEAD
     raft::allocate(x, m * k, stream);
     raft::allocate(y, n * k, stream);
     raft::allocate(dist_ref, m * n, stream);
     raft::allocate(dist, m * n, stream);
     raft::allocate(dist2, m * n, stream);
-    if (distanceType == raft::distance::DistanceType::HellingerExpanded) {
-=======
-    raft::allocate(x, m * k);
-    raft::allocate(y, n * k);
-    raft::allocate(dist_ref, m * n);
-    raft::allocate(dist, m * n);
-    raft::allocate(dist2, m * n);
     if (distanceType == raft::distance::DistanceType::HellingerExpanded ||
         distanceType == raft::distance::DistanceType::JensenShannon ||
         distanceType == raft::distance::DistanceType::KLDivergence) {
->>>>>>> aab9b958
       // Hellinger works only on positive numbers
       r.uniform(x, m * k, DataType(0.0), DataType(1.0), stream);
       r.uniform(y, n * k, DataType(0.0), DataType(1.0), stream);
