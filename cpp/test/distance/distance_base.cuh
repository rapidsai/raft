/*
 * Copyright (c) 2018-2021, NVIDIA CORPORATION.
 *
 * Licensed under the Apache License, Version 2.0 (the "License");
 * you may not use this file except in compliance with the License.
 * You may obtain a copy of the License at
 *
 *     http://www.apache.org/licenses/LICENSE-2.0
 *
 * Unless required by applicable law or agreed to in writing, software
 * distributed under the License is distributed on an "AS IS" BASIS,
 * WITHOUT WARRANTIES OR CONDITIONS OF ANY KIND, either express or implied.
 * See the License for the specific language governing permissions and
 * limitations under the License.
 */

#include <gtest/gtest.h>
#include <raft/cudart_utils.h>
#include <raft/cuda_utils.cuh>
#include <raft/distance/distance.cuh>
#include <raft/random/rng.cuh>
#include "../test_utils.h"

namespace raft {
namespace distance {

template <typename DataType>
__global__ void naiveDistanceKernel(DataType *dist, const DataType *x,
                                    const DataType *y, int m, int n, int k,
                                    raft::distance::DistanceType type,
                                    bool isRowMajor) {
  int midx = threadIdx.x + blockIdx.x * blockDim.x;
  int nidx = threadIdx.y + blockIdx.y * blockDim.y;
  if (midx >= m || nidx >= n) return;
  DataType acc = DataType(0);
  for (int i = 0; i < k; ++i) {
    int xidx = isRowMajor ? i + midx * k : i * m + midx;
    int yidx = isRowMajor ? i + nidx * k : i * n + nidx;
    auto diff = x[xidx] - y[yidx];
    acc += diff * diff;
  }
  if (type == raft::distance::DistanceType::L2SqrtExpanded ||
      type == raft::distance::DistanceType::L2SqrtUnexpanded)
    acc = raft::mySqrt(acc);
  int outidx = isRowMajor ? midx * n + nidx : midx + m * nidx;
  dist[outidx] = acc;
}

template <typename DataType>
__global__ void naiveL1_Linf_CanberraDistanceKernel(
  DataType *dist, const DataType *x, const DataType *y, int m, int n, int k,
  raft::distance::DistanceType type, bool isRowMajor) {
  int midx = threadIdx.x + blockIdx.x * blockDim.x;
  int nidx = threadIdx.y + blockIdx.y * blockDim.y;
  if (midx >= m || nidx >= n) {
    return;
  }

  DataType acc = DataType(0);
  for (int i = 0; i < k; ++i) {
    int xidx = isRowMajor ? i + midx * k : i * m + midx;
    int yidx = isRowMajor ? i + nidx * k : i * n + nidx;
    auto a = x[xidx];
    auto b = y[yidx];
    auto diff = (a > b) ? (a - b) : (b - a);
    if (type == raft::distance::DistanceType::Linf) {
      acc = raft::myMax(acc, diff);
    } else if (type == raft::distance::DistanceType::Canberra) {
      const auto add = raft::myAbs(a) + raft::myAbs(b);
      // deal with potential for 0 in denominator by
      // forcing 1/0 instead
      acc += ((add != 0) * diff / (add + (add == 0)));
    } else {
      acc += diff;
    }
  }

  int outidx = isRowMajor ? midx * n + nidx : midx + m * nidx;
  dist[outidx] = acc;
}

template <typename DataType>
__global__ void naiveCosineDistanceKernel(DataType *dist, const DataType *x,
                                          const DataType *y, int m, int n,
                                          int k, bool isRowMajor) {
  int midx = threadIdx.x + blockIdx.x * blockDim.x;
  int nidx = threadIdx.y + blockIdx.y * blockDim.y;
  if (midx >= m || nidx >= n) {
    return;
  }

  DataType acc_a = DataType(0);
  DataType acc_b = DataType(0);
  DataType acc_ab = DataType(0);

  for (int i = 0; i < k; ++i) {
    int xidx = isRowMajor ? i + midx * k : i * m + midx;
    int yidx = isRowMajor ? i + nidx * k : i * n + nidx;
    auto a = x[xidx];
    auto b = y[yidx];
    acc_a += a * a;
    acc_b += b * b;
    acc_ab += a * b;
  }

  int outidx = isRowMajor ? midx * n + nidx : midx + m * nidx;

  // Use 1.0 - (cosine similarity) to calc the distance
  dist[outidx] =
    (DataType)1.0 - acc_ab / (raft::mySqrt(acc_a) * raft::mySqrt(acc_b));
}

template <typename DataType>
__global__ void naiveHellingerDistanceKernel(DataType *dist, const DataType *x,
                                             const DataType *y, int m, int n,
                                             int k, bool isRowMajor) {
  int midx = threadIdx.x + blockIdx.x * blockDim.x;
  int nidx = threadIdx.y + blockIdx.y * blockDim.y;
  if (midx >= m || nidx >= n) {
    return;
  }

  DataType acc_ab = DataType(0);

  for (int i = 0; i < k; ++i) {
    int xidx = isRowMajor ? i + midx * k : i * m + midx;
    int yidx = isRowMajor ? i + nidx * k : i * n + nidx;
    auto a = x[xidx];
    auto b = y[yidx];
    acc_ab += raft::mySqrt(a) * raft::mySqrt(b);
  }

  int outidx = isRowMajor ? midx * n + nidx : midx + m * nidx;

  // Adjust to replace NaN in sqrt with 0 if input to sqrt is negative
  acc_ab = 1 - acc_ab;
  auto rectifier = (!signbit(acc_ab));
  dist[outidx] = raft::mySqrt(rectifier * acc_ab);
}

template <typename DataType>
__global__ void naiveLpUnexpDistanceKernel(DataType *dist, const DataType *x,
                                           const DataType *y, int m, int n,
                                           int k, bool isRowMajor, DataType p) {
  int midx = threadIdx.x + blockIdx.x * blockDim.x;
  int nidx = threadIdx.y + blockIdx.y * blockDim.y;
  if (midx >= m || nidx >= n) return;
  DataType acc = DataType(0);
  for (int i = 0; i < k; ++i) {
    int xidx = isRowMajor ? i + midx * k : i * m + midx;
    int yidx = isRowMajor ? i + nidx * k : i * n + nidx;
    auto a = x[xidx];
    auto b = y[yidx];
    auto diff = raft::L1Op<DataType>()(a - b);
    acc += raft::myPow(diff, p);
  }
  auto one_over_p = 1 / p;
  acc = raft::myPow(acc, one_over_p);
  int outidx = isRowMajor ? midx * n + nidx : midx + m * nidx;
  dist[outidx] = acc;
}

template <typename DataType>
void naiveDistance(DataType *dist, const DataType *x, const DataType *y, int m,
                   int n, int k, raft::distance::DistanceType type,
                   bool isRowMajor, DataType metric_arg = 2.0f) {
  static const dim3 TPB(16, 32, 1);
  dim3 nblks(raft::ceildiv(m, (int)TPB.x), raft::ceildiv(n, (int)TPB.y), 1);

  switch (type) {
    case raft::distance::DistanceType::Canberra:
    case raft::distance::DistanceType::Linf:
    case raft::distance::DistanceType::L1:
      naiveL1_Linf_CanberraDistanceKernel<DataType>
        <<<nblks, TPB>>>(dist, x, y, m, n, k, type, isRowMajor);
      break;
    case raft::distance::DistanceType::L2SqrtUnexpanded:
    case raft::distance::DistanceType::L2Unexpanded:
    case raft::distance::DistanceType::L2SqrtExpanded:
    case raft::distance::DistanceType::L2Expanded:
      naiveDistanceKernel<DataType>
        <<<nblks, TPB>>>(dist, x, y, m, n, k, type, isRowMajor);
      break;
    case raft::distance::DistanceType::CosineExpanded:
      naiveCosineDistanceKernel<DataType>
        <<<nblks, TPB>>>(dist, x, y, m, n, k, isRowMajor);
      break;
    case raft::distance::DistanceType::HellingerExpanded:
      naiveHellingerDistanceKernel<DataType>
        <<<nblks, TPB>>>(dist, x, y, m, n, k, isRowMajor);
      break;
    case raft::distance::DistanceType::LpUnexpanded:
      naiveLpUnexpDistanceKernel<DataType>
        <<<nblks, TPB>>>(dist, x, y, m, n, k, isRowMajor, metric_arg);
      break;
    default:
      FAIL() << "should be here\n";
  }
  CUDA_CHECK(cudaPeekAtLastError());
}

template <typename DataType>
struct DistanceInputs {
  DataType tolerance;
  int m, n, k;
  bool isRowMajor;
  unsigned long long int seed;
  DataType metric_arg = 2.0f;
};

template <typename DataType>
::std::ostream &operator<<(::std::ostream &os,
                           const DistanceInputs<DataType> &dims) {
  return os;
}

template <raft::distance::DistanceType distanceType, typename DataType>
void distanceLauncher(DataType *x, DataType *y, DataType *dist, DataType *dist2,
                      int m, int n, int k, DistanceInputs<DataType> &params,
                      DataType threshold, char *workspace, size_t worksize,
                      cudaStream_t stream, bool isRowMajor,
                      DataType metric_arg = 2.0f) {
  auto fin_op = [dist2, threshold] __device__(DataType d_val, int g_d_idx) {
    dist2[g_d_idx] = (d_val < threshold) ? 0.f : d_val;
    return d_val;
  };
  raft::distance::distance<distanceType, DataType, DataType, DataType>(
    x, y, dist, m, n, k, workspace, worksize, fin_op, stream, isRowMajor,
    metric_arg);
}

template <raft::distance::DistanceType distanceType, typename DataType>
class DistanceTest : public ::testing::TestWithParam<DistanceInputs<DataType>> {
 public:
  void SetUp() override {
    params = ::testing::TestWithParam<DistanceInputs<DataType>>::GetParam();
    raft::random::Rng r(params.seed);
    int m = params.m;
    int n = params.n;
    int k = params.k;
    DataType metric_arg = params.metric_arg;
    bool isRowMajor = params.isRowMajor;
    CUDA_CHECK(cudaStreamCreate(&stream));
<<<<<<< HEAD
    raft::allocate(x, m * k, stream);
    raft::allocate(y, n * k, stream);
    raft::allocate(dist_ref, m * n, stream);
    raft::allocate(dist, m * n, stream);
    raft::allocate(dist2, m * n, stream);
    r.uniform(x, m * k, DataType(-1.0), DataType(1.0), stream);
    r.uniform(y, n * k, DataType(-1.0), DataType(1.0), stream);
    naiveDistance(dist_ref, x, y, m, n, k, distanceType, isRowMajor);
=======
    raft::allocate(x, m * k);
    raft::allocate(y, n * k);
    raft::allocate(dist_ref, m * n);
    raft::allocate(dist, m * n);
    raft::allocate(dist2, m * n);
    if (distanceType == raft::distance::DistanceType::HellingerExpanded) {
      // Hellinger works only on positive numbers
      r.uniform(x, m * k, DataType(0.0), DataType(1.0), stream);
      r.uniform(y, n * k, DataType(0.0), DataType(1.0), stream);
    } else {
      r.uniform(x, m * k, DataType(-1.0), DataType(1.0), stream);
      r.uniform(y, n * k, DataType(-1.0), DataType(1.0), stream);
    }

    naiveDistance(dist_ref, x, y, m, n, k, distanceType, isRowMajor,
                  metric_arg);
>>>>>>> 947e22f6
    char *workspace = nullptr;
    size_t worksize =
      raft::distance::getWorkspaceSize<distanceType, DataType, DataType,
                                       DataType>(x, y, m, n, k);
    if (worksize != 0) {
      raft::allocate(workspace, worksize, stream);
    }

    DataType threshold = -10000.f;
    distanceLauncher<distanceType, DataType>(x, y, dist, dist2, m, n, k, params,
                                             threshold, workspace, worksize,
<<<<<<< HEAD
                                             stream, isRowMajor);
    CUDA_CHECK(cudaStreamSynchronize(stream));
=======
                                             stream, isRowMajor, metric_arg);
    CUDA_CHECK(cudaStreamDestroy(stream));
    CUDA_CHECK(cudaFree(workspace));
>>>>>>> 947e22f6
  }

  void TearDown() override {
    raft::deallocate_all(stream);
    CUDA_CHECK(cudaStreamDestroy(stream));
  }

 protected:
  DistanceInputs<DataType> params;
  DataType *x, *y, *dist_ref, *dist, *dist2;
  cudaStream_t stream;
};

}  // end namespace distance
}  // end namespace raft<|MERGE_RESOLUTION|>--- conflicted
+++ resolved
@@ -241,21 +241,11 @@
     DataType metric_arg = params.metric_arg;
     bool isRowMajor = params.isRowMajor;
     CUDA_CHECK(cudaStreamCreate(&stream));
-<<<<<<< HEAD
     raft::allocate(x, m * k, stream);
     raft::allocate(y, n * k, stream);
     raft::allocate(dist_ref, m * n, stream);
     raft::allocate(dist, m * n, stream);
     raft::allocate(dist2, m * n, stream);
-    r.uniform(x, m * k, DataType(-1.0), DataType(1.0), stream);
-    r.uniform(y, n * k, DataType(-1.0), DataType(1.0), stream);
-    naiveDistance(dist_ref, x, y, m, n, k, distanceType, isRowMajor);
-=======
-    raft::allocate(x, m * k);
-    raft::allocate(y, n * k);
-    raft::allocate(dist_ref, m * n);
-    raft::allocate(dist, m * n);
-    raft::allocate(dist2, m * n);
     if (distanceType == raft::distance::DistanceType::HellingerExpanded) {
       // Hellinger works only on positive numbers
       r.uniform(x, m * k, DataType(0.0), DataType(1.0), stream);
@@ -264,10 +254,8 @@
       r.uniform(x, m * k, DataType(-1.0), DataType(1.0), stream);
       r.uniform(y, n * k, DataType(-1.0), DataType(1.0), stream);
     }
-
     naiveDistance(dist_ref, x, y, m, n, k, distanceType, isRowMajor,
                   metric_arg);
->>>>>>> 947e22f6
     char *workspace = nullptr;
     size_t worksize =
       raft::distance::getWorkspaceSize<distanceType, DataType, DataType,
@@ -279,14 +267,7 @@
     DataType threshold = -10000.f;
     distanceLauncher<distanceType, DataType>(x, y, dist, dist2, m, n, k, params,
                                              threshold, workspace, worksize,
-<<<<<<< HEAD
-                                             stream, isRowMajor);
-    CUDA_CHECK(cudaStreamSynchronize(stream));
-=======
                                              stream, isRowMajor, metric_arg);
-    CUDA_CHECK(cudaStreamDestroy(stream));
-    CUDA_CHECK(cudaFree(workspace));
->>>>>>> 947e22f6
   }
 
   void TearDown() override {
