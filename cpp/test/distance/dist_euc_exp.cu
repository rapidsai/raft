/*
 * Copyright (c) 2018-2021, NVIDIA CORPORATION.
 *
 * Licensed under the Apache License, Version 2.0 (the "License");
 * you may not use this file except in compliance with the License.
 * You may obtain a copy of the License at
 *
 *     http://www.apache.org/licenses/LICENSE-2.0
 *
 * Unless required by applicable law or agreed to in writing, software
 * distributed under the License is distributed on an "AS IS" BASIS,
 * WITHOUT WARRANTIES OR CONDITIONS OF ANY KIND, either express or implied.
 * See the License for the specific language governing permissions and
 * limitations under the License.
 */

#include "../test_utils.h"
#include "distance_base.cuh"

namespace raft {
namespace distance {

template <typename DataType>
class DistanceEucExpTest
  : public DistanceTest<raft::distance::DistanceType::L2Expanded, DataType> {};

const std::vector<DistanceInputs<float>> inputsf = {
  {0.001f, 1024, 1024, 32, true, 1234ULL},
  {0.001f, 1024, 32, 1024, true, 1234ULL},
  {0.001f, 32, 1024, 1024, true, 1234ULL},
  {0.003f, 1024, 1024, 1024, true, 1234ULL},
  {0.001f, 1024, 1024, 32, false, 1234ULL},
  {0.001f, 1024, 32, 1024, false, 1234ULL},
  {0.001f, 32, 1024, 1024, false, 1234ULL},
  {0.003f, 1024, 1024, 1024, false, 1234ULL},
};
typedef DistanceEucExpTest<float> DistanceEucExpTestF;
TEST_P(DistanceEucExpTestF, Result) {
  int m = params.isRowMajor ? params.m : params.n;
  int n = params.isRowMajor ? params.n : params.m;
<<<<<<< HEAD
  ASSERT_TRUE(devArrMatch(dist_ref, dist, m, n,
                          raft::CompareApprox<float>(params.tolerance),
                          stream));
=======
  ASSERT_TRUE(devArrMatch(dist_ref.data(), dist.data(), m, n,
                          raft::CompareApprox<float>(params.tolerance)));
>>>>>>> a4521926
}
INSTANTIATE_TEST_CASE_P(DistanceTests, DistanceEucExpTestF,
                        ::testing::ValuesIn(inputsf));

const std::vector<DistanceInputs<double>> inputsd = {
  {0.001, 1024, 1024, 32, true, 1234ULL},
  {0.001, 1024, 32, 1024, true, 1234ULL},
  {0.001, 32, 1024, 1024, true, 1234ULL},
  {0.003, 1024, 1024, 1024, true, 1234ULL},
  {0.001, 1024, 1024, 32, false, 1234ULL},
  {0.001, 1024, 32, 1024, false, 1234ULL},
  {0.001, 32, 1024, 1024, false, 1234ULL},
  {0.003, 1024, 1024, 1024, false, 1234ULL},
};
typedef DistanceEucExpTest<double> DistanceEucExpTestD;
TEST_P(DistanceEucExpTestD, Result) {
  int m = params.isRowMajor ? params.m : params.n;
  int n = params.isRowMajor ? params.n : params.m;
<<<<<<< HEAD
  ASSERT_TRUE(devArrMatch(dist_ref, dist, m, n,
                          raft::CompareApprox<double>(params.tolerance),
                          stream));
=======
  ASSERT_TRUE(devArrMatch(dist_ref.data(), dist.data(), m, n,
                          raft::CompareApprox<double>(params.tolerance)));
>>>>>>> a4521926
}
INSTANTIATE_TEST_CASE_P(DistanceTests, DistanceEucExpTestD,
                        ::testing::ValuesIn(inputsd));

}  // end namespace distance
}  // end namespace raft<|MERGE_RESOLUTION|>--- conflicted
+++ resolved
@@ -38,14 +38,9 @@
 TEST_P(DistanceEucExpTestF, Result) {
   int m = params.isRowMajor ? params.m : params.n;
   int n = params.isRowMajor ? params.n : params.m;
-<<<<<<< HEAD
-  ASSERT_TRUE(devArrMatch(dist_ref, dist, m, n,
+  ASSERT_TRUE(devArrMatch(dist_ref.data(), dist.data(), m, n,
                           raft::CompareApprox<float>(params.tolerance),
                           stream));
-=======
-  ASSERT_TRUE(devArrMatch(dist_ref.data(), dist.data(), m, n,
-                          raft::CompareApprox<float>(params.tolerance)));
->>>>>>> a4521926
 }
 INSTANTIATE_TEST_CASE_P(DistanceTests, DistanceEucExpTestF,
                         ::testing::ValuesIn(inputsf));
@@ -64,14 +59,9 @@
 TEST_P(DistanceEucExpTestD, Result) {
   int m = params.isRowMajor ? params.m : params.n;
   int n = params.isRowMajor ? params.n : params.m;
-<<<<<<< HEAD
-  ASSERT_TRUE(devArrMatch(dist_ref, dist, m, n,
+  ASSERT_TRUE(devArrMatch(dist_ref.data(), dist.data(), m, n,
                           raft::CompareApprox<double>(params.tolerance),
                           stream));
-=======
-  ASSERT_TRUE(devArrMatch(dist_ref.data(), dist.data(), m, n,
-                          raft::CompareApprox<double>(params.tolerance)));
->>>>>>> a4521926
 }
 INSTANTIATE_TEST_CASE_P(DistanceTests, DistanceEucExpTestD,
                         ::testing::ValuesIn(inputsd));
