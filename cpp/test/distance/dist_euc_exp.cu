/*
 * Copyright (c) 2018-2021, NVIDIA CORPORATION.
 *
 * Licensed under the Apache License, Version 2.0 (the "License");
 * you may not use this file except in compliance with the License.
 * You may obtain a copy of the License at
 *
 *     http://www.apache.org/licenses/LICENSE-2.0
 *
 * Unless required by applicable law or agreed to in writing, software
 * distributed under the License is distributed on an "AS IS" BASIS,
 * WITHOUT WARRANTIES OR CONDITIONS OF ANY KIND, either express or implied.
 * See the License for the specific language governing permissions and
 * limitations under the License.
 */

#include "../test_utils.h"
#include "distance_base.cuh"

namespace raft {
namespace distance {

template <typename DataType>
class DistanceEucExpTest : public DistanceTest<raft::distance::DistanceType::L2Expanded, DataType> {
};

const std::vector<DistanceInputs<float>> inputsf = {
  {0.001f, 1024, 1024, 32, true, 1234ULL},
  {0.001f, 1024, 32, 1024, true, 1234ULL},
  {0.001f, 32, 1024, 1024, true, 1234ULL},
  {0.003f, 1024, 1024, 1024, true, 1234ULL},
  {0.001f, 1024, 1024, 32, false, 1234ULL},
  {0.001f, 1024, 32, 1024, false, 1234ULL},
  {0.001f, 32, 1024, 1024, false, 1234ULL},
  {0.003f, 1024, 1024, 1024, false, 1234ULL},
};
typedef DistanceEucExpTest<float> DistanceEucExpTestF;
TEST_P(DistanceEucExpTestF, Result)
{
  int m = params.isRowMajor ? params.m : params.n;
  int n = params.isRowMajor ? params.n : params.m;
<<<<<<< HEAD
  ASSERT_TRUE(devArrMatch(dist_ref.data(), dist.data(), m, n,
                          raft::CompareApprox<float>(params.tolerance),
                          stream));
=======
  ASSERT_TRUE(
    devArrMatch(dist_ref.data(), dist.data(), m, n, raft::CompareApprox<float>(params.tolerance)));
>>>>>>> 69c5c715
}
INSTANTIATE_TEST_CASE_P(DistanceTests, DistanceEucExpTestF, ::testing::ValuesIn(inputsf));

const std::vector<DistanceInputs<double>> inputsd = {
  {0.001, 1024, 1024, 32, true, 1234ULL},
  {0.001, 1024, 32, 1024, true, 1234ULL},
  {0.001, 32, 1024, 1024, true, 1234ULL},
  {0.003, 1024, 1024, 1024, true, 1234ULL},
  {0.001, 1024, 1024, 32, false, 1234ULL},
  {0.001, 1024, 32, 1024, false, 1234ULL},
  {0.001, 32, 1024, 1024, false, 1234ULL},
  {0.003, 1024, 1024, 1024, false, 1234ULL},
};
typedef DistanceEucExpTest<double> DistanceEucExpTestD;
TEST_P(DistanceEucExpTestD, Result)
{
  int m = params.isRowMajor ? params.m : params.n;
  int n = params.isRowMajor ? params.n : params.m;
<<<<<<< HEAD
  ASSERT_TRUE(devArrMatch(dist_ref.data(), dist.data(), m, n,
                          raft::CompareApprox<double>(params.tolerance),
                          stream));
=======
  ASSERT_TRUE(
    devArrMatch(dist_ref.data(), dist.data(), m, n, raft::CompareApprox<double>(params.tolerance)));
>>>>>>> 69c5c715
}
INSTANTIATE_TEST_CASE_P(DistanceTests, DistanceEucExpTestD, ::testing::ValuesIn(inputsd));

}  // end namespace distance
}  // end namespace raft<|MERGE_RESOLUTION|>--- conflicted
+++ resolved
@@ -39,14 +39,8 @@
 {
   int m = params.isRowMajor ? params.m : params.n;
   int n = params.isRowMajor ? params.n : params.m;
-<<<<<<< HEAD
-  ASSERT_TRUE(devArrMatch(dist_ref.data(), dist.data(), m, n,
-                          raft::CompareApprox<float>(params.tolerance),
-                          stream));
-=======
-  ASSERT_TRUE(
-    devArrMatch(dist_ref.data(), dist.data(), m, n, raft::CompareApprox<float>(params.tolerance)));
->>>>>>> 69c5c715
+  ASSERT_TRUE(devArrMatch(
+    dist_ref.data(), dist.data(), m, n, raft::CompareApprox<float>(params.tolerance), stream));
 }
 INSTANTIATE_TEST_CASE_P(DistanceTests, DistanceEucExpTestF, ::testing::ValuesIn(inputsf));
 
@@ -65,14 +59,8 @@
 {
   int m = params.isRowMajor ? params.m : params.n;
   int n = params.isRowMajor ? params.n : params.m;
-<<<<<<< HEAD
-  ASSERT_TRUE(devArrMatch(dist_ref.data(), dist.data(), m, n,
-                          raft::CompareApprox<double>(params.tolerance),
-                          stream));
-=======
-  ASSERT_TRUE(
-    devArrMatch(dist_ref.data(), dist.data(), m, n, raft::CompareApprox<double>(params.tolerance)));
->>>>>>> 69c5c715
+  ASSERT_TRUE(devArrMatch(
+    dist_ref.data(), dist.data(), m, n, raft::CompareApprox<double>(params.tolerance), stream));
 }
 INSTANTIATE_TEST_CASE_P(DistanceTests, DistanceEucExpTestD, ::testing::ValuesIn(inputsd));
 
