/*
 * Copyright (c) 2021, NVIDIA CORPORATION.
 *
 * Licensed under the Apache License, Version 2.0 (the "License");
 * you may not use this file except in compliance with the License.
 * You may obtain a copy of the License at
 *
 *     http://www.apache.org/licenses/LICENSE-2.0
 *
 * Unless required by applicable law or agreed to in writing, software
 * distributed under the License is distributed on an "AS IS" BASIS,
 * WITHOUT WARRANTIES OR CONDITIONS OF ANY KIND, either express or implied.
 * See the License for the specific language governing permissions and
 * limitations under the License.
 */

#include <gtest/gtest.h>
#include <raft/cudart_utils.h>
#include <raft/cuda_utils.cuh>
#include <raft/distance/detail/fused_l2_nn.cuh>
#include <raft/distance/fused_l2_nn.hpp>
#include <raft/linalg/norm.cuh>
#include <raft/random/rng.hpp>
#include "../test_utils.h"

namespace raft {
namespace distance {

template <typename LabelT, typename DataT>
struct CubKVPMinReduce {
  typedef cub::KeyValuePair<LabelT, DataT> KVP;

  DI KVP operator()(LabelT rit, const KVP& a, const KVP& b) { return b.value < a.value ? b : a; }

  DI KVP operator()(const KVP& a, const KVP& b) { return b.value < a.value ? b : a; }

};  // KVPMinReduce

template <typename DataT, bool Sqrt, typename ReduceOpT, int NWARPS>
__global__ void naiveKernel(cub::KeyValuePair<int, DataT>* min,
                            DataT* x,
                            DataT* y,
                            int m,
                            int n,
                            int k,
                            int* workspace,
                            DataT maxVal)
{
  int midx  = threadIdx.y + blockIdx.y * blockDim.y;
  int nidx  = threadIdx.x + blockIdx.x * blockDim.x;
  DataT acc = DataT(0);
  for (int i = 0; i < k; ++i) {
    int xidx  = i + midx * k;
    int yidx  = i + nidx * k;
    auto diff = midx >= m || nidx >= n ? DataT(0) : x[xidx] - y[yidx];
    acc += diff * diff;
  }
  if (Sqrt) { acc = raft::mySqrt(acc); }
  ReduceOpT redOp;
  typedef cub::WarpReduce<cub::KeyValuePair<int, DataT>> WarpReduce;
  __shared__ typename WarpReduce::TempStorage temp[NWARPS];
  int warpId = threadIdx.x / raft::WarpSize;
  cub::KeyValuePair<int, DataT> tmp;
  tmp.key   = nidx;
  tmp.value = midx >= m || nidx >= n ? maxVal : acc;
  tmp       = WarpReduce(temp[warpId]).Reduce(tmp, CubKVPMinReduce<int, DataT>());
  if (threadIdx.x % raft::WarpSize == 0 && midx < m) {
    while (atomicCAS(workspace + midx, 0, 1) == 1)
      ;
    __threadfence();
    redOp(midx, min + midx, tmp);
    __threadfence();
    atomicCAS(workspace + midx, 1, 0);
  }
}

template <typename DataT, bool Sqrt>
void naive(cub::KeyValuePair<int, DataT>* min,
           DataT* x,
           DataT* y,
           int m,
           int n,
           int k,
           int* workspace,
           cudaStream_t stream)
{
  static const dim3 TPB(32, 16, 1);
  dim3 nblks(raft::ceildiv(n, (int)TPB.x), raft::ceildiv(m, (int)TPB.y), 1);
  CUDA_CHECK(cudaMemsetAsync(workspace, 0, sizeof(int) * m, stream));
  auto blks = raft::ceildiv(m, 256);
  MinAndDistanceReduceOp<int, DataT> op;
  detail::initKernel<DataT, cub::KeyValuePair<int, DataT>, int>
    <<<blks, 256, 0, stream>>>(min, m, std::numeric_limits<DataT>::max(), op);
  CUDA_CHECK(cudaGetLastError());
  naiveKernel<DataT, Sqrt, MinAndDistanceReduceOp<int, DataT>, 16>
    <<<nblks, TPB, 0, stream>>>(min, x, y, m, n, k, workspace, std::numeric_limits<DataT>::max());
  CUDA_CHECK(cudaGetLastError());
}

template <typename DataT>
struct Inputs {
  DataT tolerance;
  int m, n, k;
  unsigned long long int seed;
};

template <typename DataT, bool Sqrt>
class FusedL2NNTest : public ::testing::TestWithParam<Inputs<DataT>> {
 public:
  FusedL2NNTest()
    : params(::testing::TestWithParam<Inputs<DataT>>::GetParam()),
      stream(handle.get_stream()),
      x(params.m * params.k, stream),
      y(params.n * params.k, stream),
      xn(params.m, stream),
      yn(params.n, stream),
      min(params.m, stream),
      min_ref(params.m, stream),
      workspace(params.m * sizeof(int), stream)
  {
  }

 protected:
  void SetUp() override
  {
    raft::random::Rng r(params.seed);
    int m = params.m;
    int n = params.n;
    int k = params.k;
    r.uniform(x.data(), m * k, DataT(-1.0), DataT(1.0), stream);
    r.uniform(y.data(), n * k, DataT(-1.0), DataT(1.0), stream);
    generateGoldenResult();
    raft::linalg::rowNorm(xn.data(), x.data(), k, m, raft::linalg::L2Norm, true, stream);
    raft::linalg::rowNorm(yn.data(), y.data(), k, n, raft::linalg::L2Norm, true, stream);
    CUDA_CHECK(cudaStreamSynchronize(stream));
  }

 protected:
  Inputs<DataT> params;
  rmm::device_uvector<DataT> x;
  rmm::device_uvector<DataT> y;
  rmm::device_uvector<DataT> xn;
  rmm::device_uvector<DataT> yn;
  rmm::device_uvector<cub::KeyValuePair<int, DataT>> min;
  rmm::device_uvector<cub::KeyValuePair<int, DataT>> min_ref;
  rmm::device_uvector<char> workspace;
  raft::handle_t handle;
  cudaStream_t stream;

  virtual void generateGoldenResult()
  {
    int m = params.m;
    int n = params.n;
    int k = params.k;
    naive<DataT, Sqrt>(min_ref.data(), x.data(), y.data(), m, n, k, (int*)workspace.data(), stream);
  }

  void runTest(cub::KeyValuePair<int, DataT>* out)
  {
    int m = params.m;
    int n = params.n;
    int k = params.k;
    MinAndDistanceReduceOp<int, DataT> redOp;
    fusedL2NN<DataT, cub::KeyValuePair<int, DataT>, int>(out,
                                                         x.data(),
                                                         y.data(),
                                                         xn.data(),
                                                         yn.data(),
                                                         m,
                                                         n,
                                                         k,
                                                         (void*)workspace.data(),
                                                         redOp,
                                                         raft::distance::KVPMinReduce<int, DataT>(),
                                                         Sqrt,
                                                         true,
                                                         stream);
    CUDA_CHECK(cudaStreamSynchronize(stream));
  }
};

template <typename T>
struct CompareApproxAbsKVP {
  typedef typename cub::KeyValuePair<int, T> KVP;
  CompareApproxAbsKVP(T eps_) : eps(eps_) {}
  bool operator()(const KVP& a, const KVP& b) const
  {
    T diff  = raft::abs(raft::abs(a.value) - raft::abs(b.value));
    T m     = std::max(raft::abs(a.value), raft::abs(b.value));
    T ratio = m >= eps ? diff / m : diff;
    return (ratio <= eps);
  }

 private:
  T eps;
};

template <typename T>
struct CompareExactKVP {
  typedef typename cub::KeyValuePair<int, T> KVP;
  bool operator()(const KVP& a, const KVP& b) const
  {
    if (a.value != b.value) return false;
    return true;
  }
};

template <typename K, typename V, typename L>
::testing::AssertionResult devArrMatch(const cub::KeyValuePair<K, V>* expected,
                                       const cub::KeyValuePair<K, V>* actual,
                                       size_t size,
                                       L eq_compare,
                                       cudaStream_t stream = 0)
{
  typedef typename cub::KeyValuePair<K, V> KVP;
  std::shared_ptr<KVP> exp_h(new KVP[size]);
  std::shared_ptr<KVP> act_h(new KVP[size]);
  raft::update_host<KVP>(exp_h.get(), expected, size, stream);
  raft::update_host<KVP>(act_h.get(), actual, size, stream);
  CUDA_CHECK(cudaStreamSynchronize(stream));
  for (size_t i(0); i < size; ++i) {
    auto exp = exp_h.get()[i];
    auto act = act_h.get()[i];
    if (!eq_compare(exp, act)) {
      return ::testing::AssertionFailure()
             << "actual=" << act.key << "," << act.value << " != expected=" << exp.key << ","
             << exp.value << " @" << i;
    }
  }
  return ::testing::AssertionSuccess();
}

const std::vector<Inputs<float>> inputsf = {
  {0.001f, 32, 32, 32, 1234ULL},   {0.001f, 32, 64, 32, 1234ULL},   {0.001f, 64, 32, 32, 1234ULL},
  {0.001f, 64, 64, 32, 1234ULL},   {0.001f, 128, 32, 32, 1234ULL},  {0.001f, 128, 64, 32, 1234ULL},
  {0.001f, 128, 128, 64, 1234ULL}, {0.001f, 64, 128, 128, 1234ULL},

  {0.001f, 32, 32, 34, 1234ULL},   {0.001f, 32, 64, 34, 1234ULL},   {0.001f, 64, 32, 34, 1234ULL},
  {0.001f, 64, 64, 34, 1234ULL},   {0.001f, 128, 32, 34, 1234ULL},  {0.001f, 128, 64, 34, 1234ULL},
  {0.001f, 128, 128, 66, 1234ULL}, {0.001f, 64, 128, 130, 1234ULL},

  {0.001f, 32, 32, 33, 1234ULL},   {0.001f, 32, 64, 33, 1234ULL},   {0.001f, 64, 32, 33, 1234ULL},
  {0.001f, 64, 64, 33, 1234ULL},   {0.001f, 128, 32, 33, 1234ULL},  {0.001f, 128, 64, 33, 1234ULL},
  {0.001f, 128, 128, 65, 1234ULL}, {0.001f, 64, 128, 129, 1234ULL},

  {0.006f, 1805, 134, 2, 1234ULL},
};
typedef FusedL2NNTest<float, false> FusedL2NNTestF_Sq;
TEST_P(FusedL2NNTestF_Sq, Result)
{
  runTest(min.data());
<<<<<<< HEAD
  ASSERT_TRUE(devArrMatch(min_ref.data(), min.data(), params.m,
                          CompareApproxAbsKVP<float>(params.tolerance),
                          stream));
=======
  ASSERT_TRUE(devArrMatch(
    min_ref.data(), min.data(), params.m, CompareApproxAbsKVP<float>(params.tolerance)));
>>>>>>> 69c5c715
}
INSTANTIATE_TEST_CASE_P(FusedL2NNTests, FusedL2NNTestF_Sq, ::testing::ValuesIn(inputsf));
typedef FusedL2NNTest<float, true> FusedL2NNTestF_Sqrt;
TEST_P(FusedL2NNTestF_Sqrt, Result)
{
  runTest(min.data());
<<<<<<< HEAD
  ASSERT_TRUE(devArrMatch(min_ref.data(), min.data(), params.m,
                          CompareApproxAbsKVP<float>(params.tolerance),
                          stream));
=======
  ASSERT_TRUE(devArrMatch(
    min_ref.data(), min.data(), params.m, CompareApproxAbsKVP<float>(params.tolerance)));
>>>>>>> 69c5c715
}
INSTANTIATE_TEST_CASE_P(FusedL2NNTests, FusedL2NNTestF_Sqrt, ::testing::ValuesIn(inputsf));

const std::vector<Inputs<double>> inputsd = {
  {0.00001, 32, 32, 32, 1234ULL},   {0.00001, 32, 64, 32, 1234ULL},
  {0.00001, 64, 32, 32, 1234ULL},   {0.00001, 64, 64, 32, 1234ULL},
  {0.00001, 128, 32, 32, 1234ULL},  {0.00001, 128, 64, 32, 1234ULL},
  {0.00001, 128, 128, 64, 1234ULL}, {0.00001, 64, 128, 128, 1234ULL},

  {0.00001, 32, 32, 34, 1234ULL},   {0.00001, 32, 64, 34, 1234ULL},
  {0.00001, 64, 32, 34, 1234ULL},   {0.00001, 64, 64, 34, 1234ULL},
  {0.00001, 128, 32, 34, 1234ULL},  {0.00001, 128, 64, 34, 1234ULL},
  {0.00001, 128, 128, 66, 1234ULL}, {0.00001, 64, 128, 130, 1234ULL},

  {0.00001, 32, 32, 33, 1234ULL},   {0.00001, 32, 64, 33, 1234ULL},
  {0.00001, 64, 32, 33, 1234ULL},   {0.00001, 64, 64, 33, 1234ULL},
  {0.00001, 128, 32, 33, 1234ULL},  {0.00001, 128, 64, 33, 1234ULL},
  {0.00001, 128, 128, 65, 1234ULL}, {0.00001, 64, 128, 129, 1234ULL},

  {0.00001, 1805, 134, 2, 1234ULL},
};
typedef FusedL2NNTest<double, false> FusedL2NNTestD_Sq;
TEST_P(FusedL2NNTestD_Sq, Result)
{
  runTest(min.data());
<<<<<<< HEAD
  ASSERT_TRUE(devArrMatch(min_ref.data(), min.data(), params.m,
                          CompareApproxAbsKVP<double>(params.tolerance),
                          stream));
=======
  ASSERT_TRUE(devArrMatch(
    min_ref.data(), min.data(), params.m, CompareApproxAbsKVP<double>(params.tolerance)));
>>>>>>> 69c5c715
}
INSTANTIATE_TEST_CASE_P(FusedL2NNTests, FusedL2NNTestD_Sq, ::testing::ValuesIn(inputsd));
typedef FusedL2NNTest<double, true> FusedL2NNTestD_Sqrt;
TEST_P(FusedL2NNTestD_Sqrt, Result)
{
  runTest(min.data());
<<<<<<< HEAD
  ASSERT_TRUE(devArrMatch(min_ref.data(), min.data(), params.m,
                          CompareApproxAbsKVP<double>(params.tolerance),
                          stream));
=======
  ASSERT_TRUE(devArrMatch(
    min_ref.data(), min.data(), params.m, CompareApproxAbsKVP<double>(params.tolerance)));
>>>>>>> 69c5c715
}
INSTANTIATE_TEST_CASE_P(FusedL2NNTests, FusedL2NNTestD_Sqrt, ::testing::ValuesIn(inputsd));

/// This is to test output determinism of the prim
template <typename DataT, bool Sqrt>
class FusedL2NNDetTest : public FusedL2NNTest<DataT, Sqrt> {
 public:
  FusedL2NNDetTest() : stream(handle.get_stream()), min1(0, stream) {}

  void SetUp() override
  {
    FusedL2NNTest<DataT, Sqrt>::SetUp();
    int m = this->params.m;
    min1.resize(m, stream);
    CUDA_CHECK(cudaStreamSynchronize(stream));
  }

  void TearDown() override { FusedL2NNTest<DataT, Sqrt>::TearDown(); }

 protected:
  raft::handle_t handle;
  cudaStream_t stream;

  rmm::device_uvector<cub::KeyValuePair<int, DataT>> min1;

  static const int NumRepeats = 100;

  void generateGoldenResult() override {}
};

typedef FusedL2NNDetTest<float, false> FusedL2NNDetTestF_Sq;
TEST_P(FusedL2NNDetTestF_Sq, Result)
{
  runTest(min.data());  // assumed to be golden
  for (int i = 0; i < NumRepeats; ++i) {
    runTest(min1.data());
<<<<<<< HEAD
    ASSERT_TRUE(devArrMatch(min.data(), min1.data(), params.m,
                            CompareExactKVP<float>(), stream));
=======
    ASSERT_TRUE(devArrMatch(min.data(), min1.data(), params.m, CompareExactKVP<float>()));
>>>>>>> 69c5c715
  }
}
INSTANTIATE_TEST_CASE_P(FusedL2NNDetTests, FusedL2NNDetTestF_Sq, ::testing::ValuesIn(inputsf));
typedef FusedL2NNDetTest<float, true> FusedL2NNDetTestF_Sqrt;
TEST_P(FusedL2NNDetTestF_Sqrt, Result)
{
  runTest(min.data());  // assumed to be golden
  for (int i = 0; i < NumRepeats; ++i) {
    runTest(min1.data());
<<<<<<< HEAD
    ASSERT_TRUE(devArrMatch(min.data(), min1.data(), params.m,
                            CompareExactKVP<float>(), stream));
=======
    ASSERT_TRUE(devArrMatch(min.data(), min1.data(), params.m, CompareExactKVP<float>()));
>>>>>>> 69c5c715
  }
}
INSTANTIATE_TEST_CASE_P(FusedL2NNDetTests, FusedL2NNDetTestF_Sqrt, ::testing::ValuesIn(inputsf));

typedef FusedL2NNDetTest<double, false> FusedL2NNDetTestD_Sq;
TEST_P(FusedL2NNDetTestD_Sq, Result)
{
  runTest(min.data());  // assumed to be golden
  for (int i = 0; i < NumRepeats; ++i) {
    runTest(min1.data());
<<<<<<< HEAD
    ASSERT_TRUE(devArrMatch(min.data(), min1.data(), params.m,
                            CompareExactKVP<double>(), stream));
=======
    ASSERT_TRUE(devArrMatch(min.data(), min1.data(), params.m, CompareExactKVP<double>()));
>>>>>>> 69c5c715
  }
}
INSTANTIATE_TEST_CASE_P(FusedL2NNDetTests, FusedL2NNDetTestD_Sq, ::testing::ValuesIn(inputsd));
typedef FusedL2NNDetTest<double, true> FusedL2NNDetTestD_Sqrt;
TEST_P(FusedL2NNDetTestD_Sqrt, Result)
{
  runTest(min.data());  // assumed to be golden
  for (int i = 0; i < NumRepeats; ++i) {
    runTest(min1.data());
<<<<<<< HEAD
    ASSERT_TRUE(devArrMatch(min.data(), min1.data(), params.m,
                            CompareExactKVP<double>(), stream));
=======
    ASSERT_TRUE(devArrMatch(min.data(), min1.data(), params.m, CompareExactKVP<double>()));
>>>>>>> 69c5c715
  }
}
INSTANTIATE_TEST_CASE_P(FusedL2NNDetTests, FusedL2NNDetTestD_Sqrt, ::testing::ValuesIn(inputsd));

}  // end namespace distance
}  // end namespace raft<|MERGE_RESOLUTION|>--- conflicted
+++ resolved
@@ -249,28 +249,16 @@
 TEST_P(FusedL2NNTestF_Sq, Result)
 {
   runTest(min.data());
-<<<<<<< HEAD
-  ASSERT_TRUE(devArrMatch(min_ref.data(), min.data(), params.m,
-                          CompareApproxAbsKVP<float>(params.tolerance),
-                          stream));
-=======
   ASSERT_TRUE(devArrMatch(
-    min_ref.data(), min.data(), params.m, CompareApproxAbsKVP<float>(params.tolerance)));
->>>>>>> 69c5c715
+    min_ref.data(), min.data(), params.m, CompareApproxAbsKVP<float>(params.tolerance), stream));
 }
 INSTANTIATE_TEST_CASE_P(FusedL2NNTests, FusedL2NNTestF_Sq, ::testing::ValuesIn(inputsf));
 typedef FusedL2NNTest<float, true> FusedL2NNTestF_Sqrt;
 TEST_P(FusedL2NNTestF_Sqrt, Result)
 {
   runTest(min.data());
-<<<<<<< HEAD
-  ASSERT_TRUE(devArrMatch(min_ref.data(), min.data(), params.m,
-                          CompareApproxAbsKVP<float>(params.tolerance),
-                          stream));
-=======
   ASSERT_TRUE(devArrMatch(
-    min_ref.data(), min.data(), params.m, CompareApproxAbsKVP<float>(params.tolerance)));
->>>>>>> 69c5c715
+    min_ref.data(), min.data(), params.m, CompareApproxAbsKVP<float>(params.tolerance), stream));
 }
 INSTANTIATE_TEST_CASE_P(FusedL2NNTests, FusedL2NNTestF_Sqrt, ::testing::ValuesIn(inputsf));
 
@@ -296,28 +284,16 @@
 TEST_P(FusedL2NNTestD_Sq, Result)
 {
   runTest(min.data());
-<<<<<<< HEAD
-  ASSERT_TRUE(devArrMatch(min_ref.data(), min.data(), params.m,
-                          CompareApproxAbsKVP<double>(params.tolerance),
-                          stream));
-=======
   ASSERT_TRUE(devArrMatch(
-    min_ref.data(), min.data(), params.m, CompareApproxAbsKVP<double>(params.tolerance)));
->>>>>>> 69c5c715
+    min_ref.data(), min.data(), params.m, CompareApproxAbsKVP<double>(params.tolerance), stream));
 }
 INSTANTIATE_TEST_CASE_P(FusedL2NNTests, FusedL2NNTestD_Sq, ::testing::ValuesIn(inputsd));
 typedef FusedL2NNTest<double, true> FusedL2NNTestD_Sqrt;
 TEST_P(FusedL2NNTestD_Sqrt, Result)
 {
   runTest(min.data());
-<<<<<<< HEAD
-  ASSERT_TRUE(devArrMatch(min_ref.data(), min.data(), params.m,
-                          CompareApproxAbsKVP<double>(params.tolerance),
-                          stream));
-=======
   ASSERT_TRUE(devArrMatch(
-    min_ref.data(), min.data(), params.m, CompareApproxAbsKVP<double>(params.tolerance)));
->>>>>>> 69c5c715
+    min_ref.data(), min.data(), params.m, CompareApproxAbsKVP<double>(params.tolerance), stream));
 }
 INSTANTIATE_TEST_CASE_P(FusedL2NNTests, FusedL2NNTestD_Sqrt, ::testing::ValuesIn(inputsd));
 
@@ -354,12 +330,7 @@
   runTest(min.data());  // assumed to be golden
   for (int i = 0; i < NumRepeats; ++i) {
     runTest(min1.data());
-<<<<<<< HEAD
-    ASSERT_TRUE(devArrMatch(min.data(), min1.data(), params.m,
-                            CompareExactKVP<float>(), stream));
-=======
-    ASSERT_TRUE(devArrMatch(min.data(), min1.data(), params.m, CompareExactKVP<float>()));
->>>>>>> 69c5c715
+    ASSERT_TRUE(devArrMatch(min.data(), min1.data(), params.m, CompareExactKVP<float>(), stream));
   }
 }
 INSTANTIATE_TEST_CASE_P(FusedL2NNDetTests, FusedL2NNDetTestF_Sq, ::testing::ValuesIn(inputsf));
@@ -369,12 +340,7 @@
   runTest(min.data());  // assumed to be golden
   for (int i = 0; i < NumRepeats; ++i) {
     runTest(min1.data());
-<<<<<<< HEAD
-    ASSERT_TRUE(devArrMatch(min.data(), min1.data(), params.m,
-                            CompareExactKVP<float>(), stream));
-=======
-    ASSERT_TRUE(devArrMatch(min.data(), min1.data(), params.m, CompareExactKVP<float>()));
->>>>>>> 69c5c715
+    ASSERT_TRUE(devArrMatch(min.data(), min1.data(), params.m, CompareExactKVP<float>(), stream));
   }
 }
 INSTANTIATE_TEST_CASE_P(FusedL2NNDetTests, FusedL2NNDetTestF_Sqrt, ::testing::ValuesIn(inputsf));
@@ -385,12 +351,7 @@
   runTest(min.data());  // assumed to be golden
   for (int i = 0; i < NumRepeats; ++i) {
     runTest(min1.data());
-<<<<<<< HEAD
-    ASSERT_TRUE(devArrMatch(min.data(), min1.data(), params.m,
-                            CompareExactKVP<double>(), stream));
-=======
-    ASSERT_TRUE(devArrMatch(min.data(), min1.data(), params.m, CompareExactKVP<double>()));
->>>>>>> 69c5c715
+    ASSERT_TRUE(devArrMatch(min.data(), min1.data(), params.m, CompareExactKVP<double>(), stream));
   }
 }
 INSTANTIATE_TEST_CASE_P(FusedL2NNDetTests, FusedL2NNDetTestD_Sq, ::testing::ValuesIn(inputsd));
@@ -400,12 +361,7 @@
   runTest(min.data());  // assumed to be golden
   for (int i = 0; i < NumRepeats; ++i) {
     runTest(min1.data());
-<<<<<<< HEAD
-    ASSERT_TRUE(devArrMatch(min.data(), min1.data(), params.m,
-                            CompareExactKVP<double>(), stream));
-=======
-    ASSERT_TRUE(devArrMatch(min.data(), min1.data(), params.m, CompareExactKVP<double>()));
->>>>>>> 69c5c715
+    ASSERT_TRUE(devArrMatch(min.data(), min1.data(), params.m, CompareExactKVP<double>(), stream));
   }
 }
 INSTANTIATE_TEST_CASE_P(FusedL2NNDetTests, FusedL2NNDetTestD_Sqrt, ::testing::ValuesIn(inputsd));
