--- conflicted
+++ resolved
@@ -62,13 +62,8 @@
 {
   static const dim3 TPB(16, 32, 1);
   dim3 nblks(raft::ceildiv(m, (int)TPB.x), raft::ceildiv(n, (int)TPB.y), 1);
-<<<<<<< HEAD
   naiveDistanceAdjKernel<DataType><<<nblks, TPB, 0, stream>>>(dist, x, y, m, n, k, eps, isRowMajor);
-  CUDA_CHECK(cudaPeekAtLastError());
-=======
-  naiveDistanceAdjKernel<DataType><<<nblks, TPB>>>(dist, x, y, m, n, k, eps, isRowMajor);
   RAFT_CUDA_TRY(cudaPeekAtLastError());
->>>>>>> 2ecdd34a
 }
 
 template <typename DataType>
