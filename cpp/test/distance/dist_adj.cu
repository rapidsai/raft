--- conflicted
+++ resolved
@@ -50,15 +50,6 @@
 }
 
 template <typename DataType>
-<<<<<<< HEAD
-void naiveDistanceAdj(bool *dist, const DataType *x, const DataType *y, int m,
-                      int n, int k, DataType eps, bool isRowMajor,
-                      cudaStream_t stream) {
-  static const dim3 TPB(16, 32, 1);
-  dim3 nblks(raft::ceildiv(m, (int)TPB.x), raft::ceildiv(n, (int)TPB.y), 1);
-  naiveDistanceAdjKernel<DataType>
-    <<<nblks, TPB, 0, stream>>>(dist, x, y, m, n, k, eps, isRowMajor);
-=======
 void naiveDistanceAdj(bool* dist,
                       const DataType* x,
                       const DataType* y,
@@ -66,12 +57,12 @@
                       int n,
                       int k,
                       DataType eps,
-                      bool isRowMajor)
+                      bool isRowMajor,
+                      cudaStream_t stream)
 {
   static const dim3 TPB(16, 32, 1);
   dim3 nblks(raft::ceildiv(m, (int)TPB.x), raft::ceildiv(n, (int)TPB.y), 1);
-  naiveDistanceAdjKernel<DataType><<<nblks, TPB>>>(dist, x, y, m, n, k, eps, isRowMajor);
->>>>>>> 69c5c715
+  naiveDistanceAdjKernel<DataType><<<nblks, TPB, 0, stream>>>(dist, x, y, m, n, k, eps, isRowMajor);
   CUDA_CHECK(cudaPeekAtLastError());
 }
 
@@ -116,17 +107,9 @@
 
     DataType threshold = params.eps;
 
-<<<<<<< HEAD
-    naiveDistanceAdj(dist_ref.data(), x.data(), y.data(), m, n, k, threshold,
-                     isRowMajor, stream);
-    size_t worksize =
-      raft::distance::getWorkspaceSize<raft::distance::DistanceType::L2Expanded,
-                                       DataType, DataType, bool>(
-=======
-    naiveDistanceAdj(dist_ref.data(), x.data(), y.data(), m, n, k, threshold, isRowMajor);
+    naiveDistanceAdj(dist_ref.data(), x.data(), y.data(), m, n, k, threshold, isRowMajor, stream);
     size_t worksize = raft::distance::
       getWorkspaceSize<raft::distance::DistanceType::L2Expanded, DataType, DataType, bool>(
->>>>>>> 69c5c715
         x.data(), y.data(), m, n, k);
     rmm::device_uvector<char> workspace(worksize, stream);
 
@@ -173,12 +156,7 @@
 {
   int m = params.isRowMajor ? params.m : params.n;
   int n = params.isRowMajor ? params.n : params.m;
-<<<<<<< HEAD
-  ASSERT_TRUE(devArrMatch(dist_ref.data(), dist.data(), m, n,
-                          raft::Compare<bool>(), stream));
-=======
-  ASSERT_TRUE(devArrMatch(dist_ref.data(), dist.data(), m, n, raft::Compare<bool>()));
->>>>>>> 69c5c715
+  ASSERT_TRUE(devArrMatch(dist_ref.data(), dist.data(), m, n, raft::Compare<bool>(), stream));
 }
 INSTANTIATE_TEST_CASE_P(DistanceAdjTests, DistanceAdjTestF, ::testing::ValuesIn(inputsf));
 
@@ -197,12 +175,7 @@
 {
   int m = params.isRowMajor ? params.m : params.n;
   int n = params.isRowMajor ? params.n : params.m;
-<<<<<<< HEAD
-  ASSERT_TRUE(devArrMatch(dist_ref.data(), dist.data(), m, n,
-                          raft::Compare<bool>(), stream));
-=======
-  ASSERT_TRUE(devArrMatch(dist_ref.data(), dist.data(), m, n, raft::Compare<bool>()));
->>>>>>> 69c5c715
+  ASSERT_TRUE(devArrMatch(dist_ref.data(), dist.data(), m, n, raft::Compare<bool>(), stream));
 }
 INSTANTIATE_TEST_CASE_P(DistanceAdjTests, DistanceAdjTestD, ::testing::ValuesIn(inputsd));
 
