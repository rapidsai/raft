--- conflicted
+++ resolved
@@ -264,146 +264,8 @@
   )
 
   ConfigureTest(
-<<<<<<< HEAD
-    NAME SPARSE_DIST_TEST PATH sparse/dist_coo_spmv.cu sparse/distance.cu sparse/gram.cu LIB
-    EXPLICIT_INSTANTIATE_ONLY
-  )
-
-  ConfigureTest(
-    NAME
-    SPARSE_NEIGHBORS_TEST
-    PATH
-    sparse/neighbors/cross_component_nn.cu
-    sparse/neighbors/brute_force.cu
-    sparse/neighbors/brute_force_coo.cu
-    sparse/neighbors/brute_force_csr.cu
-    sparse/neighbors/knn_graph.cu
-    LIB
-    EXPLICIT_INSTANTIATE_ONLY
-  )
-
-  ConfigureTest(
-    NAME
-    NEIGHBORS_TEST
-    PATH
-    neighbors/knn.cu
-    neighbors/fused_l2_knn.cu
-    neighbors/tiled_knn.cu
-    neighbors/haversine.cu
-    neighbors/ball_cover.cu
-    neighbors/epsilon_neighborhood.cu
-    neighbors/refine.cu
-    LIB
-    EXPLICIT_INSTANTIATE_ONLY
-  )
-
-  ConfigureTest(
-    NAME NEIGHBORS_ANN_BRUTE_FORCE_TEST PATH neighbors/ann_brute_force/test_float.cu LIB
-    EXPLICIT_INSTANTIATE_ONLY GPUS 1 PERCENT 100
-  )
-
-  ConfigureTest(
-    NAME
-    NEIGHBORS_ANN_CAGRA_TEST
-    PATH
-    neighbors/ann_cagra/test_float_uint32_t.cu
-    neighbors/ann_cagra/test_half_uint32_t.cu
-    neighbors/ann_cagra/test_int8_t_uint32_t.cu
-    neighbors/ann_cagra/test_uint8_t_uint32_t.cu
-    neighbors/ann_cagra/test_float_int64_t.cu
-    neighbors/ann_cagra/test_half_int64_t.cu
-    neighbors/ann_cagra_vpq/test_float_int64_t.cu
-    neighbors/ann_cagra_vpq/test_float_uint32_t.cu
-    ${RAFT_SOURCE_DIR}/src/neighbors/detail/cagra/search_multi_cta_float_uint64_dim128_t8.cu
-    ${RAFT_SOURCE_DIR}/src/neighbors/detail/cagra/search_multi_cta_float_uint64_dim256_t16.cu
-    ${RAFT_SOURCE_DIR}/src/neighbors/detail/cagra/search_multi_cta_float_uint64_dim512_t32.cu
-    ${RAFT_SOURCE_DIR}/src/neighbors/detail/cagra/search_multi_cta_float_uint64_dim1024_t32.cu
-    ${RAFT_SOURCE_DIR}/src/neighbors/detail/cagra/search_single_cta_float_uint64_dim128_t8.cu
-    ${RAFT_SOURCE_DIR}/src/neighbors/detail/cagra/search_single_cta_float_uint64_dim256_t16.cu
-    ${RAFT_SOURCE_DIR}/src/neighbors/detail/cagra/search_single_cta_float_uint64_dim512_t32.cu
-    ${RAFT_SOURCE_DIR}/src/neighbors/detail/cagra/search_single_cta_float_uint64_dim1024_t32.cu
-    ${RAFT_SOURCE_DIR}/src/neighbors/detail/cagra/search_multi_cta_half_uint64_dim128_t8.cu
-    ${RAFT_SOURCE_DIR}/src/neighbors/detail/cagra/search_multi_cta_half_uint64_dim256_t16.cu
-    ${RAFT_SOURCE_DIR}/src/neighbors/detail/cagra/search_multi_cta_half_uint64_dim512_t32.cu
-    ${RAFT_SOURCE_DIR}/src/neighbors/detail/cagra/search_multi_cta_half_uint64_dim1024_t32.cu
-    ${RAFT_SOURCE_DIR}/src/neighbors/detail/cagra/search_single_cta_half_uint64_dim128_t8.cu
-    ${RAFT_SOURCE_DIR}/src/neighbors/detail/cagra/search_single_cta_half_uint64_dim256_t16.cu
-    ${RAFT_SOURCE_DIR}/src/neighbors/detail/cagra/search_single_cta_half_uint64_dim512_t32.cu
-    ${RAFT_SOURCE_DIR}/src/neighbors/detail/cagra/search_single_cta_half_uint64_dim1024_t32.cu
-    LIB
-    EXPLICIT_INSTANTIATE_ONLY
-    GPUS
-    1
-    PERCENT
-    100
-  )
-
-  ConfigureTest(
-    NAME
-    NEIGHBORS_ANN_IVF_TEST
-    PATH
-    neighbors/ann_ivf_flat/test_filter_float_int64_t.cu
-    neighbors/ann_ivf_flat/test_float_int64_t.cu
-    neighbors/ann_ivf_flat/test_int8_t_int64_t.cu
-    neighbors/ann_ivf_flat/test_uint8_t_int64_t.cu
-    neighbors/ann_ivf_pq/ivf_pq_build_float_uint32_t.cu
-    neighbors/ann_ivf_pq/ivf_pq_search_float_uint32_t.cu
-    ${RAFT_SOURCE_DIR}/src/neighbors/detail/ivf_pq_search_filtering_float_int64_t.cu
-    ${RAFT_SOURCE_DIR}/src/neighbors/detail/ivf_pq_compute_similarity_float_float_filt32.cu
-    ${RAFT_SOURCE_DIR}/src/neighbors/detail/ivf_pq_compute_similarity_float_fp8_false_filt32.cu
-    ${RAFT_SOURCE_DIR}/src/neighbors/detail/ivf_pq_compute_similarity_float_fp8_true_filt32.cu
-    ${RAFT_SOURCE_DIR}/src/neighbors/detail/ivf_pq_compute_similarity_float_half_filt32.cu
-    ${RAFT_SOURCE_DIR}/src/neighbors/detail/ivf_pq_compute_similarity_half_fp8_false_filt32.cu
-    ${RAFT_SOURCE_DIR}/src/neighbors/detail/ivf_pq_compute_similarity_half_fp8_true_filt32.cu
-    ${RAFT_SOURCE_DIR}/src/neighbors/detail/ivf_pq_compute_similarity_half_half_filt32.cu
-    ${RAFT_SOURCE_DIR}/src/neighbors/detail/ivf_pq_compute_similarity_float_float_bitset32.cu
-    ${RAFT_SOURCE_DIR}/src/neighbors/detail/ivf_pq_compute_similarity_float_fp8_false_bitset32.cu
-    ${RAFT_SOURCE_DIR}/src/neighbors/detail/ivf_pq_compute_similarity_float_fp8_true_bitset32.cu
-    ${RAFT_SOURCE_DIR}/src/neighbors/detail/ivf_pq_compute_similarity_float_half_bitset32.cu
-    ${RAFT_SOURCE_DIR}/src/neighbors/detail/ivf_pq_compute_similarity_half_fp8_false_bitset32.cu
-    ${RAFT_SOURCE_DIR}/src/neighbors/detail/ivf_pq_compute_similarity_half_fp8_true_bitset32.cu
-    ${RAFT_SOURCE_DIR}/src/neighbors/detail/ivf_pq_compute_similarity_half_half_bitset32.cu
-    ${RAFT_SOURCE_DIR}/src/neighbors/detail/ivf_pq_compute_similarity_float_float_bitset64.cu
-    ${RAFT_SOURCE_DIR}/src/neighbors/detail/ivf_pq_compute_similarity_float_fp8_false_bitset64.cu
-    ${RAFT_SOURCE_DIR}/src/neighbors/detail/ivf_pq_compute_similarity_float_fp8_true_bitset64.cu
-    ${RAFT_SOURCE_DIR}/src/neighbors/detail/ivf_pq_compute_similarity_float_half_bitset64.cu
-    ${RAFT_SOURCE_DIR}/src/neighbors/detail/ivf_pq_compute_similarity_half_fp8_false_bitset64.cu
-    ${RAFT_SOURCE_DIR}/src/neighbors/detail/ivf_pq_compute_similarity_half_fp8_true_bitset64.cu
-    ${RAFT_SOURCE_DIR}/src/neighbors/detail/ivf_pq_compute_similarity_half_half_bitset64.cu
-    neighbors/ann_ivf_pq/test_float_uint32_t.cu
-    neighbors/ann_ivf_pq/test_float_int64_t.cu
-    neighbors/ann_ivf_pq/test_int8_t_int64_t.cu
-    neighbors/ann_ivf_pq/test_uint8_t_int64_t.cu
-    neighbors/ann_ivf_pq/test_filter_float_int64_t.cu
-    neighbors/ann_ivf_pq/test_filter_int8_t_int64_t.cu
-    LIB
-    EXPLICIT_INSTANTIATE_ONLY
-    GPUS
-    1
-    PERCENT
-    100
-  )
-
-  ConfigureTest(
-    NAME
-    NEIGHBORS_ANN_NN_DESCENT_TEST
-    PATH
-    neighbors/ann_nn_descent/test_float_uint32_t.cu
-    neighbors/ann_nn_descent/test_int8_t_uint32_t.cu
-    neighbors/ann_nn_descent/test_uint8_t_uint32_t.cu
-    # TODO: Investigate why this test is failing Reference issue
-    # https://github.com/rapidsai/raft/issues/2450
-    # neighbors/ann_nn_descent/test_batch_float_uint32_t.cu
-    LIB
-    EXPLICIT_INSTANTIATE_ONLY
-    GPUS
-    1
-    PERCENT
-    100
-=======
     NAME NEIGHBORS_TEST PATH neighbors/haversine.cu neighbors/ball_cover.cu
     neighbors/epsilon_neighborhood.cu LIB EXPLICIT_INSTANTIATE_ONLY
->>>>>>> 4ecd9251
   )
 
   ConfigureTest(
