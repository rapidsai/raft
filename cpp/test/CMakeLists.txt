# =============================================================================
# Copyright (c) 2021-2023, NVIDIA CORPORATION.
#
# Licensed under the Apache License, Version 2.0 (the "License"); you may not use this file except
# in compliance with the License. You may obtain a copy of the License at
#
# http://www.apache.org/licenses/LICENSE-2.0
#
# Unless required by applicable law or agreed to in writing, software distributed under the License
# is distributed on an "AS IS" BASIS, WITHOUT WARRANTIES OR CONDITIONS OF ANY KIND, either express
# or implied. See the License for the specific language governing permissions and limitations under
# the License.
# =============================================================================

# ##################################################################################################
# enable testing ################################################################################
# ##################################################################################################
enable_testing()
include(rapids-test)
rapids_test_init()

function(ConfigureTest)

  set(options OPTIONAL LIB EXPLICIT_INSTANTIATE_ONLY NOCUDA)
  set(oneValueArgs NAME GPUS PERCENT)
  set(multiValueArgs PATH TARGETS CONFIGURATIONS)

  cmake_parse_arguments(_RAFT_TEST "${options}" "${oneValueArgs}" "${multiValueArgs}" ${ARGN})
  if(NOT DEFINED _RAFT_TEST_GPUS AND NOT DEFINED _RAFT_TEST_PERCENT)
    set(_RAFT_TEST_GPUS 1)
    set(_RAFT_TEST_PERCENT 30)
  endif()
  if(NOT DEFINED _RAFT_TEST_GPUS)
    set(_RAFT_TEST_GPUS 1)
  endif()
  if(NOT DEFINED _RAFT_TEST_PERCENT)
    set(_RAFT_TEST_PERCENT 100)
  endif()

  if(_RAFT_TEST_NOCUDA)
    set(TEST_NAME "${_RAFT_TEST_NAME}_NOCUDA")
  else()
    set(TEST_NAME ${_RAFT_TEST_NAME})
  endif()

  add_executable(${TEST_NAME} ${_RAFT_TEST_PATH})
  target_link_libraries(
    ${TEST_NAME}
    PRIVATE raft
            raft_internal
            $<$<BOOL:${_RAFT_TEST_LIB}>:raft::compiled>
            GTest::gtest
            GTest::gtest_main
            Threads::Threads
            ${RAFT_CTK_MATH_DEPENDENCIES}
            $<TARGET_NAME_IF_EXISTS:OpenMP::OpenMP_CXX>
            $<TARGET_NAME_IF_EXISTS:conda_env>
  )
  set_target_properties(
    ${TEST_NAME}
    PROPERTIES RUNTIME_OUTPUT_DIRECTORY "$<BUILD_INTERFACE:${RAFT_BINARY_DIR}/gtests>"
               INSTALL_RPATH "\$ORIGIN/../../../lib"
               CXX_STANDARD 17
               CXX_STANDARD_REQUIRED ON
               CUDA_STANDARD 17
               CUDA_STANDARD_REQUIRED ON
  )
  target_compile_options(
    ${TEST_NAME} PRIVATE "$<$<COMPILE_LANGUAGE:CXX>:${RAFT_CXX_FLAGS}>"
                         "$<$<COMPILE_LANGUAGE:CUDA>:${RAFT_CUDA_FLAGS}>"
  )
  if(_RAFT_TEST_EXPLICIT_INSTANTIATE_ONLY)
    target_compile_definitions(${TEST_NAME} PRIVATE "RAFT_EXPLICIT_INSTANTIATE_ONLY")
  endif()
  if(_RAFT_TEST_NOCUDA)
    target_compile_definitions(${TEST_NAME} PRIVATE "RAFT_DISABLE_CUDA")
  endif()

  target_include_directories(${TEST_NAME} PUBLIC "$<BUILD_INTERFACE:${RAFT_SOURCE_DIR}/test>")

  rapids_test_add(
    NAME ${TEST_NAME}
    COMMAND ${TEST_NAME}
    GPUS ${_RAFT_TEST_GPUS}
    PERCENT ${_RAFT_TEST_PERCENT}
    INSTALL_COMPONENT_SET testing
  )
endfunction()

# ##################################################################################################
# test sources ##################################################################################
# ##################################################################################################

# ##################################################################################################
# * distance tests -------------------------------------------------------------------------

if(BUILD_TESTS)
  # ConfigureTest( NAME CLUSTER_TEST PATH test/cluster/kmeans.cu test/cluster/kmeans_balanced.cu
  # test/cluster/cluster_solvers.cu test/cluster/linkage.cu test/cluster/kmeans_find_k.cu LIB
  # EXPLICIT_INSTANTIATE_ONLY )

  ConfigureTest(
    NAME
    CORE_TEST
    PATH
    test/core/bitset.cu
    test/core/device_resources_manager.cpp
    test/core/device_setter.cpp
    test/core/logger.cpp
    test/core/math_device.cu
    test/core/math_host.cpp
    test/core/operators_device.cu
    test/core/operators_host.cpp
    test/core/handle.cpp
    test/core/interruptible.cu
    test/core/nvtx.cpp
    test/core/mdarray.cu
    test/core/mdspan_copy.cpp
    test/core/mdspan_copy.cu
    test/core/mdspan_utils.cu
    test/core/numpy_serializer.cu
    test/core/memory_type.cpp
    test/core/sparse_matrix.cu
    test/core/sparse_matrix.cpp
    test/core/span.cpp
    test/core/span.cu
    test/core/stream_view.cpp
    test/core/temporary_device_buffer.cu
    test/test.cpp
    LIB
    EXPLICIT_INSTANTIATE_ONLY
  )

  # ConfigureTest( NAME DISTANCE_TEST PATH test/distance/dist_adj.cu
  # test/distance/dist_adj_distance_instance.cu test/distance/dist_canberra.cu
  # test/distance/dist_correlation.cu test/distance/dist_cos.cu test/distance/dist_hamming.cu
  # test/distance/dist_hellinger.cu test/distance/dist_inner_product.cu
  # test/distance/dist_jensen_shannon.cu test/distance/dist_kl_divergence.cu
  # test/distance/dist_l1.cu test/distance/dist_l2_exp.cu test/distance/dist_l2_unexp.cu
  # test/distance/dist_l2_sqrt_exp.cu test/distance/dist_l_inf.cu test/distance/dist_lp_unexp.cu
  # test/distance/dist_russell_rao.cu test/distance/masked_nn.cu
  # test/distance/masked_nn_compress_to_bits.cu test/distance/fused_l2_nn.cu test/distance/gram.cu
  # LIB EXPLICIT_INSTANTIATE_ONLY )

  # list( APPEND EXT_HEADER_TEST_SOURCES test/ext_headers/raft_neighbors_brute_force.cu
  # test/ext_headers/raft_distance_distance.cu
  # test/ext_headers/raft_distance_detail_pairwise_matrix_dispatch.cu
  # test/ext_headers/raft_matrix_detail_select_k.cu test/ext_headers/raft_neighbors_ball_cover.cu
  # test/ext_headers/raft_spatial_knn_detail_fused_l2_knn.cu
  # test/ext_headers/raft_distance_fused_l2_nn.cu test/ext_headers/raft_neighbors_ivf_pq.cu
  # test/ext_headers/raft_util_memory_pool.cpp test/ext_headers/raft_neighbors_ivf_flat.cu
  # test/ext_headers/raft_core_logger.cpp test/ext_headers/raft_neighbors_refine.cu
  # test/ext_headers/raft_neighbors_detail_ivf_flat_search.cu
  # test/ext_headers/raft_neighbors_detail_selection_faiss.cu
  # test/ext_headers/raft_linalg_detail_coalesced_reduction.cu
  # test/ext_headers/raft_spatial_knn_detail_ball_cover_registers.cu
  # test/ext_headers/raft_neighbors_detail_ivf_flat_interleaved_scan.cu
  # test/ext_headers/raft_neighbors_detail_ivf_pq_compute_similarity.cu )

  # # Test that the split headers compile in isolation with: # # *
  # EXT_HEADERS_TEST_COMPILED_EXPLICIT: RAFT_COMPILED, RAFT_EXPLICIT_INSTANTIATE_ONLY defined # *
  # EXT_HEADERS_TEST_COMPILED_IMPLICIT: RAFT_COMPILED defined # * EXT_HEADERS_TEST_IMPLICIT: no
  # macros defined. ConfigureTest( NAME EXT_HEADERS_TEST_COMPILED_EXPLICIT PATH
  # ${EXT_HEADER_TEST_SOURCES} LIB EXPLICIT_INSTANTIATE_ONLY ) ConfigureTest(NAME
  # EXT_HEADERS_TEST_COMPILED_IMPLICIT PATH ${EXT_HEADER_TEST_SOURCES} LIB) ConfigureTest(NAME
  # EXT_HEADERS_TEST_IMPLICIT PATH ${EXT_HEADER_TEST_SOURCES})

  # ConfigureTest(NAME LABEL_TEST PATH test/label/label.cu test/label/merge_labels.cu)

  # ConfigureTest( NAME LINALG_TEST PATH test/linalg/add.cu test/linalg/axpy.cu
  # test/linalg/binary_op.cu test/linalg/cholesky_r1.cu test/linalg/coalesced_reduction.cu
  # test/linalg/divide.cu test/linalg/dot.cu test/linalg/eig.cu test/linalg/eig_sel.cu
  # test/linalg/gemm_layout.cu test/linalg/gemv.cu test/linalg/map.cu test/linalg/map_then_reduce.cu
  # test/linalg/matrix_vector.cu test/linalg/matrix_vector_op.cu test/linalg/mean_squared_error.cu
  # test/linalg/multiply.cu test/linalg/norm.cu test/linalg/normalize.cu test/linalg/power.cu
  # test/linalg/randomized_svd.cu test/linalg/reduce.cu test/linalg/reduce_cols_by_key.cu
  # test/linalg/reduce_rows_by_key.cu test/linalg/rsvd.cu test/linalg/sqrt.cu
  # test/linalg/strided_reduction.cu test/linalg/subtract.cu test/linalg/svd.cu
  # test/linalg/ternary_op.cu test/linalg/transpose.cu test/linalg/unary_op.cu )

  # ConfigureTest( NAME MATRIX_TEST PATH test/matrix/argmax.cu test/matrix/argmin.cu
  # test/matrix/columnSort.cu test/matrix/diagonal.cu test/matrix/gather.cu test/matrix/scatter.cu
  # test/matrix/eye.cu test/matrix/linewise_op.cu test/matrix/math.cu test/matrix/matrix.cu
  # test/matrix/norm.cu test/matrix/reverse.cu test/matrix/slice.cu test/matrix/triangular.cu
  # test/sparse/spectral_matrix.cu LIB EXPLICIT_INSTANTIATE_ONLY )

  # ConfigureTest(NAME MATRIX_SELECT_TEST PATH test/matrix/select_k.cu LIB
  # EXPLICIT_INSTANTIATE_ONLY)

  # ConfigureTest( NAME MATRIX_SELECT_LARGE_TEST PATH test/matrix/select_large_k.cu LIB
  # EXPLICIT_INSTANTIATE_ONLY )

  ConfigureTest(
    NAME
    RANDOM_TEST
    PATH
    test/random/make_blobs.cu
    test/random/make_regression.cu
    test/random/multi_variable_gaussian.cu
    test/random/rng_pcg_host_api.cu
    test/random/permute.cu
    test/random/rng.cu
    test/random/rng_discrete.cu
    test/random/rng_int.cu
    test/random/rmat_rectangular_generator.cu
    test/random/sample_without_replacement.cu
  )

  # ConfigureTest( NAME SOLVERS_TEST PATH test/cluster/cluster_solvers_deprecated.cu
  # test/linalg/eigen_solvers.cu test/lap/lap.cu test/sparse/mst.cu LIB EXPLICIT_INSTANTIATE_ONLY )

  # ConfigureTest( NAME SPARSE_TEST PATH test/sparse/add.cu test/sparse/convert_coo.cu
  # test/sparse/convert_csr.cu test/sparse/csr_row_slice.cu test/sparse/csr_to_dense.cu
  # test/sparse/csr_transpose.cu test/sparse/degree.cu test/sparse/filter.cu test/sparse/norm.cu
  # test/sparse/normalize.cu test/sparse/reduce.cu test/sparse/row_op.cu test/sparse/sort.cu
  # test/sparse/spgemmi.cu test/sparse/symmetrize.cu )

  # ConfigureTest( NAME SPARSE_DIST_TEST PATH test/sparse/dist_coo_spmv.cu test/sparse/distance.cu
  # test/sparse/gram.cu LIB EXPLICIT_INSTANTIATE_ONLY )

  # ConfigureTest( NAME SPARSE_NEIGHBORS_TEST PATH test/sparse/neighbors/cross_component_nn.cu
  # test/sparse/neighbors/brute_force.cu test/sparse/neighbors/knn_graph.cu LIB
  # EXPLICIT_INSTANTIATE_ONLY )

  # ConfigureTest( NAME NEIGHBORS_TEST PATH test/neighbors/knn.cu test/neighbors/fused_l2_knn.cu
  # test/neighbors/tiled_knn.cu test/neighbors/haversine.cu test/neighbors/ball_cover.cu
  # test/neighbors/epsilon_neighborhood.cu test/neighbors/refine.cu LIB EXPLICIT_INSTANTIATE_ONLY )

  ConfigureTest(
    NAME
    NEIGHBORS_ANN_CAGRA_TEST
    PATH
    test/neighbors/ann_cagra/test_float_uint32_t.cu
    test/neighbors/ann_cagra/test_int8_t_uint32_t.cu
    test/neighbors/ann_cagra/test_uint8_t_uint32_t.cu
    test/neighbors/ann_cagra/test_float_int64_t.cu
    src/neighbors/detail/cagra/search_multi_cta_float_uint64_dim128_t8.cu
    src/neighbors/detail/cagra/search_multi_cta_float_uint64_dim256_t16.cu
    src/neighbors/detail/cagra/search_multi_cta_float_uint64_dim512_t32.cu
    src/neighbors/detail/cagra/search_multi_cta_float_uint64_dim1024_t32.cu
    src/neighbors/detail/cagra/search_single_cta_float_uint64_dim128_t8.cu
    src/neighbors/detail/cagra/search_single_cta_float_uint64_dim256_t16.cu
    src/neighbors/detail/cagra/search_single_cta_float_uint64_dim512_t32.cu
    src/neighbors/detail/cagra/search_single_cta_float_uint64_dim1024_t32.cu
    LIB
    EXPLICIT_INSTANTIATE_ONLY
    GPUS
    1
    PERCENT
    100
  )

<<<<<<< HEAD
  # ConfigureTest( NAME NEIGHBORS_ANN_IVF_TEST PATH
  # test/neighbors/ann_ivf_flat/test_float_int64_t.cu
  # test/neighbors/ann_ivf_flat/test_int8_t_int64_t.cu
  # test/neighbors/ann_ivf_flat/test_uint8_t_int64_t.cu
  # test/neighbors/ann_ivf_pq/test_float_int64_t.cu test/neighbors/ann_ivf_pq/test_float_uint32_t.cu
  # test/neighbors/ann_ivf_pq/test_float_int64_t.cu test/neighbors/ann_ivf_pq/test_int8_t_int64_t.cu
  # test/neighbors/ann_ivf_pq/test_uint8_t_int64_t.cu LIB EXPLICIT_INSTANTIATE_ONLY GPUS 1 PERCENT
  # 100 )

  # ConfigureTest( NAME NEIGHBORS_SELECTION_TEST PATH test/neighbors/selection.cu LIB
  # EXPLICIT_INSTANTIATE_ONLY GPUS 1 PERCENT 50 )

  # ConfigureTest( NAME STATS_TEST PATH test/stats/accuracy.cu test/stats/adjusted_rand_index.cu
  # test/stats/completeness_score.cu test/stats/contingencyMatrix.cu test/stats/cov.cu
  # test/stats/dispersion.cu test/stats/entropy.cu test/stats/histogram.cu
  # test/stats/homogeneity_score.cu test/stats/information_criterion.cu test/stats/kl_divergence.cu
  # test/stats/mean.cu test/stats/meanvar.cu test/stats/mean_center.cu test/stats/minmax.cu
  # test/stats/mutual_info_score.cu test/stats/r2_score.cu test/stats/rand_index.cu
  # test/stats/regression_metrics.cu test/stats/silhouette_score.cu test/stats/stddev.cu
  # test/stats/sum.cu test/stats/trustworthiness.cu test/stats/weighted_mean.cu
  # test/stats/v_measure.cu LIB EXPLICIT_INSTANTIATE_ONLY )
=======
  ConfigureTest(
    NAME
    NEIGHBORS_ANN_IVF_TEST
    PATH
    test/neighbors/ann_ivf_flat/test_float_int64_t.cu
    test/neighbors/ann_ivf_flat/test_int8_t_int64_t.cu
    test/neighbors/ann_ivf_flat/test_uint8_t_int64_t.cu
    test/neighbors/ann_ivf_pq/test_float_int64_t.cu
    test/neighbors/ann_ivf_pq/test_float_uint32_t.cu
    test/neighbors/ann_ivf_pq/test_float_int64_t.cu
    test/neighbors/ann_ivf_pq/test_int8_t_int64_t.cu
    test/neighbors/ann_ivf_pq/test_uint8_t_int64_t.cu
    LIB
    EXPLICIT_INSTANTIATE_ONLY
    GPUS
    1
    PERCENT
    100
  )

  ConfigureTest(
    NAME
    NEIGHBORS_ANN_NN_DESCENT_TEST
    PATH
    test/neighbors/ann_nn_descent/test_float_uint32_t.cu
    test/neighbors/ann_nn_descent/test_int8_t_uint32_t.cu
    test/neighbors/ann_nn_descent/test_uint8_t_uint32_t.cu
    LIB
    EXPLICIT_INSTANTIATE_ONLY
    GPUS
    1
    PERCENT
    100
  )

  ConfigureTest(
    NAME NEIGHBORS_SELECTION_TEST PATH test/neighbors/selection.cu LIB EXPLICIT_INSTANTIATE_ONLY
    GPUS 1 PERCENT 50
  )

  ConfigureTest(
    NAME
    STATS_TEST
    PATH
    test/stats/accuracy.cu
    test/stats/adjusted_rand_index.cu
    test/stats/completeness_score.cu
    test/stats/contingencyMatrix.cu
    test/stats/cov.cu
    test/stats/dispersion.cu
    test/stats/entropy.cu
    test/stats/histogram.cu
    test/stats/homogeneity_score.cu
    test/stats/information_criterion.cu
    test/stats/kl_divergence.cu
    test/stats/mean.cu
    test/stats/meanvar.cu
    test/stats/mean_center.cu
    test/stats/minmax.cu
    test/stats/mutual_info_score.cu
    test/stats/neighborhood_recall.cu
    test/stats/r2_score.cu
    test/stats/rand_index.cu
    test/stats/regression_metrics.cu
    test/stats/silhouette_score.cu
    test/stats/stddev.cu
    test/stats/sum.cu
    test/stats/trustworthiness.cu
    test/stats/weighted_mean.cu
    test/stats/v_measure.cu
    LIB
    EXPLICIT_INSTANTIATE_ONLY
  )
>>>>>>> 9624d315

  ConfigureTest(
    NAME
    UTILS_TEST
    PATH
    test/core/seive.cu
    test/util/bitonic_sort.cu
    test/util/cudart_utils.cpp
    test/util/device_atomics.cu
    test/util/integer_utils.cpp
    test/util/integer_utils.cu
    test/util/pow2_utils.cu
    test/util/reduction.cu
  )
endif()

# ##################################################################################################
# Install tests ####################################################################################
# ##################################################################################################
rapids_test_install_relocatable(INSTALL_COMPONENT_SET testing DESTINATION bin/gtests/libraft)<|MERGE_RESOLUTION|>--- conflicted
+++ resolved
@@ -250,29 +250,6 @@
     100
   )
 
-<<<<<<< HEAD
-  # ConfigureTest( NAME NEIGHBORS_ANN_IVF_TEST PATH
-  # test/neighbors/ann_ivf_flat/test_float_int64_t.cu
-  # test/neighbors/ann_ivf_flat/test_int8_t_int64_t.cu
-  # test/neighbors/ann_ivf_flat/test_uint8_t_int64_t.cu
-  # test/neighbors/ann_ivf_pq/test_float_int64_t.cu test/neighbors/ann_ivf_pq/test_float_uint32_t.cu
-  # test/neighbors/ann_ivf_pq/test_float_int64_t.cu test/neighbors/ann_ivf_pq/test_int8_t_int64_t.cu
-  # test/neighbors/ann_ivf_pq/test_uint8_t_int64_t.cu LIB EXPLICIT_INSTANTIATE_ONLY GPUS 1 PERCENT
-  # 100 )
-
-  # ConfigureTest( NAME NEIGHBORS_SELECTION_TEST PATH test/neighbors/selection.cu LIB
-  # EXPLICIT_INSTANTIATE_ONLY GPUS 1 PERCENT 50 )
-
-  # ConfigureTest( NAME STATS_TEST PATH test/stats/accuracy.cu test/stats/adjusted_rand_index.cu
-  # test/stats/completeness_score.cu test/stats/contingencyMatrix.cu test/stats/cov.cu
-  # test/stats/dispersion.cu test/stats/entropy.cu test/stats/histogram.cu
-  # test/stats/homogeneity_score.cu test/stats/information_criterion.cu test/stats/kl_divergence.cu
-  # test/stats/mean.cu test/stats/meanvar.cu test/stats/mean_center.cu test/stats/minmax.cu
-  # test/stats/mutual_info_score.cu test/stats/r2_score.cu test/stats/rand_index.cu
-  # test/stats/regression_metrics.cu test/stats/silhouette_score.cu test/stats/stddev.cu
-  # test/stats/sum.cu test/stats/trustworthiness.cu test/stats/weighted_mean.cu
-  # test/stats/v_measure.cu LIB EXPLICIT_INSTANTIATE_ONLY )
-=======
   ConfigureTest(
     NAME
     NEIGHBORS_ANN_IVF_TEST
@@ -346,7 +323,6 @@
     LIB
     EXPLICIT_INSTANTIATE_ONLY
   )
->>>>>>> 9624d315
 
   ConfigureTest(
     NAME
