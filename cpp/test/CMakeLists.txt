#=============================================================================
# Copyright (c) 2021, NVIDIA CORPORATION.
#
# Licensed under the Apache License, Version 2.0 (the "License");
# you may not use this file except in compliance with the License.
# You may obtain a copy of the License at
#
#     http://www.apache.org/licenses/LICENSE-2.0
#
# Unless required by applicable law or agreed to in writing, software
# distributed under the License is distributed on an "AS IS" BASIS,
# WITHOUT WARRANTIES OR CONDITIONS OF ANY KIND, either express or implied.
# See the License for the specific language governing permissions and
# limitations under the License.
#=============================================================================

# keep the files in alphabetical order!
add_executable(test_raft
    test/common/seive.cu
    test/cudart_utils.cpp
    test/cluster_solvers.cu
    test/distance/dist_adj.cu
    test/distance/dist_canberra.cu
    test/distance/dist_chebyshev.cu
    test/distance/dist_correlation.cu
    test/distance/dist_cos.cu
    test/distance/dist_euc_exp.cu
    test/distance/dist_euc_unexp.cu
    test/distance/dist_hamming.cu
    test/distance/dist_hellinger.cu
    test/distance/dist_jensen_shannon.cu
    test/distance/dist_kl_divergence.cu
    test/distance/dist_l1.cu
    test/distance/dist_minkowski.cu
    test/distance/dist_russell_rao.cu
    test/distance/fused_l2_nn.cu
    test/eigen_solvers.cu
    test/handle.cpp
    test/integer_utils.cpp
    test/interruptible.cu
    test/nvtx.cpp
    test/pow2_utils.cu
    test/label/label.cu
    test/label/merge_labels.cu
    test/lap/lap.cu
    test/linalg/add.cu
    test/linalg/binary_op.cu
    test/linalg/cholesky_r1.cu
    test/linalg/coalesced_reduction.cu
    test/linalg/divide.cu
    test/linalg/eig.cu
    test/linalg/eig_sel.cu
    test/linalg/gemm_layout.cu
    test/linalg/gemv.cu
    test/linalg/map.cu
    test/linalg/map_then_reduce.cu
    test/linalg/matrix_vector_op.cu
    test/linalg/multiply.cu
    test/linalg/norm.cu
    test/linalg/power.cu
    test/linalg/reduce.cu
    test/linalg/reduce_cols_by_key.cu
    test/linalg/reduce_rows_by_key.cu
    test/linalg/rsvd.cu
    test/linalg/sqrt.cu
    test/linalg/strided_reduction.cu
    test/linalg/subtract.cu
    test/linalg/svd.cu
    test/linalg/ternary_op.cu
    test/linalg/transpose.cu
    test/linalg/unary_op.cu
    test/matrix/math.cu
    test/matrix/matrix.cu
    test/matrix/linewise_op.cu
<<<<<<< HEAD
    test/mdarray.cu
    test/mr/device/buffer.cpp
=======
>>>>>>> 4c089f68
    test/mr/host/buffer.cpp
    test/mr/device/buffer.cpp
    test/mst.cu
    test/random/make_blobs.cu
    test/random/make_regression.cu
    test/random/multi_variable_gaussian.cu
    test/random/permute.cu
    test/random/rng.cu
    test/random/rng_int.cu
    test/random/sample_without_replacement.cu
    test/span.cpp
    test/span.cu
    test/sparse/add.cu
    test/sparse/convert_coo.cu
    test/sparse/convert_csr.cu
    test/sparse/connect_components.cu
    test/sparse/csr_row_slice.cu
    test/sparse/csr_to_dense.cu
    test/sparse/csr_transpose.cu
    test/sparse/degree.cu
    test/sparse/dist_coo_spmv.cu
    test/sparse/distance.cu
    test/sparse/filter.cu
    test/sparse/knn.cu
    test/sparse/knn_graph.cu
    test/sparse/linkage.cu
    test/sparse/norm.cu
    test/sparse/reduce.cu
    test/sparse/row_op.cu
    test/sparse/sort.cu
    test/sparse/symmetrize.cu
    test/spatial/knn.cu
    test/spatial/fused_l2_knn.cu
    test/spatial/haversine.cu
    test/spatial/ball_cover.cu
    test/spatial/epsilon_neighborhood.cu
    test/spatial/faiss_mr.cu
    test/spatial/selection.cu
    test/spectral_matrix.cu
    test/stats/cov.cu
    test/stats/histogram.cu
    test/stats/mean.cu
    test/stats/meanvar.cu
    test/stats/mean_center.cu
    test/stats/minmax.cu
    test/stats/stddev.cu
    test/stats/sum.cu
    test/stats/weighted_mean.cu
    test/test.cpp
)

set_target_properties(test_raft
PROPERTIES BUILD_RPATH                         "\$ORIGIN"
           # set target compile options
           CXX_STANDARD                        17
           CXX_STANDARD_REQUIRED               ON
           CUDA_STANDARD                       17
           CUDA_STANDARD_REQUIRED              ON
           POSITION_INDEPENDENT_CODE           ON
           INTERFACE_POSITION_INDEPENDENT_CODE ON
           INSTALL_RPATH "\$ORIGIN/../../../lib"
)

target_compile_options(test_raft
        PRIVATE "$<$<COMPILE_LANGUAGE:CXX>:${RAFT_CXX_FLAGS}>"
                "$<$<COMPILE_LANGUAGE:CUDA>:${RAFT_CUDA_FLAGS}>"
)

target_include_directories(test_raft
    PUBLIC  "$<BUILD_INTERFACE:${RAFT_SOURCE_DIR}/test>"
)


target_link_libraries(test_raft
PRIVATE
  raft::raft
  raft::distance
  raft::nn
  NCCL::NCCL
  faiss::faiss
  GTest::gtest
  GTest::gtest_main
  Threads::Threads
  $<TARGET_NAME_IF_EXISTS:OpenMP::OpenMP_CXX>
  $<TARGET_NAME_IF_EXISTS:conda_env>
)

install(
    TARGETS test_raft
    COMPONENT testing
    DESTINATION bin/libraft/gtests
    EXCLUDE_FROM_ALL
)<|MERGE_RESOLUTION|>--- conflicted
+++ resolved
@@ -72,11 +72,7 @@
     test/matrix/math.cu
     test/matrix/matrix.cu
     test/matrix/linewise_op.cu
-<<<<<<< HEAD
     test/mdarray.cu
-    test/mr/device/buffer.cpp
-=======
->>>>>>> 4c089f68
     test/mr/host/buffer.cpp
     test/mr/device/buffer.cpp
     test/mst.cu
