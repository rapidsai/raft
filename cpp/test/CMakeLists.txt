--- conflicted
+++ resolved
@@ -162,21 +162,6 @@
 
 
 target_link_libraries(test_raft
-<<<<<<< HEAD
-PRIVATE
-  raft::raft
-  raft::headers
-  raft::distance
-  raft::nn
-  NCCL::NCCL
-  faiss::faiss
-  GTest::gtest
-  GTest::gtest_main
-  Threads::Threads
-  $<TARGET_NAME_IF_EXISTS:OpenMP::OpenMP_CXX>
-  $<TARGET_NAME_IF_EXISTS:conda_env>
-)
-=======
         PRIVATE
         raft::raft
         raft::backend
@@ -189,7 +174,6 @@
         Threads::Threads
         $<TARGET_NAME_IF_EXISTS:OpenMP::OpenMP_CXX>
         $<TARGET_NAME_IF_EXISTS:conda_env>)
->>>>>>> 117dd5db
 
 install(
         TARGETS test_raft
