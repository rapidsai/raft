--- conflicted
+++ resolved
@@ -81,12 +81,6 @@
     OPTIONAL DIST NN
   )
 
-<<<<<<< HEAD
-  ConfigureTest(
-    NAME CORE_TEST PATH test/common/logger.cpp test/handle.cpp test/interruptible.cu test/nvtx.cpp
-    test/mdarray.cu test/mdspan_utils.cu test/span.cpp test/span.cu test/test.cpp
-  )
-=======
     ConfigureTest(NAME CORE_TEST
             PATH
             test/common/logger.cpp
@@ -100,7 +94,6 @@
             test/span.cu
             test/test.cpp
     )
->>>>>>> 836bb58e
 
   ConfigureTest(
     NAME
@@ -163,25 +156,6 @@
     test/linalg/unary_op.cu
   )
 
-<<<<<<< HEAD
-  ConfigureTest(
-    NAME
-    MATRIX_TEST
-    PATH
-    test/matrix/argmax.cu
-    test/matrix/columnSort.cu
-    test/matrix/diagonal.cu
-    test/matrix/gather.cu
-    test/matrix/linewise_op.cu
-    test/matrix/math.cu
-    test/matrix/matrix.cu
-    test/matrix/norm.cu
-    test/matrix/reverse.cu
-    test/matrix/slice.cu
-    test/matrix/triangular.cu
-    test/spectral_matrix.cu
-  )
-=======
     ConfigureTest(NAME MATRIX_TEST
             PATH
             test/matrix/argmax.cu
@@ -198,7 +172,6 @@
             test/matrix/triangular.cu
             test/spectral_matrix.cu
     )
->>>>>>> 836bb58e
 
   ConfigureTest(
     NAME
