# =============================================================================
# Copyright (c) 2021-2022, NVIDIA CORPORATION.
#
# Licensed under the Apache License, Version 2.0 (the "License"); you may not use this file except
# in compliance with the License. You may obtain a copy of the License at
#
# http://www.apache.org/licenses/LICENSE-2.0
#
# Unless required by applicable law or agreed to in writing, software distributed under the License
# is distributed on an "AS IS" BASIS, WITHOUT WARRANTIES OR CONDITIONS OF ANY KIND, either express
# or implied. See the License for the specific language governing permissions and limitations under
# the License.
# =============================================================================

# ##################################################################################################
# * compiler function -----------------------------------------------------------------------------

function(ConfigureTest)

  set(options OPTIONAL DIST NN)
  set(oneValueArgs NAME)
  set(multiValueArgs PATH TARGETS CONFIGURATIONS)

  cmake_parse_arguments(ConfigureTest "${options}" "${oneValueArgs}" "${multiValueArgs}" ${ARGN})

  set(TEST_NAME ${ConfigureTest_NAME})

  add_executable(${TEST_NAME} ${ConfigureTest_PATH})

  message("TEST PATH: ${ConfigureTest_PATH}")

  target_link_libraries(
    ${TEST_NAME}
    PRIVATE raft::raft
            $<$<BOOL:${ConfigureTest_DIST}>:raft::distance>
            $<$<BOOL:${ConfigureTest_NN}>:raft::nn>
            GTest::gtest
            GTest::gtest_main
            Threads::Threads
            $<TARGET_NAME_IF_EXISTS:OpenMP::OpenMP_CXX>
            $<TARGET_NAME_IF_EXISTS:conda_env>
  )

  add_test(NAME ${TEST_NAME} COMMAND ${TEST_NAME})

<<<<<<< HEAD
  set_target_properties(
    ${TEST_NAME} PROPERTIES # set target compile options
                            INSTALL_RPATH "\$ORIGIN/../../../lib"
  )
=======
    set_target_properties(${TEST_NAME}
            PROPERTIES
            # set target compile options
            INSTALL_RPATH "\$ORIGIN/../../../lib"
            CXX_STANDARD                        17
            CXX_STANDARD_REQUIRED               ON
            CUDA_STANDARD                       17
            CUDA_STANDARD_REQUIRED              ON
            )
>>>>>>> 2737d8d3

  target_compile_options(
    ${TEST_NAME} PRIVATE "$<$<COMPILE_LANGUAGE:CXX>:${RAFT_CXX_FLAGS}>"
                         "$<$<COMPILE_LANGUAGE:CUDA>:${RAFT_CUDA_FLAGS}>"
  )

  target_include_directories(${TEST_NAME} PUBLIC "$<BUILD_INTERFACE:${RAFT_SOURCE_DIR}/test>")

  install(
    TARGETS ${TEST_NAME}
    COMPONENT testing
    DESTINATION bin/gtests/libraft
    EXCLUDE_FROM_ALL
  )
endfunction()

# ##################################################################################################
# test sources ##################################################################################
# ##################################################################################################

# ##################################################################################################
# * distance tests -------------------------------------------------------------------------

if(BUILD_TESTS)
  ConfigureTest(
    NAME CLUSTER_TEST PATH test/cluster/kmeans.cu test/cluster_solvers.cu test/cluster/linkage.cu
    OPTIONAL DIST NN
  )

  ConfigureTest(
    NAME CORE_TEST PATH test/common/logger.cpp test/handle.cpp test/interruptible.cu test/nvtx.cpp
    test/mdarray.cu test/mdspan_utils.cu test/span.cpp test/span.cu test/test.cpp
  )

  ConfigureTest(
    NAME
    DISTANCE_TEST
    PATH
    test/distance/dist_adj.cu
    test/distance/dist_canberra.cu
    test/distance/dist_chebyshev.cu
    test/distance/dist_correlation.cu
    test/distance/dist_cos.cu
    test/distance/dist_euc_exp.cu
    test/distance/dist_euc_unexp.cu
    test/distance/dist_hamming.cu
    test/distance/dist_hellinger.cu
    test/distance/dist_jensen_shannon.cu
    test/distance/dist_kl_divergence.cu
    test/distance/dist_l1.cu
    test/distance/dist_minkowski.cu
    test/distance/dist_russell_rao.cu
    test/distance/fused_l2_nn.cu
    test/distance/gram.cu
    OPTIONAL
    DIST
  )

  ConfigureTest(NAME LABEL_TEST PATH test/label/label.cu test/label/merge_labels.cu)

  ConfigureTest(
    NAME
    LINALG_TEST
    PATH
    test/linalg/add.cu
    test/linalg/axpy.cu
    test/linalg/binary_op.cu
    test/linalg/cholesky_r1.cu
    test/linalg/coalesced_reduction.cu
    test/linalg/divide.cu
    test/linalg/eig.cu
    test/linalg/eig_sel.cu
    test/linalg/gemm_layout.cu
    test/linalg/gemv.cu
    test/linalg/map.cu
    test/linalg/map_then_reduce.cu
    test/linalg/matrix_vector.cu
    test/linalg/matrix_vector_op.cu
    test/linalg/mean_squared_error.cu
    test/linalg/multiply.cu
    test/linalg/norm.cu
    test/linalg/power.cu
    test/linalg/reduce.cu
    test/linalg/reduce_cols_by_key.cu
    test/linalg/reduce_rows_by_key.cu
    test/linalg/rsvd.cu
    test/linalg/sqrt.cu
    test/linalg/strided_reduction.cu
    test/linalg/subtract.cu
    test/linalg/svd.cu
    test/linalg/ternary_op.cu
    test/linalg/transpose.cu
    test/linalg/unary_op.cu
  )

  ConfigureTest(
    NAME
    MATRIX_TEST
    PATH
    test/matrix/argmax.cu
    test/matrix/columnSort.cu
    test/matrix/diagonal.cu
    test/matrix/gather.cu
    test/matrix/linewise_op.cu
    test/matrix/math.cu
    test/matrix/matrix.cu
    test/matrix/norm.cu
    test/matrix/reverse.cu
    test/matrix/slice.cu
    test/matrix/triangular.cu
    test/spectral_matrix.cu
  )

  ConfigureTest(
    NAME
    RANDOM_TEST
    PATH
    test/random/make_blobs.cu
    test/random/make_regression.cu
    test/random/multi_variable_gaussian.cu
    test/random/permute.cu
    test/random/rng.cu
    test/random/rng_int.cu
    test/random/rmat_rectangular_generator.cu
    test/random/sample_without_replacement.cu
  )

  ConfigureTest(
    NAME SOLVERS_TEST PATH test/cluster_solvers_deprecated.cu test/eigen_solvers.cu test/lap/lap.cu
    test/mst.cu
  )

  ConfigureTest(
    NAME
    SPARSE_TEST
    PATH
    test/sparse/add.cu
    test/sparse/convert_coo.cu
    test/sparse/convert_csr.cu
    test/sparse/csr_row_slice.cu
    test/sparse/csr_to_dense.cu
    test/sparse/csr_transpose.cu
    test/sparse/degree.cu
    test/sparse/filter.cu
    test/sparse/norm.cu
    test/sparse/reduce.cu
    test/sparse/row_op.cu
    test/sparse/sort.cu
    test/sparse/symmetrize.cu
  )

  ConfigureTest(
    NAME SPARSE_DIST_TEST PATH test/sparse/dist_coo_spmv.cu test/sparse/distance.cu OPTIONAL DIST
    NN
  )

  ConfigureTest(
    NAME SPARSE_NEIGHBORS_TEST PATH test/sparse/neighbors/connect_components.cu
    test/sparse/neighbors/brute_force.cu test/sparse/neighbors/knn_graph.cu OPTIONAL DIST NN
  )

  ConfigureTest(
    NAME
    NEIGHBORS_TEST
    PATH
    test/neighbors/ann_ivf_flat.cu
    test/neighbors/ann_ivf_pq/test_float_int64_t.cu
    test/neighbors/ann_ivf_pq/test_float_uint32_t.cu
    test/neighbors/ann_ivf_pq/test_float_uint64_t.cu
    test/neighbors/ann_ivf_pq/test_int8_t_uint64_t.cu
    test/neighbors/ann_ivf_pq/test_uint8_t_uint64_t.cu
    test/neighbors/knn.cu
    test/neighbors/fused_l2_knn.cu
    test/neighbors/haversine.cu
    test/neighbors/ball_cover.cu
    test/neighbors/epsilon_neighborhood.cu
    test/neighbors/faiss_mr.cu
    test/neighbors/selection.cu
    OPTIONAL
    DIST
    NN
  )

  ConfigureTest(
    NAME
    STATS_TEST
    PATH
    test/stats/accuracy.cu
    test/stats/adjusted_rand_index.cu
    test/stats/completeness_score.cu
    test/stats/contingencyMatrix.cu
    test/stats/cov.cu
    test/stats/dispersion.cu
    test/stats/entropy.cu
    test/stats/histogram.cu
    test/stats/homogeneity_score.cu
    test/stats/information_criterion.cu
    test/stats/kl_divergence.cu
    test/stats/mean.cu
    test/stats/meanvar.cu
    test/stats/mean_center.cu
    test/stats/minmax.cu
    test/stats/mutual_info_score.cu
    test/stats/r2_score.cu
    test/stats/rand_index.cu
    test/stats/regression_metrics.cu
    test/stats/silhouette_score.cu
    test/stats/stddev.cu
    test/stats/sum.cu
    test/stats/trustworthiness.cu
    test/stats/weighted_mean.cu
    test/stats/v_measure.cu
    OPTIONAL
    DIST
    NN
  )

  ConfigureTest(
    NAME UTILS_TEST PATH test/common/seive.cu test/cudart_utils.cpp test/device_atomics.cu
    test/integer_utils.cpp test/pow2_utils.cu
  )
endif()<|MERGE_RESOLUTION|>--- conflicted
+++ resolved
@@ -43,12 +43,6 @@
 
   add_test(NAME ${TEST_NAME} COMMAND ${TEST_NAME})
 
-<<<<<<< HEAD
-  set_target_properties(
-    ${TEST_NAME} PROPERTIES # set target compile options
-                            INSTALL_RPATH "\$ORIGIN/../../../lib"
-  )
-=======
     set_target_properties(${TEST_NAME}
             PROPERTIES
             # set target compile options
@@ -58,7 +52,6 @@
             CUDA_STANDARD                       17
             CUDA_STANDARD_REQUIRED              ON
             )
->>>>>>> 2737d8d3
 
   target_compile_options(
     ${TEST_NAME} PRIVATE "$<$<COMPILE_LANGUAGE:CXX>:${RAFT_CXX_FLAGS}>"
