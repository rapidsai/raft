#=============================================================================
# Copyright (c) 2021, NVIDIA CORPORATION.
#
# Licensed under the Apache License, Version 2.0 (the "License");
# you may not use this file except in compliance with the License.
# You may obtain a copy of the License at
#
#     http://www.apache.org/licenses/LICENSE-2.0
#
# Unless required by applicable law or agreed to in writing, software
# distributed under the License is distributed on an "AS IS" BASIS,
# WITHOUT WARRANTIES OR CONDITIONS OF ANY KIND, either express or implied.
# See the License for the specific language governing permissions and
# limitations under the License.
#=============================================================================

# keep the files in alphabetical order!
add_executable(test_raft
    test/common/seive.cu
    test/cudart_utils.cpp
    test/cluster_solvers.cu
    test/distance/dist_adj.cu
    test/distance/dist_canberra.cu
    test/distance/dist_chebyshev.cu
    test/distance/dist_correlation.cu
    test/distance/dist_cos.cu
    test/distance/dist_euc_exp.cu
    test/distance/dist_euc_unexp.cu
    test/distance/dist_hamming.cu
    test/distance/dist_hellinger.cu
    test/distance/dist_jensen_shannon.cu
    test/distance/dist_kl_divergence.cu
    test/distance/dist_l1.cu
    test/distance/dist_minkowski.cu
    test/distance/dist_russell_rao.cu
    test/distance/fused_l2_nn.cu
    test/eigen_solvers.cu
    test/handle.cpp
    test/integer_utils.cpp
<<<<<<< HEAD
    test/mdarray.cu
=======
    test/interruptible.cu
>>>>>>> 5de31e04
    test/nvtx.cpp
    test/pow2_utils.cu
    test/label/label.cu
    test/label/merge_labels.cu
    test/lap/lap.cu
    test/linalg/add.cu
    test/linalg/binary_op.cu
    test/linalg/cholesky_r1.cu
    test/linalg/coalesced_reduction.cu
    test/linalg/divide.cu
    test/linalg/eig.cu
    test/linalg/eig_sel.cu
    test/linalg/gemm_layout.cu
    test/linalg/gemv.cu
    test/linalg/map.cu
    test/linalg/map_then_reduce.cu
    test/linalg/matrix_vector_op.cu
    test/linalg/multiply.cu
    test/linalg/norm.cu
    test/linalg/power.cu
    test/linalg/reduce.cu
    test/linalg/reduce_cols_by_key.cu
    test/linalg/reduce_rows_by_key.cu
    test/linalg/rsvd.cu
    test/linalg/sqrt.cu
    test/linalg/strided_reduction.cu
    test/linalg/subtract.cu
    test/linalg/svd.cu
    test/linalg/ternary_op.cu
    test/linalg/transpose.cu
    test/linalg/unary_op.cu
    test/matrix/math.cu
    test/matrix/matrix.cu
    test/matrix/columnSort.cu
    test/matrix/linewise_op.cu
    test/mdarray.cu
    test/mr/host/buffer.cpp
    test/mr/device/buffer.cpp
    test/mst.cu
    test/random/make_blobs.cu
    test/random/make_regression.cu
    test/random/multi_variable_gaussian.cu
    test/random/permute.cu
    test/random/rng.cu
    test/random/rng_int.cu
    test/random/sample_without_replacement.cu
    test/span.cpp
    test/span.cu
    test/sparse/add.cu
    test/sparse/convert_coo.cu
    test/sparse/convert_csr.cu
    test/sparse/connect_components.cu
    test/sparse/csr_row_slice.cu
    test/sparse/csr_to_dense.cu
    test/sparse/csr_transpose.cu
    test/sparse/degree.cu
    test/sparse/dist_coo_spmv.cu
    test/sparse/distance.cu
    test/sparse/filter.cu
    test/sparse/knn.cu
    test/sparse/knn_graph.cu
    test/sparse/linkage.cu
    test/sparse/norm.cu
    test/sparse/reduce.cu
    test/sparse/row_op.cu
    test/sparse/sort.cu
    test/sparse/symmetrize.cu
    test/spatial/knn.cu
    test/spatial/fused_l2_knn.cu
    test/spatial/haversine.cu
    test/spatial/ball_cover.cu
    test/spatial/epsilon_neighborhood.cu
    test/spatial/faiss_mr.cu
    test/spatial/selection.cu
    test/spectral_matrix.cu
    test/stats/adjusted_rand_index.cu
    test/stats/completeness_score.cu
    test/stats/contingencyMatrix.cu
    test/stats/cov.cu
    test/stats/dispersion.cu
    test/stats/entropy.cu
    test/stats/histogram.cu
    test/stats/homogeneity_score.cu
    test/stats/information_criterion.cu
    test/stats/kl_divergence.cu
    test/stats/mean.cu
    test/stats/meanvar.cu
    test/stats/mean_center.cu
    test/stats/minmax.cu
    test/stats/mutual_info_score.cu
    test/stats/rand_index.cu
    test/stats/silhouette_score.cu
    test/stats/stddev.cu
    test/stats/sum.cu
    test/stats/trustworthiness.cu
    test/stats/weighted_mean.cu
    test/stats/v_measure.cu
    test/test.cpp
)

set_target_properties(test_raft
PROPERTIES BUILD_RPATH                         "\$ORIGIN"
           # set target compile options
           CXX_STANDARD                        17
           CXX_STANDARD_REQUIRED               ON
           CUDA_STANDARD                       17
           CUDA_STANDARD_REQUIRED              ON
           POSITION_INDEPENDENT_CODE           ON
           INTERFACE_POSITION_INDEPENDENT_CODE ON
           INSTALL_RPATH "\$ORIGIN/../../../lib"
)

target_compile_options(test_raft
        PRIVATE "$<$<COMPILE_LANGUAGE:CXX>:${RAFT_CXX_FLAGS}>"
                "$<$<COMPILE_LANGUAGE:CUDA>:${RAFT_CUDA_FLAGS}>"
)

target_include_directories(test_raft
    PUBLIC  "$<BUILD_INTERFACE:${RAFT_SOURCE_DIR}/test>"
)


target_link_libraries(test_raft
PRIVATE
  raft::raft
  raft::distance
  raft::nn
  NCCL::NCCL
  faiss::faiss
  GTest::gtest
  GTest::gtest_main
  Threads::Threads
  $<TARGET_NAME_IF_EXISTS:OpenMP::OpenMP_CXX>
  $<TARGET_NAME_IF_EXISTS:conda_env>
)

install(
    TARGETS test_raft
    COMPONENT testing
    DESTINATION bin/libraft/gtests
    EXCLUDE_FROM_ALL
)<|MERGE_RESOLUTION|>--- conflicted
+++ resolved
@@ -37,11 +37,7 @@
     test/eigen_solvers.cu
     test/handle.cpp
     test/integer_utils.cpp
-<<<<<<< HEAD
-    test/mdarray.cu
-=======
     test/interruptible.cu
->>>>>>> 5de31e04
     test/nvtx.cpp
     test/pow2_utils.cu
     test/label/label.cu
