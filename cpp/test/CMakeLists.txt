#=============================================================================
# Copyright (c) 2021, NVIDIA CORPORATION.
#
# Licensed under the Apache License, Version 2.0 (the "License");
# you may not use this file except in compliance with the License.
# You may obtain a copy of the License at
#
#     http://www.apache.org/licenses/LICENSE-2.0
#
# Unless required by applicable law or agreed to in writing, software
# distributed under the License is distributed on an "AS IS" BASIS,
# WITHOUT WARRANTIES OR CONDITIONS OF ANY KIND, either express or implied.
# See the License for the specific language governing permissions and
# limitations under the License.
#=============================================================================

# keep the files in alphabetical order!
add_executable(test_raft
    test/cudart_utils.cpp
    test/cluster_solvers.cu
    test/distance/dist_adj.cu
    test/distance/dist_canberra.cu
    test/distance/dist_chebyshev.cu
    test/distance/dist_correlation.cu
    test/distance/dist_cos.cu
    test/distance/dist_euc_exp.cu
    test/distance/dist_euc_unexp.cu
    test/distance/dist_hamming.cu
    test/distance/dist_hellinger.cu
    test/distance/dist_jensen_shannon.cu
    test/distance/dist_kl_divergence.cu
    test/distance/dist_l1.cu
    test/distance/dist_minkowski.cu
    test/distance/dist_russell_rao.cu
    test/distance/fused_l2_nn.cu
    test/eigen_solvers.cu
    test/handle.cpp
    test/integer_utils.cpp
    test/nvtx.cpp
    test/pow2_utils.cu
    test/label/label.cu
    test/label/merge_labels.cu
    test/lap/lap.cu
    test/linalg/add.cu
    test/linalg/binary_op.cu
    test/linalg/cholesky_r1.cu
    test/linalg/coalesced_reduction.cu
    test/linalg/divide.cu
    test/linalg/eig.cu
    test/linalg/eig_sel.cu
    test/linalg/gemm_layout.cu
    test/linalg/gemv.cu
    test/linalg/map.cu
    test/linalg/map_then_reduce.cu
    test/linalg/matrix_vector_op.cu
    test/linalg/multiply.cu
    test/linalg/norm.cu
    test/linalg/reduce.cu
    test/linalg/strided_reduction.cu
    test/linalg/subtract.cu
    test/linalg/svd.cu
    test/linalg/transpose.cu
    test/linalg/unary_op.cu
    test/matrix/math.cu
    test/matrix/matrix.cu
    test/mr/device/buffer.cpp
    test/mr/host/buffer.cpp
    test/mst.cu
    test/random/rng.cu
    test/random/rng_int.cu
    test/random/sample_without_replacement.cu
    test/sparse/add.cu
    test/sparse/convert_coo.cu
    test/sparse/convert_csr.cu
    test/sparse/connect_components.cu
    test/sparse/csr_row_slice.cu
    test/sparse/csr_to_dense.cu
    test/sparse/csr_transpose.cu
    test/sparse/degree.cu
    test/sparse/dist_coo_spmv.cu
    test/sparse/distance.cu
    test/sparse/filter.cu
    test/sparse/knn.cu
    test/sparse/knn_graph.cu
    test/sparse/linkage.cu
    test/sparse/norm.cu
    test/sparse/reduce.cu
    test/sparse/row_op.cu
    test/sparse/sort.cu
    test/sparse/symmetrize.cu
    test/spatial/knn.cu
    test/spatial/fused_l2_knn.cu
    test/spatial/haversine.cu
    test/spatial/ball_cover.cu
    test/spatial/selection.cu
    test/spectral_matrix.cu
    test/stats/mean.cu
    test/stats/mean_center.cu
    test/stats/stddev.cu
    test/stats/sum.cu
    test/test.cpp
)

set_target_properties(test_raft
PROPERTIES BUILD_RPATH                         "\$ORIGIN"
           # set target compile options
           CXX_STANDARD                        17
           CXX_STANDARD_REQUIRED               ON
           CUDA_STANDARD                       17
           CUDA_STANDARD_REQUIRED              ON
           POSITION_INDEPENDENT_CODE           ON
           INTERFACE_POSITION_INDEPENDENT_CODE ON
)

target_compile_options(test_raft
        PRIVATE "$<$<COMPILE_LANGUAGE:CXX>:${RAFT_CXX_FLAGS}>"
                "$<$<COMPILE_LANGUAGE:CUDA>:${RAFT_CUDA_FLAGS}>"
)

target_include_directories(test_raft
<<<<<<< HEAD
    PUBLIC  "$<BUILD_INTERFACE:${RAFT_SOURCE_DIR}/include>"
            "$<BUILD_INTERFACE:${RAFT_SOURCE_DIR}/test>"
=======
    PUBLIC  "$<BUILD_INTERFACE:${RAFT_SOURCE_DIR}/test>"
            "${FAISS_GPU_HEADERS}"
>>>>>>> c968df4b
)


target_link_libraries(test_raft
PRIVATE
<<<<<<< HEAD
  raft::raft
  NCCL::NCCL
  faiss::faiss
=======
  raft # transitively links all CUDA libs, etc
  raft_distance
  raft_nn
>>>>>>> c968df4b
  GTest::gtest
  GTest::gtest_main
  Threads::Threads
  $<TARGET_NAME_IF_EXISTS:OpenMP::OpenMP_CXX>
  $<TARGET_NAME_IF_EXISTS:conda_env>
)<|MERGE_RESOLUTION|>--- conflicted
+++ resolved
@@ -118,27 +118,17 @@
 )
 
 target_include_directories(test_raft
-<<<<<<< HEAD
-    PUBLIC  "$<BUILD_INTERFACE:${RAFT_SOURCE_DIR}/include>"
-            "$<BUILD_INTERFACE:${RAFT_SOURCE_DIR}/test>"
-=======
     PUBLIC  "$<BUILD_INTERFACE:${RAFT_SOURCE_DIR}/test>"
-            "${FAISS_GPU_HEADERS}"
->>>>>>> c968df4b
 )
 
 
 target_link_libraries(test_raft
 PRIVATE
-<<<<<<< HEAD
-  raft::raft
+  raft::raft # transitively links all CUDA libs, etc
+  raft::raft_distance
+  raft::raft_nn
   NCCL::NCCL
   faiss::faiss
-=======
-  raft # transitively links all CUDA libs, etc
-  raft_distance
-  raft_nn
->>>>>>> c968df4b
   GTest::gtest
   GTest::gtest_main
   Threads::Threads
