#=============================================================================
# Copyright (c) 2021-2022, NVIDIA CORPORATION.
#
# Licensed under the Apache License, Version 2.0 (the "License");
# you may not use this file except in compliance with the License.
# You may obtain a copy of the License at
#
#     http://www.apache.org/licenses/LICENSE-2.0
#
# Unless required by applicable law or agreed to in writing, software
# distributed under the License is distributed on an "AS IS" BASIS,
# WITHOUT WARRANTIES OR CONDITIONS OF ANY KIND, either express or implied.
# See the License for the specific language governing permissions and
# limitations under the License.
#=============================================================================

<<<<<<< HEAD
# keep the files in alphabetical order!
add_executable(test_raft
#    test/cluster/kmeans.cu
    test/common/logger.cpp
    test/common/seive.cu
    test/cudart_utils.cpp
#    test/cluster_solvers.cu
    test/cluster_solvers_deprecated.cu
    test/device_atomics.cu
    test/distance/dist_adj.cu
    test/distance/dist_canberra.cu
    test/distance/dist_chebyshev.cu
    test/distance/dist_correlation.cu
    test/distance/dist_cos.cu
    test/distance/dist_euc_exp.cu
    test/distance/dist_euc_unexp.cu
    test/distance/dist_hamming.cu
    test/distance/dist_hellinger.cu
    test/distance/dist_jensen_shannon.cu
    test/distance/dist_kl_divergence.cu
    test/distance/dist_l1.cu
    test/distance/dist_minkowski.cu
    test/distance/dist_russell_rao.cu
    test/distance/fused_l2_nn.cu
    test/eigen_solvers.cu
    test/handle.cpp
    test/integer_utils.cpp
    test/interruptible.cu
    test/nvtx.cpp
    test/pow2_utils.cu
    test/label/label.cu
    test/label/merge_labels.cu
    test/lap/lap.cu
    test/linalg/add.cu
    test/linalg/binary_op.cu
    test/linalg/cholesky_r1.cu
    test/linalg/coalesced_reduction.cu
    test/linalg/divide.cu
    test/linalg/eig.cu
    test/linalg/eig_sel.cu
    test/linalg/gemm_layout.cu
    test/linalg/gemv.cu
    test/linalg/map.cu
    test/linalg/map_then_reduce.cu
    test/linalg/matrix_vector_op.cu
    test/linalg/multiply.cu
    test/linalg/norm.cu
    test/linalg/power.cu
    test/linalg/reduce.cu
    test/linalg/reduce_cols_by_key.cu
    test/linalg/reduce_rows_by_key.cu
    test/linalg/rsvd.cu
    test/linalg/rsvd2.cu
    test/linalg/sqrt.cu
    test/linalg/strided_reduction.cu
    test/linalg/subtract.cu
    test/linalg/svd.cu
    test/linalg/ternary_op.cu
    test/linalg/transpose.cu
    test/linalg/unary_op.cu
    test/matrix/gather.cu
    test/matrix/math.cu
    test/matrix/matrix.cu
    test/matrix/columnSort.cu
    test/matrix/linewise_op.cu
    test/mdarray.cu
    test/mdspan_utils.cu
    test/mst.cu
    test/random/make_blobs.cu
    test/random/make_regression.cu
    test/random/multi_variable_gaussian.cu
    test/random/permute.cu
    test/random/rng.cu
    test/random/rng_int.cu
    test/random/rmat_rectangular_generator.cu
    test/random/sample_without_replacement.cu
    test/span.cpp
    test/span.cu
    test/sparse/add.cu
    test/sparse/convert_coo.cu
    test/sparse/convert_csr.cu
    test/sparse/connect_components.cu
    test/sparse/csr_row_slice.cu
    test/sparse/csr_to_dense.cu
    test/sparse/csr_transpose.cu
    test/sparse/degree.cu
    test/sparse/dist_coo_spmv.cu
    test/sparse/distance.cu
    test/sparse/filter.cu
    test/sparse/knn.cu
    test/sparse/knn_graph.cu
    test/sparse/linkage.cu
    test/sparse/norm.cu
    test/sparse/reduce.cu
    test/sparse/row_op.cu
    test/sparse/sort.cu
    test/sparse/symmetrize.cu
    test/spatial/ann_ivf_flat.cu
    test/spatial/knn.cu
    test/spatial/fused_l2_knn.cu
    test/spatial/haversine.cu
    test/spatial/ball_cover.cu
    test/spatial/epsilon_neighborhood.cu
    test/spatial/faiss_mr.cu
    test/spatial/selection.cu
    test/spectral_matrix.cu
    test/stats/adjusted_rand_index.cu
    test/stats/completeness_score.cu
    test/stats/contingencyMatrix.cu
    test/stats/cov.cu
    test/stats/dispersion.cu
    test/stats/entropy.cu
    test/stats/histogram.cu
    test/stats/homogeneity_score.cu
    test/stats/information_criterion.cu
    test/stats/kl_divergence.cu
    test/stats/mean.cu
    test/stats/meanvar.cu
    test/stats/mean_center.cu
    test/stats/minmax.cu
    test/stats/mutual_info_score.cu
    test/stats/rand_index.cu
    test/stats/silhouette_score.cu
    test/stats/stddev.cu
    test/stats/sum.cu
    test/stats/trustworthiness.cu
    test/stats/weighted_mean.cu
    test/stats/v_measure.cu
    test/test.cpp
)

set_target_properties(test_raft
        PROPERTIES BUILD_RPATH                         "\$ORIGIN"
        # set target compile options
        CXX_STANDARD                        17
        CXX_STANDARD_REQUIRED               ON
        CUDA_STANDARD                       17
        CUDA_STANDARD_REQUIRED              ON
        POSITION_INDEPENDENT_CODE           ON
        INTERFACE_POSITION_INDEPENDENT_CODE ON
        INSTALL_RPATH "\$ORIGIN/../../../lib"
        )

target_compile_options(test_raft
        PRIVATE "$<$<COMPILE_LANGUAGE:CXX>:${RAFT_CXX_FLAGS}>"
        "$<$<COMPILE_LANGUAGE:CUDA>:${RAFT_CUDA_FLAGS}>"
        )

target_include_directories(test_raft
        PUBLIC  "$<BUILD_INTERFACE:${RAFT_SOURCE_DIR}/test>"
        )


target_link_libraries(test_raft
        PRIVATE
        raft::raft
        raft::distance
        raft::nn
        GTest::gtest
        GTest::gtest_main
        Threads::Threads
        $<TARGET_NAME_IF_EXISTS:OpenMP::OpenMP_CXX>
        $<TARGET_NAME_IF_EXISTS:conda_env>)

install(
        TARGETS test_raft
        COMPONENT testing
        DESTINATION bin/libraft/gtests
        EXCLUDE_FROM_ALL
)
=======

###################################################################################################
# - compiler function -----------------------------------------------------------------------------

function(ConfigureTest)

    set(options OPTIONAL DIST NN)
    set(oneValueArgs NAME )
    set(multiValueArgs PATH TARGETS CONFIGURATIONS)

    cmake_parse_arguments(ConfigureTest "${options}" "${oneValueArgs}"
            "${multiValueArgs}" ${ARGN} )

    set(TEST_NAME ${ConfigureTest_NAME})

    add_executable(${TEST_NAME} ${ConfigureTest_PATH})

    message("TEST PATH: ${ConfigureTest_PATH}")

    target_link_libraries(${TEST_NAME}
            PRIVATE
            raft::raft
            $<$<BOOL:${ConfigureTest_DIST}>:raft::distance>
            $<$<BOOL:${ConfigureTest_NN}>:raft::nn>
            GTest::gtest
            GTest::gtest_main
            Threads::Threads
            $<TARGET_NAME_IF_EXISTS:OpenMP::OpenMP_CXX>
            $<TARGET_NAME_IF_EXISTS:conda_env>
            )

    add_test(NAME ${TEST_NAME} COMMAND ${TEST_NAME})

    set_target_properties(${TEST_NAME}
            PROPERTIES
            # set target compile options
            INSTALL_RPATH "\$ORIGIN/../../../lib"
            )

    target_compile_options(${TEST_NAME}
            PRIVATE "$<$<COMPILE_LANGUAGE:CXX>:${RAFT_CXX_FLAGS}>"
            "$<$<COMPILE_LANGUAGE:CUDA>:${RAFT_CUDA_FLAGS}>"
            )

    target_include_directories(${TEST_NAME}
            PUBLIC  "$<BUILD_INTERFACE:${RAFT_SOURCE_DIR}/test>"
            )

    install(
            TARGETS ${TEST_NAME}
            COMPONENT testing
            DESTINATION bin/gtests/libraft
            EXCLUDE_FROM_ALL)
endfunction()


###################################################################################################
### test sources ##################################################################################
###################################################################################################

###################################################################################################
# - distance tests -------------------------------------------------------------------------

if(BUILD_TESTS)
    ConfigureTest(NAME CLUSTER_TEST
            PATH
            test/cluster/kmeans.cu
            test/cluster_solvers.cu
            test/sparse/linkage.cu
            OPTIONAL DIST NN
    )

    ConfigureTest(NAME CORE_TEST
            PATH
            test/common/logger.cpp
            test/handle.cpp
            test/interruptible.cu
            test/nvtx.cpp
            test/mdarray.cu
            test/mdspan_utils.cu
            test/span.cpp
            test/span.cu
            test/test.cpp
    )

    ConfigureTest(NAME DISTANCE_TEST
            PATH
            test/distance/dist_adj.cu
            test/distance/dist_canberra.cu
            test/distance/dist_chebyshev.cu
            test/distance/dist_correlation.cu
            test/distance/dist_cos.cu
            test/distance/dist_euc_exp.cu
            test/distance/dist_euc_unexp.cu
            test/distance/dist_hamming.cu
            test/distance/dist_hellinger.cu
            test/distance/dist_jensen_shannon.cu
            test/distance/dist_kl_divergence.cu
            test/distance/dist_l1.cu
            test/distance/dist_minkowski.cu
            test/distance/dist_russell_rao.cu
            test/distance/fused_l2_nn.cu
            OPTIONAL DIST
    )

    ConfigureTest(NAME LABEL_TEST
            PATH
            test/label/label.cu
            test/label/merge_labels.cu
    )

    ConfigureTest(NAME LINALG_TEST
            PATH
            test/linalg/add.cu
            test/linalg/binary_op.cu
            test/linalg/cholesky_r1.cu
            test/linalg/coalesced_reduction.cu
            test/linalg/divide.cu
            test/linalg/eig.cu
            test/linalg/eig_sel.cu
            test/linalg/gemm_layout.cu
            test/linalg/gemv.cu
            test/linalg/map.cu
            test/linalg/map_then_reduce.cu
            test/linalg/matrix_vector_op.cu
            test/linalg/multiply.cu
            test/linalg/norm.cu
            test/linalg/power.cu
            test/linalg/reduce.cu
            test/linalg/reduce_cols_by_key.cu
            test/linalg/reduce_rows_by_key.cu
            test/linalg/rsvd.cu
            test/linalg/sqrt.cu
            test/linalg/strided_reduction.cu
            test/linalg/subtract.cu
            test/linalg/svd.cu
            test/linalg/ternary_op.cu
            test/linalg/transpose.cu
            test/linalg/unary_op.cu
    )

    ConfigureTest(NAME MATRIX_TEST
            PATH
            test/matrix/gather.cu
            test/matrix/math.cu
            test/matrix/matrix.cu
            test/matrix/columnSort.cu
            test/matrix/linewise_op.cu
            test/spectral_matrix.cu
    )

    ConfigureTest(NAME RANDOM_TEST
            PATH
            test/random/make_blobs.cu
            test/random/make_regression.cu
            test/random/multi_variable_gaussian.cu
            test/random/permute.cu
            test/random/rng.cu
            test/random/rng_int.cu
            test/random/rmat_rectangular_generator.cu
            test/random/sample_without_replacement.cu
    )

    ConfigureTest(NAME SOLVERS_TEST
            PATH
            test/cluster_solvers_deprecated.cu
            test/eigen_solvers.cu
            test/lap/lap.cu
            test/mst.cu
    )

    ConfigureTest(NAME SPARSE_TEST
            PATH
            test/sparse/add.cu
            test/sparse/convert_coo.cu
            test/sparse/convert_csr.cu
            test/sparse/csr_row_slice.cu
            test/sparse/csr_to_dense.cu
            test/sparse/csr_transpose.cu
            test/sparse/degree.cu
            test/sparse/filter.cu
            test/sparse/norm.cu
            test/sparse/reduce.cu
            test/sparse/row_op.cu
            test/sparse/sort.cu
            test/sparse/symmetrize.cu
    )

    ConfigureTest(NAME SPARSE_DIST_TEST
            PATH
            test/sparse/dist_coo_spmv.cu
            test/sparse/distance.cu
            OPTIONAL DIST NN
    )

    ConfigureTest(NAME SPARSE_NN_TEST
            PATH
            test/sparse/connect_components.cu
            test/sparse/knn.cu
            test/sparse/knn_graph.cu
            OPTIONAL DIST NN
    )

    ConfigureTest(NAME SPATIAL_TEST
            PATH
            test/spatial/ann_ivf_flat.cu
            test/spatial/ann_ivf_pq/test_float_int64_t.cu
            test/spatial/ann_ivf_pq/test_float_uint32_t.cu
            test/spatial/ann_ivf_pq/test_float_uint64_t.cu
            test/spatial/ann_ivf_pq/test_int8_t_uint64_t.cu
            test/spatial/ann_ivf_pq/test_uint8_t_uint64_t.cu
            test/spatial/knn.cu
            test/spatial/fused_l2_knn.cu
            test/spatial/haversine.cu
            test/spatial/ball_cover.cu
            test/spatial/epsilon_neighborhood.cu
            test/spatial/faiss_mr.cu
            test/spatial/selection.cu
            OPTIONAL DIST NN
    )

    ConfigureTest(NAME STATS_TEST
            PATH
            test/stats/adjusted_rand_index.cu
            test/stats/completeness_score.cu
            test/stats/contingencyMatrix.cu
            test/stats/cov.cu
            test/stats/dispersion.cu
            test/stats/entropy.cu
            test/stats/histogram.cu
            test/stats/homogeneity_score.cu
            test/stats/information_criterion.cu
            test/stats/kl_divergence.cu
            test/stats/mean.cu
            test/stats/meanvar.cu
            test/stats/mean_center.cu
            test/stats/minmax.cu
            test/stats/mutual_info_score.cu
            test/stats/rand_index.cu
            test/stats/silhouette_score.cu
            test/stats/stddev.cu
            test/stats/sum.cu
            test/stats/trustworthiness.cu
            test/stats/weighted_mean.cu
            test/stats/v_measure.cu
            OPTIONAL DIST NN
    )

    ConfigureTest(NAME UTILS_TEST
            PATH
            test/common/seive.cu
            test/cudart_utils.cpp
            test/device_atomics.cu
            test/integer_utils.cpp
            test/pow2_utils.cu
    )
endif()
>>>>>>> f56daa68
<|MERGE_RESOLUTION|>--- conflicted
+++ resolved
@@ -14,178 +14,6 @@
 # limitations under the License.
 #=============================================================================
 
-<<<<<<< HEAD
-# keep the files in alphabetical order!
-add_executable(test_raft
-#    test/cluster/kmeans.cu
-    test/common/logger.cpp
-    test/common/seive.cu
-    test/cudart_utils.cpp
-#    test/cluster_solvers.cu
-    test/cluster_solvers_deprecated.cu
-    test/device_atomics.cu
-    test/distance/dist_adj.cu
-    test/distance/dist_canberra.cu
-    test/distance/dist_chebyshev.cu
-    test/distance/dist_correlation.cu
-    test/distance/dist_cos.cu
-    test/distance/dist_euc_exp.cu
-    test/distance/dist_euc_unexp.cu
-    test/distance/dist_hamming.cu
-    test/distance/dist_hellinger.cu
-    test/distance/dist_jensen_shannon.cu
-    test/distance/dist_kl_divergence.cu
-    test/distance/dist_l1.cu
-    test/distance/dist_minkowski.cu
-    test/distance/dist_russell_rao.cu
-    test/distance/fused_l2_nn.cu
-    test/eigen_solvers.cu
-    test/handle.cpp
-    test/integer_utils.cpp
-    test/interruptible.cu
-    test/nvtx.cpp
-    test/pow2_utils.cu
-    test/label/label.cu
-    test/label/merge_labels.cu
-    test/lap/lap.cu
-    test/linalg/add.cu
-    test/linalg/binary_op.cu
-    test/linalg/cholesky_r1.cu
-    test/linalg/coalesced_reduction.cu
-    test/linalg/divide.cu
-    test/linalg/eig.cu
-    test/linalg/eig_sel.cu
-    test/linalg/gemm_layout.cu
-    test/linalg/gemv.cu
-    test/linalg/map.cu
-    test/linalg/map_then_reduce.cu
-    test/linalg/matrix_vector_op.cu
-    test/linalg/multiply.cu
-    test/linalg/norm.cu
-    test/linalg/power.cu
-    test/linalg/reduce.cu
-    test/linalg/reduce_cols_by_key.cu
-    test/linalg/reduce_rows_by_key.cu
-    test/linalg/rsvd.cu
-    test/linalg/rsvd2.cu
-    test/linalg/sqrt.cu
-    test/linalg/strided_reduction.cu
-    test/linalg/subtract.cu
-    test/linalg/svd.cu
-    test/linalg/ternary_op.cu
-    test/linalg/transpose.cu
-    test/linalg/unary_op.cu
-    test/matrix/gather.cu
-    test/matrix/math.cu
-    test/matrix/matrix.cu
-    test/matrix/columnSort.cu
-    test/matrix/linewise_op.cu
-    test/mdarray.cu
-    test/mdspan_utils.cu
-    test/mst.cu
-    test/random/make_blobs.cu
-    test/random/make_regression.cu
-    test/random/multi_variable_gaussian.cu
-    test/random/permute.cu
-    test/random/rng.cu
-    test/random/rng_int.cu
-    test/random/rmat_rectangular_generator.cu
-    test/random/sample_without_replacement.cu
-    test/span.cpp
-    test/span.cu
-    test/sparse/add.cu
-    test/sparse/convert_coo.cu
-    test/sparse/convert_csr.cu
-    test/sparse/connect_components.cu
-    test/sparse/csr_row_slice.cu
-    test/sparse/csr_to_dense.cu
-    test/sparse/csr_transpose.cu
-    test/sparse/degree.cu
-    test/sparse/dist_coo_spmv.cu
-    test/sparse/distance.cu
-    test/sparse/filter.cu
-    test/sparse/knn.cu
-    test/sparse/knn_graph.cu
-    test/sparse/linkage.cu
-    test/sparse/norm.cu
-    test/sparse/reduce.cu
-    test/sparse/row_op.cu
-    test/sparse/sort.cu
-    test/sparse/symmetrize.cu
-    test/spatial/ann_ivf_flat.cu
-    test/spatial/knn.cu
-    test/spatial/fused_l2_knn.cu
-    test/spatial/haversine.cu
-    test/spatial/ball_cover.cu
-    test/spatial/epsilon_neighborhood.cu
-    test/spatial/faiss_mr.cu
-    test/spatial/selection.cu
-    test/spectral_matrix.cu
-    test/stats/adjusted_rand_index.cu
-    test/stats/completeness_score.cu
-    test/stats/contingencyMatrix.cu
-    test/stats/cov.cu
-    test/stats/dispersion.cu
-    test/stats/entropy.cu
-    test/stats/histogram.cu
-    test/stats/homogeneity_score.cu
-    test/stats/information_criterion.cu
-    test/stats/kl_divergence.cu
-    test/stats/mean.cu
-    test/stats/meanvar.cu
-    test/stats/mean_center.cu
-    test/stats/minmax.cu
-    test/stats/mutual_info_score.cu
-    test/stats/rand_index.cu
-    test/stats/silhouette_score.cu
-    test/stats/stddev.cu
-    test/stats/sum.cu
-    test/stats/trustworthiness.cu
-    test/stats/weighted_mean.cu
-    test/stats/v_measure.cu
-    test/test.cpp
-)
-
-set_target_properties(test_raft
-        PROPERTIES BUILD_RPATH                         "\$ORIGIN"
-        # set target compile options
-        CXX_STANDARD                        17
-        CXX_STANDARD_REQUIRED               ON
-        CUDA_STANDARD                       17
-        CUDA_STANDARD_REQUIRED              ON
-        POSITION_INDEPENDENT_CODE           ON
-        INTERFACE_POSITION_INDEPENDENT_CODE ON
-        INSTALL_RPATH "\$ORIGIN/../../../lib"
-        )
-
-target_compile_options(test_raft
-        PRIVATE "$<$<COMPILE_LANGUAGE:CXX>:${RAFT_CXX_FLAGS}>"
-        "$<$<COMPILE_LANGUAGE:CUDA>:${RAFT_CUDA_FLAGS}>"
-        )
-
-target_include_directories(test_raft
-        PUBLIC  "$<BUILD_INTERFACE:${RAFT_SOURCE_DIR}/test>"
-        )
-
-
-target_link_libraries(test_raft
-        PRIVATE
-        raft::raft
-        raft::distance
-        raft::nn
-        GTest::gtest
-        GTest::gtest_main
-        Threads::Threads
-        $<TARGET_NAME_IF_EXISTS:OpenMP::OpenMP_CXX>
-        $<TARGET_NAME_IF_EXISTS:conda_env>)
-
-install(
-        TARGETS test_raft
-        COMPONENT testing
-        DESTINATION bin/libraft/gtests
-        EXCLUDE_FROM_ALL
-)
-=======
 
 ###################################################################################################
 # - compiler function -----------------------------------------------------------------------------
@@ -318,6 +146,7 @@
             test/linalg/reduce_cols_by_key.cu
             test/linalg/reduce_rows_by_key.cu
             test/linalg/rsvd.cu
+            test/linalg/rsvd2.cu
             test/linalg/sqrt.cu
             test/linalg/strided_reduction.cu
             test/linalg/subtract.cu
@@ -442,5 +271,4 @@
             test/integer_utils.cpp
             test/pow2_utils.cu
     )
-endif()
->>>>>>> f56daa68
+endif()