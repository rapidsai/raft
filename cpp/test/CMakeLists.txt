--- conflicted
+++ resolved
@@ -125,20 +125,9 @@
 
 target_link_libraries(test_raft
 PRIVATE
-<<<<<<< HEAD
   raft # transitively links all CUDA libs, etc
-  FAISS::FAISS
-=======
-  CUDA::cublas
-  CUDA::curand
-  CUDA::cusolver
-  CUDA::cudart
-  CUDA::cusparse
-  rmm::rmm
-  cuco::cuco
   raft_distance
   raft_nn
->>>>>>> 681b19d8
   GTest::gtest
   GTest::gtest_main
   Threads::Threads
