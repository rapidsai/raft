--- conflicted
+++ resolved
@@ -180,25 +180,6 @@
   list(
     APPEND
     EXT_HEADER_TEST_SOURCES
-<<<<<<< HEAD
-    test/ext_headers/raft_neighbors_brute_force.cu
-    test/ext_headers/raft_distance_distance.cu
-    test/ext_headers/raft_distance_detail_pairwise_matrix_dispatch.cu
-    test/ext_headers/raft_matrix_detail_select_k.cu
-    test/ext_headers/raft_neighbors_ball_cover.cu
-    test/ext_headers/raft_spatial_knn_detail_fused_l2_knn.cu
-    test/ext_headers/raft_distance_fused_l2_nn.cu
-    test/ext_headers/raft_neighbors_ivf_pq.cu
-    test/ext_headers/raft_neighbors_ivf_flat.cu
-    test/ext_headers/raft_core_logger.cpp
-    test/ext_headers/raft_neighbors_refine.cu
-    test/ext_headers/raft_neighbors_detail_ivf_flat_search.cu
-    test/ext_headers/raft_linalg_detail_coalesced_reduction.cu
-    test/ext_headers/raft_sparse_matrix_detail_select_k.cu
-    test/ext_headers/raft_spatial_knn_detail_ball_cover_registers.cu
-    test/ext_headers/raft_neighbors_detail_ivf_flat_interleaved_scan.cu
-    test/ext_headers/raft_neighbors_detail_ivf_pq_compute_similarity.cu
-=======
     ext_headers/raft_neighbors_brute_force.cu
     ext_headers/raft_distance_distance.cu
     ext_headers/raft_distance_detail_pairwise_matrix_dispatch.cu
@@ -212,10 +193,10 @@
     ext_headers/raft_neighbors_refine.cu
     ext_headers/raft_neighbors_detail_ivf_flat_search.cu
     ext_headers/raft_linalg_detail_coalesced_reduction.cu
+    ext_headers/raft_sparse_matrix_detail_select_k.cu
     ext_headers/raft_spatial_knn_detail_ball_cover_registers.cu
     ext_headers/raft_neighbors_detail_ivf_flat_interleaved_scan.cu
     ext_headers/raft_neighbors_detail_ivf_pq_compute_similarity.cu
->>>>>>> efcd11f0
   )
 
   # Test that the split headers compile in isolation with:
@@ -355,16 +336,10 @@
     NAME
     SPARSE_NEIGHBORS_TEST
     PATH
-<<<<<<< HEAD
-    test/sparse/neighbors/cross_component_nn.cu
-    test/sparse/neighbors/brute_force.cu
-    test/sparse/neighbors/knn_graph.cu
-    test/sparse/neighbors/prefiltered_brute_force.cu
-=======
     sparse/neighbors/cross_component_nn.cu
     sparse/neighbors/brute_force.cu
     sparse/neighbors/knn_graph.cu
->>>>>>> efcd11f0
+    sparse/neighbors/prefiltered_brute_force.cu
     LIB
     EXPLICIT_INSTANTIATE_ONLY
   )
