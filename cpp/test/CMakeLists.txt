# =============================================================================
# Copyright (c) 2021-2023, NVIDIA CORPORATION.
#
# Licensed under the Apache License, Version 2.0 (the "License"); you may not use this file except
# in compliance with the License. You may obtain a copy of the License at
#
# http://www.apache.org/licenses/LICENSE-2.0
#
# Unless required by applicable law or agreed to in writing, software distributed under the License
# is distributed on an "AS IS" BASIS, WITHOUT WARRANTIES OR CONDITIONS OF ANY KIND, either express
# or implied. See the License for the specific language governing permissions and limitations under
# the License.
# =============================================================================

# ##################################################################################################
# * compiler function -----------------------------------------------------------------------------

function(ConfigureTest)

  set(options OPTIONAL DIST NN)
  set(oneValueArgs NAME)
  set(multiValueArgs PATH TARGETS CONFIGURATIONS)

  cmake_parse_arguments(ConfigureTest "${options}" "${oneValueArgs}" "${multiValueArgs}" ${ARGN})

  set(TEST_NAME ${ConfigureTest_NAME})

  add_executable(${TEST_NAME} ${ConfigureTest_PATH})

  message("TEST PATH: ${ConfigureTest_PATH}")

  target_link_libraries(
    ${TEST_NAME}
    PRIVATE raft::raft
            raft_internal
            $<$<BOOL:${ConfigureTest_DIST}>:raft::distance>
            $<$<BOOL:${ConfigureTest_NN}>:raft::nn>
            GTest::gtest
            GTest::gtest_main
            Threads::Threads
            $<TARGET_NAME_IF_EXISTS:OpenMP::OpenMP_CXX>
            $<TARGET_NAME_IF_EXISTS:conda_env>
  )

  add_test(NAME ${TEST_NAME} COMMAND ${TEST_NAME})

  set_target_properties(
    ${TEST_NAME}
    PROPERTIES # set target compile options
               INSTALL_RPATH "\$ORIGIN/../../../lib"
               CXX_STANDARD 17
               CXX_STANDARD_REQUIRED ON
               CUDA_STANDARD 17
               CUDA_STANDARD_REQUIRED ON
  )

  target_compile_options(
    ${TEST_NAME} PRIVATE "$<$<COMPILE_LANGUAGE:CXX>:${RAFT_CXX_FLAGS}>"
                         "$<$<COMPILE_LANGUAGE:CUDA>:${RAFT_CUDA_FLAGS}>"
  )

  target_include_directories(${TEST_NAME} PUBLIC "$<BUILD_INTERFACE:${RAFT_SOURCE_DIR}/test>")

  install(
    TARGETS ${TEST_NAME}
    COMPONENT testing
    DESTINATION bin/gtests/libraft
    EXCLUDE_FROM_ALL
  )
endfunction()

# ##################################################################################################
# test sources ##################################################################################
# ##################################################################################################

# ##################################################################################################
# * distance tests -------------------------------------------------------------------------

if(BUILD_TESTS)
  ConfigureTest(
<<<<<<< HEAD
    NAME CLUSTER_TEST PATH test/cluster/kmeans.cu test/cluster/kmeans_find_k.cu
    test/cluster_solvers.cu test/cluster/linkage.cu OPTIONAL DIST NN
=======
    NAME CLUSTER_TEST PATH test/cluster/kmeans.cu test/cluster/kmeans_balanced.cu
    test/cluster/cluster_solvers.cu test/cluster/linkage.cu OPTIONAL DIST NN
>>>>>>> 7b03b48c
  )

  ConfigureTest(
    NAME
    CORE_TEST
    PATH
    test/core/logger.cpp
    test/core/math_device.cu
    test/core/math_host.cpp
    test/core/operators_device.cu
    test/core/operators_host.cpp
    test/core/handle.cpp
    test/core/interruptible.cu
    test/core/nvtx.cpp
    test/core/mdarray.cu
    test/core/mdspan_utils.cu
    test/core/numpy_serializer.cu
    test/core/memory_type.cpp
    test/core/span.cpp
    test/core/span.cu
    test/test.cpp
  )

  ConfigureTest(
    NAME
    DISTANCE_TEST
    PATH
    test/distance/dist_adj.cu
    test/distance/dist_canberra.cu
    test/distance/dist_chebyshev.cu
    test/distance/dist_correlation.cu
    test/distance/dist_cos.cu
    test/distance/dist_euc_exp.cu
    test/distance/dist_euc_unexp.cu
    test/distance/dist_eucsqrt_exp.cu
    test/distance/dist_hamming.cu
    test/distance/dist_hellinger.cu
    test/distance/dist_jensen_shannon.cu
    test/distance/dist_kl_divergence.cu
    test/distance/dist_l1.cu
    test/distance/dist_minkowski.cu
    test/distance/dist_russell_rao.cu
    test/distance/fused_l2_nn.cu
    test/distance/gram.cu
    OPTIONAL
    DIST
  )

  ConfigureTest(NAME LABEL_TEST PATH test/label/label.cu test/label/merge_labels.cu)

  ConfigureTest(
    NAME
    LINALG_TEST
    PATH
    test/linalg/add.cu
    test/linalg/axpy.cu
    test/linalg/binary_op.cu
    test/linalg/cholesky_r1.cu
    test/linalg/coalesced_reduction.cu
    test/linalg/divide.cu
    test/linalg/dot.cu
    test/linalg/eig.cu
    test/linalg/eig_sel.cu
    test/linalg/gemm_layout.cu
    test/linalg/gemv.cu
    test/linalg/map.cu
    test/linalg/map_then_reduce.cu
    test/linalg/matrix_vector.cu
    test/linalg/matrix_vector_op.cu
    test/linalg/mean_squared_error.cu
    test/linalg/multiply.cu
    test/linalg/norm.cu
    test/linalg/normalize.cu
    test/linalg/power.cu
    test/linalg/reduce.cu
    test/linalg/reduce_cols_by_key.cu
    test/linalg/reduce_rows_by_key.cu
    test/linalg/rsvd.cu
    test/linalg/sqrt.cu
    test/linalg/strided_reduction.cu
    test/linalg/subtract.cu
    test/linalg/svd.cu
    test/linalg/ternary_op.cu
    test/linalg/transpose.cu
    test/linalg/unary_op.cu
  )

  ConfigureTest(
    NAME
    MATRIX_TEST
    PATH
    test/matrix/argmax.cu
    test/matrix/argmin.cu
    test/matrix/columnSort.cu
    test/matrix/diagonal.cu
    test/matrix/gather.cu
    test/matrix/linewise_op.cu
    test/matrix/math.cu
    test/matrix/matrix.cu
    test/matrix/norm.cu
    test/matrix/reverse.cu
    test/matrix/select_k.cu
    test/matrix/slice.cu
    test/matrix/triangular.cu
    test/sparse/spectral_matrix.cu
  )

  ConfigureTest(
    NAME
    RANDOM_TEST
    PATH
    test/random/make_blobs.cu
    test/random/make_regression.cu
    test/random/multi_variable_gaussian.cu
    test/random/permute.cu
    test/random/rng.cu
    test/random/rng_discrete.cu
    test/random/rng_int.cu
    test/random/rmat_rectangular_generator.cu
    test/random/sample_without_replacement.cu
  )

  ConfigureTest(
    NAME SOLVERS_TEST PATH test/cluster/cluster_solvers_deprecated.cu test/linalg/eigen_solvers.cu
    test/lap/lap.cu test/sparse/mst.cu OPTIONAL DIST
  )

  ConfigureTest(
    NAME
    SPARSE_TEST
    PATH
    test/sparse/add.cu
    test/sparse/convert_coo.cu
    test/sparse/convert_csr.cu
    test/sparse/csr_row_slice.cu
    test/sparse/csr_to_dense.cu
    test/sparse/csr_transpose.cu
    test/sparse/degree.cu
    test/sparse/filter.cu
    test/sparse/norm.cu
    test/sparse/reduce.cu
    test/sparse/row_op.cu
    test/sparse/sort.cu
    test/sparse/spgemmi.cu
    test/sparse/symmetrize.cu
  )

  ConfigureTest(
    NAME SPARSE_DIST_TEST PATH test/sparse/dist_coo_spmv.cu test/sparse/distance.cu OPTIONAL DIST
    NN
  )

  ConfigureTest(
    NAME SPARSE_NEIGHBORS_TEST PATH test/sparse/neighbors/connect_components.cu
    test/sparse/neighbors/brute_force.cu test/sparse/neighbors/knn_graph.cu OPTIONAL DIST NN
  )

  ConfigureTest(
    NAME
    NEIGHBORS_TEST
    PATH
    test/neighbors/ann_ivf_flat.cu
    test/neighbors/ann_ivf_pq/test_float_int64_t.cu
    test/neighbors/ann_ivf_pq/test_float_uint32_t.cu
    test/neighbors/ann_ivf_pq/test_float_uint64_t.cu
    test/neighbors/ann_ivf_pq/test_int8_t_uint64_t.cu
    test/neighbors/ann_ivf_pq/test_uint8_t_uint64_t.cu
    test/neighbors/knn.cu
    test/neighbors/fused_l2_knn.cu
    test/neighbors/haversine.cu
    test/neighbors/ball_cover.cu
    test/neighbors/epsilon_neighborhood.cu
    test/neighbors/faiss_mr.cu
    test/neighbors/refine.cu
    test/neighbors/selection.cu
    OPTIONAL
    DIST
    NN
  )

  ConfigureTest(
    NAME
    STATS_TEST
    PATH
    test/stats/accuracy.cu
    test/stats/adjusted_rand_index.cu
    test/stats/completeness_score.cu
    test/stats/contingencyMatrix.cu
    test/stats/cov.cu
    test/stats/dispersion.cu
    test/stats/entropy.cu
    test/stats/histogram.cu
    test/stats/homogeneity_score.cu
    test/stats/information_criterion.cu
    test/stats/kl_divergence.cu
    test/stats/mean.cu
    test/stats/meanvar.cu
    test/stats/mean_center.cu
    test/stats/minmax.cu
    test/stats/mutual_info_score.cu
    test/stats/r2_score.cu
    test/stats/rand_index.cu
    test/stats/regression_metrics.cu
    test/stats/silhouette_score.cu
    test/stats/stddev.cu
    test/stats/sum.cu
    test/stats/trustworthiness.cu
    test/stats/weighted_mean.cu
    test/stats/v_measure.cu
    OPTIONAL
    DIST
    NN
  )

  ConfigureTest(
    NAME UTILS_TEST PATH test/core/seive.cu test/util/bitonic_sort.cu test/util/cudart_utils.cpp
    test/util/device_atomics.cu test/util/integer_utils.cpp test/util/pow2_utils.cu
  )
endif()<|MERGE_RESOLUTION|>--- conflicted
+++ resolved
@@ -78,13 +78,8 @@
 
 if(BUILD_TESTS)
   ConfigureTest(
-<<<<<<< HEAD
-    NAME CLUSTER_TEST PATH test/cluster/kmeans.cu test/cluster/kmeans_find_k.cu
-    test/cluster_solvers.cu test/cluster/linkage.cu OPTIONAL DIST NN
-=======
     NAME CLUSTER_TEST PATH test/cluster/kmeans.cu test/cluster/kmeans_balanced.cu
     test/cluster/cluster_solvers.cu test/cluster/linkage.cu OPTIONAL DIST NN
->>>>>>> 7b03b48c
   )
 
   ConfigureTest(
