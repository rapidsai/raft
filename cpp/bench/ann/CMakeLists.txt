# =============================================================================
# Copyright (c) 2023, NVIDIA CORPORATION.
#
# Licensed under the Apache License, Version 2.0 (the "License"); you may not use this file except
# in compliance with the License. You may obtain a copy of the License at
#
# http://www.apache.org/licenses/LICENSE-2.0
#
# Unless required by applicable law or agreed to in writing, software distributed under the License
# is distributed on an "AS IS" BASIS, WITHOUT WARRANTIES OR CONDITIONS OF ANY KIND, either express
# or implied. See the License for the specific language governing permissions and limitations under
# the License.
# =============================================================================

# ##################################################################################################
# * benchmark options ------------------------------------------------------------------------------

option(RAFT_ANN_BENCH_USE_FAISS_GPU_FLAT "Include faiss' brute-force knn algorithm in benchmark" ON)
option(RAFT_ANN_BENCH_USE_FAISS_GPU_IVF_FLAT "Include faiss' ivf flat algorithm in benchmark" ON)
option(RAFT_ANN_BENCH_USE_FAISS_GPU_IVF_PQ "Include faiss' ivf pq algorithm in benchmark" ON)
option(RAFT_ANN_BENCH_USE_FAISS_CPU_FLAT
       "Include faiss' cpu brute-force knn algorithm in benchmark" ON
)
option(RAFT_ANN_BENCH_USE_FAISS_CPU_FLAT "Include faiss' cpu brute-force algorithm in benchmark" ON)

option(RAFT_ANN_BENCH_USE_FAISS_CPU_IVF_FLAT "Include faiss' cpu ivf flat algorithm in benchmark"
       ON
)
option(RAFT_ANN_BENCH_USE_FAISS_CPU_IVF_PQ "Include faiss' cpu ivf pq algorithm in benchmark" ON)
option(RAFT_ANN_BENCH_USE_RAFT_IVF_FLAT "Include raft's ivf flat algorithm in benchmark" ON)
option(RAFT_ANN_BENCH_USE_RAFT_IVF_PQ "Include raft's ivf pq algorithm in benchmark" ON)
option(RAFT_ANN_BENCH_USE_RAFT_CAGRA "Include raft's CAGRA in benchmark" ON)
option(RAFT_ANN_BENCH_USE_HNSWLIB "Include hnsw algorithm in benchmark" ON)
option(RAFT_ANN_BENCH_USE_GGNN "Include ggnn algorithm in benchmark" ON)
option(RAFT_ANN_BENCH_SINGLE_EXE
       "Make a single executable with benchmark as shared library modules" OFF
)

# ##################################################################################################
# * Process options ----------------------------------------------------------

find_package(Threads REQUIRED)

if(BUILD_CPU_ONLY)

  # Include necessary logging dependencies
  include(cmake/thirdparty/get_fmt.cmake)
  include(cmake/thirdparty/get_spdlog.cmake)

  set(RAFT_FAISS_ENABLE_GPU OFF)
  set(RAFT_ANN_BENCH_USE_FAISS_GPU_FLAT OFF)
  set(RAFT_ANN_BENCH_USE_FAISS_GPU_IVF_FLAT OFF)
  set(RAFT_ANN_BENCH_USE_FAISS_GPU_IVF_PQ OFF)
  set(RAFT_ANN_BENCH_USE_RAFT_IVF_FLAT OFF)
  set(RAFT_ANN_BENCH_USE_RAFT_IVF_PQ OFF)
  set(RAFT_ANN_BENCH_USE_RAFT_CAGRA OFF)
  set(RAFT_ANN_BENCH_USE_GGNN OFF)
else()
  # Disable faiss benchmarks on CUDA 12 since faiss is not yet CUDA 12-enabled.
  # https://github.com/rapidsai/raft/issues/1627
  if(${CMAKE_CUDA_COMPILER_VERSION} VERSION_GREATER_EQUAL 12.0.0)
    set(RAFT_FAISS_ENABLE_GPU OFF)
    set(RAFT_ANN_BENCH_USE_FAISS_GPU_FLAT OFF)
    set(RAFT_ANN_BENCH_USE_FAISS_GPU_IVF_FLAT OFF)
    set(RAFT_ANN_BENCH_USE_FAISS_GPU_IVF_PQ OFF)
<<<<<<< HEAD
=======
    set(RAFT_ANN_BENCH_USE_FAISS_CPU_FLAT OFF)
    set(RAFT_ANN_BENCH_USE_FAISS_CPU_IVF_PQ OFF)
    set(RAFT_ANN_BENCH_USE_FAISS_CPU_IVF_FLAT OFF)
>>>>>>> 9624d315
  else()
    set(RAFT_FAISS_ENABLE_GPU ON)
  endif()
endif()

set(RAFT_ANN_BENCH_USE_FAISS OFF)
if(RAFT_ANN_BENCH_USE_FAISS_GPU_FLAT
<<<<<<< HEAD
   OR RAFT_ANN_BENCH_USE_FAISS_GPU_IVFPQ
   OR RAFT_ANN_BENCH_USE_FAISS_IFFLAT
   OR RAFT_ANN_BENCH_USE_FAISS_CPU_FLAT
   OR RAFT_ANN_BENCH_USE_FAISS_CPU_IVFPQ
   OR RAFT_ANN_BENCH_USE_FAISS_CPU_IFFLAT
=======
   OR RAFT_ANN_BENCH_USE_FAISS_GPU_IVF_PQ
   OR RAFT_ANN_BENCH_USE_FAISS_GPU_IVF_FLAT
   OR RAFT_ANN_BENCH_USE_FAISS_CPU_FLAT
   OR RAFT_ANN_BENCH_USE_FAISS_CPU_IVF_PQ
   OR RAFT_ANN_BENCH_USE_FAISS_CPU_IVF_FLAT
>>>>>>> 9624d315
)
  set(RAFT_ANN_BENCH_USE_FAISS ON)
  set(RAFT_USE_FAISS_STATIC ON)
endif()

set(RAFT_ANN_BENCH_USE_RAFT OFF)
if(RAFT_ANN_BENCH_USE_RAFT_IVF_PQ
   OR RAFT_ANN_BENCH_USE_RAFT_BRUTE_FORCE
   OR RAFT_ANN_BENCH_USE_RAFT_IVF_FLAT
   OR RAFT_ANN_BENCH_USE_RAFT_CAGRA
)
  set(RAFT_ANN_BENCH_USE_RAFT ON)
endif()

# ##################################################################################################
# * Fetch requirements -------------------------------------------------------------

if(RAFT_ANN_BENCH_USE_HNSWLIB)
  include(cmake/thirdparty/get_hnswlib.cmake)
endif()

include(cmake/thirdparty/get_nlohmann_json.cmake)

if(RAFT_ANN_BENCH_USE_GGNN)
  include(cmake/thirdparty/get_ggnn.cmake)
endif()

if(RAFT_ANN_BENCH_USE_FAISS)
<<<<<<< HEAD
  # We need to ensure that faiss has all the conda information. So we currently use the very ugly
  # hammer of `link_libraries` to ensure that all targets in this directory and the faiss directory
=======
  # We need to ensure that faiss has all the conda
  # information. So we currently use the very ugly
  # hammer of `link_libraries` to ensure that all
  # targets in this directory and the faiss directory
>>>>>>> 9624d315
  # will have the conda includes/link dirs
  link_libraries($<TARGET_NAME_IF_EXISTS:conda_env>)
  include(cmake/thirdparty/get_faiss.cmake)
endif()

# ##################################################################################################
# * Configure tests function-------------------------------------------------------------

function(ConfigureAnnBench)

  set(oneValueArgs NAME)
  set(multiValueArgs PATH LINKS CXXFLAGS INCLUDES)

  if(NOT BUILD_CPU_ONLY)
    set(GPU_BUILD ON)
  endif()

  cmake_parse_arguments(
    ConfigureAnnBench "${options}" "${oneValueArgs}" "${multiValueArgs}" ${ARGN}
  )

  set(BENCH_NAME ${ConfigureAnnBench_NAME}_ANN_BENCH)

  if(RAFT_ANN_BENCH_SINGLE_EXE)
    add_library(${BENCH_NAME} SHARED ${ConfigureAnnBench_PATH})
    string(TOLOWER ${BENCH_NAME} BENCH_LIB_NAME)
    set_target_properties(${BENCH_NAME} PROPERTIES OUTPUT_NAME ${BENCH_LIB_NAME})
    add_dependencies(${BENCH_NAME} ANN_BENCH)
  else()
    add_executable(${BENCH_NAME} ${ConfigureAnnBench_PATH})
    target_compile_definitions(${BENCH_NAME} PRIVATE ANN_BENCH_BUILD_MAIN)
    target_link_libraries(${BENCH_NAME} PRIVATE benchmark::benchmark)
  endif()

  target_link_libraries(
    ${BENCH_NAME}
    PRIVATE raft::raft
            nlohmann_json::nlohmann_json
            ${ConfigureAnnBench_LINKS}
            Threads::Threads
            $<$<BOOL:${GPU_BUILD}>:${RAFT_CTK_MATH_DEPENDENCIES}>
            $<TARGET_NAME_IF_EXISTS:OpenMP::OpenMP_CXX>
            $<TARGET_NAME_IF_EXISTS:conda_env>
            -static-libgcc
            -static-libstdc++
            $<$<BOOL:${BUILD_CPU_ONLY}>:fmt::fmt-header-only>
            $<$<BOOL:${BUILD_CPU_ONLY}>:spdlog::spdlog_header_only>
  )

  set_target_properties(
    ${BENCH_NAME}
    PROPERTIES # set target compile options
               CXX_STANDARD 17
               CXX_STANDARD_REQUIRED ON
               CUDA_STANDARD 17
               CUDA_STANDARD_REQUIRED ON
               POSITION_INDEPENDENT_CODE ON
               INTERFACE_POSITION_INDEPENDENT_CODE ON
               BUILD_RPATH "\$ORIGIN"
               INSTALL_RPATH "\$ORIGIN"
  )

  set(${ConfigureAnnBench_CXXFLAGS} ${RAFT_CXX_FLAGS} ${ConfigureAnnBench_CXXFLAGS})

  target_compile_options(
    ${BENCH_NAME} PRIVATE "$<$<COMPILE_LANGUAGE:CXX>:${ConfigureAnnBench_CXXFLAGS}>"
                          "$<$<COMPILE_LANGUAGE:CUDA>:${RAFT_CUDA_FLAGS}>"
  )

  if(RAFT_ANN_BENCH_USE_${ConfigureAnnBench_NAME})
    target_compile_definitions(
      ${BENCH_NAME}
      PUBLIC
        RAFT_ANN_BENCH_USE_${ConfigureAnnBench_NAME}=RAFT_ANN_BENCH_USE_${ConfigureAnnBench_NAME}
    )
  endif()

  target_include_directories(
    ${BENCH_NAME}
    PUBLIC "$<BUILD_INTERFACE:${RAFT_SOURCE_DIR}/include>"
    PRIVATE ${ConfigureAnnBench_INCLUDES}
  )

  install(
    TARGETS ${BENCH_NAME}
    COMPONENT ann_bench
    DESTINATION bin/ann
  )
endfunction()

# ##################################################################################################
# * Configure tests-------------------------------------------------------------

if(RAFT_ANN_BENCH_USE_HNSWLIB)
  ConfigureAnnBench(
    NAME HNSWLIB PATH bench/ann/src/hnswlib/hnswlib_benchmark.cpp INCLUDES
    ${CMAKE_CURRENT_BINARY_DIR}/_deps/hnswlib-src/hnswlib CXXFLAGS "${HNSW_CXX_FLAGS}"
  )
endif()

if(RAFT_ANN_BENCH_USE_RAFT_IVF_PQ)
  ConfigureAnnBench(
    NAME
    RAFT_IVF_PQ
    PATH
    bench/ann/src/raft/raft_benchmark.cu
    $<$<BOOL:${RAFT_ANN_BENCH_USE_RAFT_IVF_PQ}>:bench/ann/src/raft/raft_ivf_pq.cu>
    LINKS
    raft::compiled
  )
endif()

if(RAFT_ANN_BENCH_USE_RAFT_IVF_FLAT)
  ConfigureAnnBench(
    NAME
    RAFT_IVF_FLAT
    PATH
    bench/ann/src/raft/raft_benchmark.cu
    $<$<BOOL:${RAFT_ANN_BENCH_USE_RAFT_IVF_FLAT}>:bench/ann/src/raft/raft_ivf_flat.cu>
    LINKS
    raft::compiled
  )
endif()

if(RAFT_ANN_BENCH_USE_RAFT_BRUTE_FORCE)
  ConfigureAnnBench(
    NAME RAFT_BRUTE_FORCE PATH bench/ann/src/raft/raft_benchmark.cu LINKS raft::compiled
  )
endif()

if(RAFT_ANN_BENCH_USE_RAFT_CAGRA)
  ConfigureAnnBench(
    NAME
    RAFT_CAGRA
    PATH
    bench/ann/src/raft/raft_benchmark.cu
    $<$<BOOL:${RAFT_ANN_BENCH_USE_RAFT_CAGRA}>:bench/ann/src/raft/raft_cagra.cu>
    # $<$<BOOL:${RAFT_ANN_BENCH_USE_RAFT_CAGRA}>:bench/ann/src/raft/orig_cagra.cu>
    LINKS
    raft::compiled
  )
  # target_compile_options(RAFT_CAGRA_ANN_BENCH PUBLIC -I/workspace/rapids/knn/cagra/include)
  # target_link_options(RAFT_CAGRA_ANN_BENCH PUBLIC -L/workspace/rapids/knn/cagra/lib)

  # target_link_libraries(RAFT_CAGRA_ANN_BENCH PUBLIC cagra)
endif()

set(RAFT_FAISS_TARGETS faiss::faiss)
if(TARGET faiss::faiss_avx2)
  set(RAFT_FAISS_TARGETS faiss::faiss_avx2)
endif()

message("RAFT_FAISS_TARGETS: ${RAFT_FAISS_TARGETS}")
message("CUDAToolkit_LIBRARY_DIR: ${CUDAToolkit_LIBRARY_DIR}")
if(RAFT_ANN_BENCH_USE_FAISS_CPU_FLAT)
<<<<<<< HEAD
  ConfigureAnnBench(
    NAME FAISS_CPU_FLAT PATH bench/ann/src/faiss/faiss_cpu_benchmark.cpp LINKS
=======
  ConfigureAnnBench(
    NAME FAISS_CPU_FLAT PATH bench/ann/src/faiss/faiss_cpu_benchmark.cpp LINKS
    ${RAFT_FAISS_TARGETS}
  )
endif()

if(RAFT_ANN_BENCH_USE_FAISS_CPU_IVF_FLAT)
  ConfigureAnnBench(
    NAME FAISS_CPU_IVF_FLAT PATH bench/ann/src/faiss/faiss_cpu_benchmark.cpp LINKS
    ${RAFT_FAISS_TARGETS}
  )
endif()

if(RAFT_ANN_BENCH_USE_FAISS_CPU_IVF_PQ)
  ConfigureAnnBench(
    NAME FAISS_CPU_IVF_PQ PATH bench/ann/src/faiss/faiss_cpu_benchmark.cpp LINKS
>>>>>>> 9624d315
    ${RAFT_FAISS_TARGETS}
  )
endif()

<<<<<<< HEAD
if(RAFT_ANN_BENCH_USE_FAISS_CPU_IVF_FLAT)
  ConfigureAnnBench(
    NAME FAISS_CPU_IVF_FLAT PATH bench/ann/src/faiss/faiss_cpu_benchmark.cpp LINKS
=======
if(RAFT_ANN_BENCH_USE_FAISS_GPU_IVF_FLAT)
  ConfigureAnnBench(
    NAME FAISS_GPU_IVF_FLAT PATH bench/ann/src/faiss/faiss_gpu_benchmark.cu LINKS
>>>>>>> 9624d315
    ${RAFT_FAISS_TARGETS}
  )
endif()

<<<<<<< HEAD
if(RAFT_ANN_BENCH_USE_FAISS_CPU_IVF_PQ)
  ConfigureAnnBench(
    NAME FAISS_CPU_IVF_PQ PATH bench/ann/src/faiss/faiss_cpu_benchmark.cpp LINKS
    ${RAFT_FAISS_TARGETS}
  )
endif()

if(RAFT_ANN_BENCH_USE_FAISS_GPU_IVF_FLAT)
  ConfigureAnnBench(
    NAME FAISS_GPU_IVF_FLAT PATH bench/ann/src/faiss/faiss_gpu_benchmark.cu LINKS
    ${RAFT_FAISS_TARGETS}
  )
endif()

=======
>>>>>>> 9624d315
if(RAFT_ANN_BENCH_USE_FAISS_GPU_IVF_PQ)
  ConfigureAnnBench(
    NAME FAISS_GPU_IVF_PQ PATH bench/ann/src/faiss/faiss_gpu_benchmark.cu LINKS
    ${RAFT_FAISS_TARGETS}
  )
endif()

if(RAFT_ANN_BENCH_USE_FAISS_GPU_FLAT)
  ConfigureAnnBench(
    NAME FAISS_GPU_FLAT PATH bench/ann/src/faiss/faiss_gpu_benchmark.cu LINKS ${RAFT_FAISS_TARGETS}
  )
endif()

if(RAFT_ANN_BENCH_USE_GGNN)
  include(cmake/thirdparty/get_glog.cmake)
  ConfigureAnnBench(
    NAME GGNN PATH bench/ann/src/ggnn/ggnn_benchmark.cu INCLUDES
    ${CMAKE_CURRENT_BINARY_DIR}/_deps/ggnn-src/include LINKS glog::glog
  )
endif()

# ##################################################################################################
# * Dynamically-loading ANN_BENCH executable -------------------------------------------------------
if(RAFT_ANN_BENCH_SINGLE_EXE)
  add_executable(ANN_BENCH bench/ann/src/common/benchmark.cpp)

  # Build and link static version of the GBench to keep ANN_BENCH self-contained.
  get_target_property(TMP_PROP benchmark::benchmark SOURCES)
  add_library(benchmark_static STATIC ${TMP_PROP})
  get_target_property(TMP_PROP benchmark::benchmark INCLUDE_DIRECTORIES)
  target_include_directories(benchmark_static PUBLIC ${TMP_PROP})
  get_target_property(TMP_PROP benchmark::benchmark LINK_LIBRARIES)
  target_link_libraries(benchmark_static PUBLIC ${TMP_PROP})

  target_include_directories(ANN_BENCH PRIVATE ${CMAKE_CUDA_TOOLKIT_INCLUDE_DIRECTORIES})

  target_link_libraries(
    ANN_BENCH PRIVATE nlohmann_json::nlohmann_json benchmark_static dl -static-libgcc
                      -static-libstdc++ CUDA::nvtx3
  )
  set_target_properties(
    ANN_BENCH
    PROPERTIES # set target compile options
               CXX_STANDARD 17
               CXX_STANDARD_REQUIRED ON
               CUDA_STANDARD 17
               CUDA_STANDARD_REQUIRED ON
               POSITION_INDEPENDENT_CODE ON
               INTERFACE_POSITION_INDEPENDENT_CODE ON
               BUILD_RPATH "\$ORIGIN"
               INSTALL_RPATH "\$ORIGIN"
  )

  # Disable NVTX when the nvtx3 headers are missing
  set(_CMAKE_REQUIRED_INCLUDES_ORIG ${CMAKE_REQUIRED_INCLUDES})
  get_target_property(CMAKE_REQUIRED_INCLUDES ANN_BENCH INCLUDE_DIRECTORIES)
  CHECK_INCLUDE_FILE_CXX(nvtx3/nvToolsExt.h NVTX3_HEADERS_FOUND)
  set(CMAKE_REQUIRED_INCLUDES ${_CMAKE_REQUIRED_INCLUDES_ORIG})
  target_compile_definitions(
    ANN_BENCH
    PRIVATE
      $<$<BOOL:${CUDAToolkit_FOUND}>:ANN_BENCH_LINK_CUDART="libcudart.so.${CUDAToolkit_VERSION_MAJOR}.${CUDAToolkit_VERSION_MINOR}.${CUDAToolkit_VERSION_PATCH}
  ">
      $<$<BOOL:${NVTX3_HEADERS_FOUND}>:ANN_BENCH_NVTX3_HEADERS_FOUND>
  )

  target_link_options(ANN_BENCH PRIVATE -export-dynamic)

  install(
    TARGETS ANN_BENCH
    COMPONENT ann_bench
    DESTINATION bin/ann
    EXCLUDE_FROM_ALL
  )
endif()<|MERGE_RESOLUTION|>--- conflicted
+++ resolved
@@ -63,12 +63,9 @@
     set(RAFT_ANN_BENCH_USE_FAISS_GPU_FLAT OFF)
     set(RAFT_ANN_BENCH_USE_FAISS_GPU_IVF_FLAT OFF)
     set(RAFT_ANN_BENCH_USE_FAISS_GPU_IVF_PQ OFF)
-<<<<<<< HEAD
-=======
     set(RAFT_ANN_BENCH_USE_FAISS_CPU_FLAT OFF)
     set(RAFT_ANN_BENCH_USE_FAISS_CPU_IVF_PQ OFF)
     set(RAFT_ANN_BENCH_USE_FAISS_CPU_IVF_FLAT OFF)
->>>>>>> 9624d315
   else()
     set(RAFT_FAISS_ENABLE_GPU ON)
   endif()
@@ -76,19 +73,11 @@
 
 set(RAFT_ANN_BENCH_USE_FAISS OFF)
 if(RAFT_ANN_BENCH_USE_FAISS_GPU_FLAT
-<<<<<<< HEAD
-   OR RAFT_ANN_BENCH_USE_FAISS_GPU_IVFPQ
-   OR RAFT_ANN_BENCH_USE_FAISS_IFFLAT
-   OR RAFT_ANN_BENCH_USE_FAISS_CPU_FLAT
-   OR RAFT_ANN_BENCH_USE_FAISS_CPU_IVFPQ
-   OR RAFT_ANN_BENCH_USE_FAISS_CPU_IFFLAT
-=======
    OR RAFT_ANN_BENCH_USE_FAISS_GPU_IVF_PQ
    OR RAFT_ANN_BENCH_USE_FAISS_GPU_IVF_FLAT
    OR RAFT_ANN_BENCH_USE_FAISS_CPU_FLAT
    OR RAFT_ANN_BENCH_USE_FAISS_CPU_IVF_PQ
    OR RAFT_ANN_BENCH_USE_FAISS_CPU_IVF_FLAT
->>>>>>> 9624d315
 )
   set(RAFT_ANN_BENCH_USE_FAISS ON)
   set(RAFT_USE_FAISS_STATIC ON)
@@ -117,15 +106,10 @@
 endif()
 
 if(RAFT_ANN_BENCH_USE_FAISS)
-<<<<<<< HEAD
-  # We need to ensure that faiss has all the conda information. So we currently use the very ugly
-  # hammer of `link_libraries` to ensure that all targets in this directory and the faiss directory
-=======
   # We need to ensure that faiss has all the conda
   # information. So we currently use the very ugly
   # hammer of `link_libraries` to ensure that all
   # targets in this directory and the faiss directory
->>>>>>> 9624d315
   # will have the conda includes/link dirs
   link_libraries($<TARGET_NAME_IF_EXISTS:conda_env>)
   include(cmake/thirdparty/get_faiss.cmake)
@@ -281,12 +265,8 @@
 message("RAFT_FAISS_TARGETS: ${RAFT_FAISS_TARGETS}")
 message("CUDAToolkit_LIBRARY_DIR: ${CUDAToolkit_LIBRARY_DIR}")
 if(RAFT_ANN_BENCH_USE_FAISS_CPU_FLAT)
-<<<<<<< HEAD
   ConfigureAnnBench(
     NAME FAISS_CPU_FLAT PATH bench/ann/src/faiss/faiss_cpu_benchmark.cpp LINKS
-=======
-  ConfigureAnnBench(
-    NAME FAISS_CPU_FLAT PATH bench/ann/src/faiss/faiss_cpu_benchmark.cpp LINKS
     ${RAFT_FAISS_TARGETS}
   )
 endif()
@@ -301,41 +281,17 @@
 if(RAFT_ANN_BENCH_USE_FAISS_CPU_IVF_PQ)
   ConfigureAnnBench(
     NAME FAISS_CPU_IVF_PQ PATH bench/ann/src/faiss/faiss_cpu_benchmark.cpp LINKS
->>>>>>> 9624d315
-    ${RAFT_FAISS_TARGETS}
-  )
-endif()
-
-<<<<<<< HEAD
-if(RAFT_ANN_BENCH_USE_FAISS_CPU_IVF_FLAT)
-  ConfigureAnnBench(
-    NAME FAISS_CPU_IVF_FLAT PATH bench/ann/src/faiss/faiss_cpu_benchmark.cpp LINKS
-=======
+    ${RAFT_FAISS_TARGETS}
+  )
+endif()
+
 if(RAFT_ANN_BENCH_USE_FAISS_GPU_IVF_FLAT)
   ConfigureAnnBench(
     NAME FAISS_GPU_IVF_FLAT PATH bench/ann/src/faiss/faiss_gpu_benchmark.cu LINKS
->>>>>>> 9624d315
-    ${RAFT_FAISS_TARGETS}
-  )
-endif()
-
-<<<<<<< HEAD
-if(RAFT_ANN_BENCH_USE_FAISS_CPU_IVF_PQ)
-  ConfigureAnnBench(
-    NAME FAISS_CPU_IVF_PQ PATH bench/ann/src/faiss/faiss_cpu_benchmark.cpp LINKS
-    ${RAFT_FAISS_TARGETS}
-  )
-endif()
-
-if(RAFT_ANN_BENCH_USE_FAISS_GPU_IVF_FLAT)
-  ConfigureAnnBench(
-    NAME FAISS_GPU_IVF_FLAT PATH bench/ann/src/faiss/faiss_gpu_benchmark.cu LINKS
-    ${RAFT_FAISS_TARGETS}
-  )
-endif()
-
-=======
->>>>>>> 9624d315
+    ${RAFT_FAISS_TARGETS}
+  )
+endif()
+
 if(RAFT_ANN_BENCH_USE_FAISS_GPU_IVF_PQ)
   ConfigureAnnBench(
     NAME FAISS_GPU_IVF_PQ PATH bench/ann/src/faiss/faiss_gpu_benchmark.cu LINKS
