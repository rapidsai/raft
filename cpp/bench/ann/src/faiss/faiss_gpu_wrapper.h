--- conflicted
+++ resolved
@@ -17,7 +17,6 @@
 #define FAISS_WRAPPER_H_
 
 #include "../common/ann_types.hpp"
-#include "faiss/impl/HNSW.h"
 
 #include <raft/core/logger.hpp>
 #include <raft/util/cudart_utils.hpp>
@@ -34,6 +33,7 @@
 #include <faiss/gpu/GpuIndexIVFPQ.h>
 #include <faiss/gpu/GpuIndexIVFScalarQuantizer.h>
 #include <faiss/gpu/StandardGpuResources.h>
+#include <faiss/impl/HNSW.h>
 #include <faiss/impl/ScalarQuantizer.h>
 #include <faiss/index_io.h>
 #include <omp.h>
@@ -115,16 +115,11 @@
 
   // TODO: if the number of results is less than k, the remaining elements of 'neighbors'
   // will be filled with (size_t)-1
-<<<<<<< HEAD
-  virtual void search(
-    const T* queries, int batch_size, int k, size_t* neighbors, float* distances) const;
-=======
-  void search(const T* queries,
-              int batch_size,
-              int k,
-              AnnBase::index_type* neighbors,
-              float* distances) const final;
->>>>>>> 0b6f5425
+  virtual void search(const T* queries,
+                      int batch_size,
+                      int k,
+                      AnnBase::index_type* neighbors,
+                      float* distances) const;
 
   [[nodiscard]] auto get_sync_stream() const noexcept -> cudaStream_t override
   {
@@ -278,7 +273,7 @@
   {
     auto search_param = dynamic_cast<const typename FaissGpu<T>::SearchParam&>(param);
     int nprobe        = search_param.nprobe;
-    assert(nprobe <= nlist_);
+    assert(nprobe <= this->nlist_);
 
     faiss::IVFSearchParameters faiss_search_params;
     faiss_search_params.nprobe = nprobe;
@@ -327,7 +322,7 @@
   {
     auto search_param = dynamic_cast<const typename FaissGpu<T>::SearchParam&>(param);
     int nprobe        = search_param.nprobe;
-    assert(nprobe <= nlist_);
+    assert(nprobe <= this->nlist_);
     this->refine_ratio_ = search_param.refine_ratio;
     faiss::IVFPQSearchParameters faiss_search_params;
     faiss_search_params.nprobe = nprobe;
@@ -383,7 +378,7 @@
   {
     auto search_param = dynamic_cast<const typename FaissGpu<T>::SearchParam&>(param);
     int nprobe        = search_param.nprobe;
-    assert(nprobe <= nlist_);
+    assert(nprobe <= this->nlist_);
 
     faiss::IVFSearchParameters faiss_search_params;
     faiss_search_params.nprobe = nprobe;
@@ -425,7 +420,7 @@
   {
     auto search_param = dynamic_cast<const typename FaissGpu<T>::SearchParam&>(param);
     int nprobe        = search_param.nprobe;
-    assert(nprobe <= nlist_);
+    assert(nprobe <= this->nlist_);
 
     this->search_params_ = std::make_shared<faiss::SearchParameters>();
   }
@@ -458,21 +453,23 @@
     : FaissGpu<T>(metric, dim, typename FaissGpu<T>::BuildParam{})
   {
     params.build_params.device = this->device_;
-    this->index_  = std::make_shared<faiss::gpu::GpuIndexCagra>(
+    this->index_               = std::make_shared<faiss::gpu::GpuIndexCagra>(
       this->gpu_resource_.get(), dim, this->metric_type_, params.build_params);
   }
   void set_search_param(const AnnSearchParam& param) override
   {
-    auto search_param = dynamic_cast<const SearchParam&>(param);
-    faiss_search_params = search_param.search_params;
-    this->search_params_ = std::shared_ptr<faiss::gpu::SearchParametersCagra>(&faiss_search_params, [](faiss::gpu::SearchParametersCagra*) {});
-  }
-
-virtual void build(const T* dataset, size_t nrow)
-{
-  this->index_->train(nrow, dataset);  // faiss::gpu::GpuIndexCagra::train() adds vectors exactly 1 time
-  assert(index_->is_trained);
-}
+    auto search_param    = dynamic_cast<const SearchParam&>(param);
+    faiss_search_params  = search_param.search_params;
+    this->search_params_ = std::shared_ptr<faiss::gpu::SearchParametersCagra>(
+      &faiss_search_params, [](faiss::gpu::SearchParametersCagra*) {});
+  }
+
+  virtual void build(const T* dataset, size_t nrow)
+  {
+    this->index_->train(nrow,
+                        dataset);  // faiss::gpu::GpuIndexCagra::train() adds vectors exactly 1 time
+    assert(this->index_->is_trained);
+  }
 
   void save(const std::string& file) const override
   {
@@ -484,9 +481,8 @@
   }
   std::unique_ptr<ANN<T>> copy() override { return std::make_unique<FaissGpuCagra<T>>(*this); };
 
-private:
+ private:
   faiss::gpu::SearchParametersCagra faiss_search_params;
-
 };
 
 template <typename T>
@@ -514,7 +510,7 @@
     : FaissGpuCagra<T>(metric, dim, params)
   {
     params.build_params.device = this->device_;
-    this->index_  = std::make_shared<faiss::gpu::GpuIndexCagra>(
+    this->index_               = std::make_shared<faiss::gpu::GpuIndexCagra>(
       this->gpu_resource_.get(), dim, this->metric_type_, params.build_params);
   }
   void set_search_param(const AnnSearchParam& param) override
@@ -522,58 +518,61 @@
     auto search_param = dynamic_cast<const SearchParam&>(param);
     if (param.metric_objective == Objective::LATENCY) {
       omp_set_num_threads(search_param.num_threads);
-    }
-    else if (param.metric_objective == Objective::THROUGHPUT) {
+    } else if (param.metric_objective == Objective::THROUGHPUT) {
       omp_set_num_threads(1);
     }
-    faiss_search_params = search_param.search_params;
-    this->search_params_ = std::shared_ptr<faiss::SearchParametersHNSW>(&faiss_search_params, [](faiss::SearchParametersHNSW*) {});
-  }
-
-virtual void build(const T* dataset, size_t nrow)
-{
-  this->index_->train(nrow, dataset);  // faiss::gpu::GpuIndexCagra::train() adds vectors exactly 1 time
-  assert(index_->is_trained);
-
-  // This adds the time of conversion from CAGRA to HNSW to the index build itself
-  faiss::IndexHNSWCagra throwaway;
-  dynamic_cast<faiss::gpu::GpuIndexCagra*>(this->index_.get())->copyTo(&throwaway);
-}
-
-void search(const T* queries,
-                         int batch_size,
-                         int k,
-                         size_t* neighbors,
-                         float* distances) const override
-{
-  static_assert(sizeof(size_t) == sizeof(faiss::idx_t),
-                "sizes of size_t and faiss::idx_t are different");
+    faiss_search_params  = search_param.search_params;
+    this->search_params_ = std::shared_ptr<faiss::SearchParametersHNSW>(
+      &faiss_search_params, [](faiss::SearchParametersHNSW*) {});
+  }
+
+  virtual void build(const T* dataset, size_t nrow)
+  {
+    this->index_->train(nrow,
+                        dataset);  // faiss::gpu::GpuIndexCagra::train() adds vectors exactly 1 time
+    assert(this->index_->is_trained);
+
+    // This adds the time of conversion from CAGRA to HNSW to the index build itself
+    faiss::IndexHNSWCagra throwaway;
+    dynamic_cast<faiss::gpu::GpuIndexCagra*>(this->index_.get())->copyTo(&throwaway);
+  }
+
+  void search(
+    const T* queries, int batch_size, int k, size_t* neighbors, float* distances) const override
+  {
+    static_assert(sizeof(size_t) == sizeof(faiss::idx_t),
+                  "sizes of size_t and faiss::idx_t are different");
 
     cpu_index_->search(batch_size,
-                   queries,
-                   k,
-                   distances,
-                   reinterpret_cast<faiss::idx_t*>(neighbors),
-                   this->search_params_.get());
-}
+                       queries,
+                       k,
+                       distances,
+                       reinterpret_cast<faiss::idx_t*>(neighbors),
+                       this->search_params_.get());
+  }
 
   void save(const std::string& file) const override
   {
-    this->template save_<faiss::gpu::GpuIndexCagra, faiss::IndexHNSWCagra>(file);
+    auto cpu_index             = std::make_unique<faiss::IndexHNSWCagra>();
+    cpu_index->base_level_only = true;
+    dynamic_cast<faiss::gpu::GpuIndexCagra*>(this->index_.get())->copyTo(cpu_index.get());
+    faiss::write_index(cpu_index.get(), file.c_str());
+    // this->template save_<faiss::gpu::GpuIndexCagra, faiss::IndexHNSWCagra>(file);
   }
   void load(const std::string& file) override
   {
     OmpSingleThreadScope omp_single_thread;
 
-    cpu_index_ = std::shared_ptr<faiss::IndexHNSWCagra>(dynamic_cast<faiss::IndexHNSWCagra*>(faiss::read_index(file.c_str())));
-    assert(cpu_index);
+    cpu_index_ = std::shared_ptr<faiss::IndexHNSWCagra>(
+      dynamic_cast<faiss::IndexHNSWCagra*>(faiss::read_index(file.c_str())));
+    cpu_index_->base_level_only = true;
+    assert(cpu_index_);
   }
   std::unique_ptr<ANN<T>> copy() override { return std::make_unique<FaissGpuCagraHnsw<T>>(*this); };
 
-private:
+ private:
   faiss::SearchParametersHNSW faiss_search_params;
   std::shared_ptr<faiss::IndexHNSWCagra> cpu_index_;
-
 };
 
 template <typename T>
@@ -587,47 +586,43 @@
   using typename ANN<T>::AnnSearchParam;
   using typename FaissGpuCagra<T>::SearchParam;
 
-  FaissGpuHnswCagra(Metric metric, int dim, BuildParam& params)
-    : FaissGpuCagra<T>(metric, dim)
-  {
-    cpu_index_  = std::make_shared<faiss::IndexHNSWCagra>(
-      dim, params.M);
+  FaissGpuHnswCagra(Metric metric, int dim, BuildParam& params) : FaissGpuCagra<T>(metric, dim)
+  {
+    cpu_index_                      = std::make_shared<faiss::IndexHNSWCagra>(dim, params.M);
     cpu_index_->hnsw.efConstruction = params.efConstruction;
   }
   void set_search_param(const AnnSearchParam& param) override
   {
-    auto search_param = dynamic_cast<const SearchParam&>(param);
-    faiss_search_params = search_param.search_params;
-    this->search_params_ = std::shared_ptr<faiss::gpu::SearchParametersCagra>(&faiss_search_params, [](faiss::gpu::SearchParametersCagra*) {});
-  }
-
-virtual void build(const T* dataset, size_t nrow)
-{
-  cpu_index_->train(nrow, dataset);
-  assert(index_->is_trained);
-  cpu_index_->add(nrow, dataset);
-
-  // This adds the time of conversion from HNSW to CAGRA to the index build itself
-  faiss::gpu::GpuIndexCagra throwaway(this->gpu_resource_.get(), this->dim_);
-  throwaway.copyFrom(cpu_index_.get());
-}
-
-void search(const T* queries,
-                         int batch_size,
-                         int k,
-                         size_t* neighbors,
-                         float* distances) const override
-{
-  static_assert(sizeof(size_t) == sizeof(faiss::idx_t),
-                "sizes of size_t and faiss::idx_t are different");
+    auto search_param    = dynamic_cast<const SearchParam&>(param);
+    faiss_search_params  = search_param.search_params;
+    this->search_params_ = std::shared_ptr<faiss::gpu::SearchParametersCagra>(
+      &faiss_search_params, [](faiss::gpu::SearchParametersCagra*) {});
+  }
+
+  virtual void build(const T* dataset, size_t nrow)
+  {
+    cpu_index_->train(nrow, dataset);
+    assert(this->index_->is_trained);
+    cpu_index_->add(nrow, dataset);
+
+    // This adds the time of conversion from HNSW to CAGRA to the index build itself
+    faiss::gpu::GpuIndexCagra throwaway(this->gpu_resource_.get(), this->dim_);
+    throwaway.copyFrom(cpu_index_.get());
+  }
+
+  void search(
+    const T* queries, int batch_size, int k, size_t* neighbors, float* distances) const override
+  {
+    static_assert(sizeof(size_t) == sizeof(faiss::idx_t),
+                  "sizes of size_t and faiss::idx_t are different");
 
     this->index_->search(batch_size,
-                   queries,
-                   k,
-                   distances,
-                   reinterpret_cast<faiss::idx_t*>(neighbors),
-                   this->search_params_.get());
-}
+                         queries,
+                         k,
+                         distances,
+                         reinterpret_cast<faiss::idx_t*>(neighbors),
+                         this->search_params_.get());
+  }
 
   void save(const std::string& file) const override
   {
@@ -641,10 +636,9 @@
   }
   std::unique_ptr<ANN<T>> copy() override { return std::make_unique<FaissGpuHnswCagra<T>>(*this); };
 
-private:
+ private:
   faiss::gpu::SearchParametersCagra faiss_search_params;
   std::shared_ptr<faiss::IndexHNSWCagra> cpu_index_;
-
 };
 
 }  // namespace raft::bench::ann
