--- conflicted
+++ resolved
@@ -74,11 +74,7 @@
     static_assert(std::is_same_v<T, float>, "faiss support only float type");
   }
 
-<<<<<<< HEAD
-  virtual void build(const T* dataset, size_t nrow, cudaStream_t stream = 0);
-=======
-  void build(const T* dataset, size_t nrow) final;
->>>>>>> 2d714cbf
+  virtual void build(const T* dataset, size_t nrow);
 
   void set_search_param(const AnnSearchParam& param) override;
 
@@ -93,17 +89,8 @@
 
   // TODO: if the number of results is less than k, the remaining elements of 'neighbors'
   // will be filled with (size_t)-1
-<<<<<<< HEAD
-  virtual void search(const T* queries,
-              int batch_size,
-              int k,
-              size_t* neighbors,
-              float* distances,
-              cudaStream_t stream = 0) const;
-=======
-  void search(
-    const T* queries, int batch_size, int k, size_t* neighbors, float* distances) const final;
->>>>>>> 2d714cbf
+  virtual void search(
+    const T* queries, int batch_size, int k, size_t* neighbors, float* distances) const;
 
   AlgoProperty get_preference() const override
   {
@@ -367,7 +354,7 @@
     search_params_.efSearch = search_param.ef;
   }
 
-void build(const T* dataset, size_t nrow, cudaStream_t stream) override
+void build(const T* dataset, size_t nrow) override
 {
   this->index_->train(nrow, dataset);  // faiss::IndexHNSWFlat::train() will do nothing
   assert(index_->is_trained);
@@ -379,8 +366,7 @@
               int batch_size,
               int k,
               size_t* neighbors,
-              float* distances,
-              cudaStream_t stream = 0) const override {
+              float* distances) const override {
      
   this->index_->search(batch_size, queries, k, distances, reinterpret_cast<faiss::idx_t*>(neighbors), &search_params_);
   }
