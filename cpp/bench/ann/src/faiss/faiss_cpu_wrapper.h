/*
 * Copyright (c) 2023-2024, NVIDIA CORPORATION.
 *
 * Licensed under the Apache License, Version 2.0 (the "License");
 * you may not use this file except in compliance with the License.
 * You may obtain a copy of the License at
 *
 *     http://www.apache.org/licenses/LICENSE-2.0
 *
 * Unless required by applicable law or agreed to in writing, software
 * distributed under the License is distributed on an "AS IS" BASIS,
 * WITHOUT WARRANTIES OR CONDITIONS OF ANY KIND, either express or implied.
 * See the License for the specific language governing permissions and
 * limitations under the License.
 */
#pragma once

#include "../common/ann_types.hpp"
#include "faiss/impl/HNSW.h"

#include <raft/core/logger.hpp>

#include <faiss/IndexFlat.h>
#include <faiss/IndexHNSW.h>
#include <faiss/IndexIVFFlat.h>
#include <faiss/IndexIVFPQ.h>
#include <faiss/IndexRefine.h>
#include <faiss/IndexScalarQuantizer.h>
#include <faiss/index_io.h>

#include <cassert>
#include <memory>
#include <stdexcept>
#include <string>
#include <type_traits>

namespace {

faiss::MetricType parse_metric_type(raft::bench::ann::Metric metric)
{
  if (metric == raft::bench::ann::Metric::kInnerProduct) {
    return faiss::METRIC_INNER_PRODUCT;
  } else if (metric == raft::bench::ann::Metric::kEuclidean) {
    return faiss::METRIC_L2;
  } else {
    throw std::runtime_error("faiss supports only metric type of inner product and L2");
  }
}
}  // namespace

namespace raft::bench::ann {

template <typename T>
class FaissCpu : public ANN<T> {
 public:
  using typename ANN<T>::AnnSearchParam;
  struct SearchParam : public AnnSearchParam {
    int nprobe;
    float refine_ratio = 1.0;
    int num_threads    = omp_get_num_procs();
  };

  struct BuildParam {
    int nlist = 1;
    int ratio = 2;
  };

  FaissCpu(Metric metric, int dim, const BuildParam& param)
    : ANN<T>(metric, dim),
      metric_type_(parse_metric_type(metric)),
      nlist_{param.nlist},
      training_sample_fraction_{1.0 / double(param.ratio)}
  {
    static_assert(std::is_same_v<T, float>, "faiss support only float type");
  }

  virtual void build(const T* dataset, size_t nrow);

  void set_search_param(const AnnSearchParam& param) override;

  void init_quantizer(int dim)
  {
    if (this->metric_type_ == faiss::MetricType::METRIC_L2) {
      this->quantizer_ = std::make_shared<faiss::IndexFlatL2>(dim);
    } else if (this->metric_type_ == faiss::MetricType::METRIC_INNER_PRODUCT) {
      this->quantizer_ = std::make_shared<faiss::IndexFlatIP>(dim);
    }
  }

  // TODO: if the number of results is less than k, the remaining elements of 'neighbors'
  // will be filled with (size_t)-1
<<<<<<< HEAD
  virtual void search(
    const T* queries, int batch_size, int k, size_t* neighbors, float* distances) const;
=======
  void search(const T* queries,
              int batch_size,
              int k,
              AnnBase::index_type* neighbors,
              float* distances) const final;
>>>>>>> 0b6f5425

  AlgoProperty get_preference() const override
  {
    AlgoProperty property;
    // to enable building big dataset which is larger than  memory
    property.dataset_memory_type = MemoryType::Host;
    property.query_memory_type   = MemoryType::Host;
    return property;
  }

 protected:
  template <typename Index>
  void save_(const std::string& file) const;

  template <typename Index>
  void load_(const std::string& file);

  std::shared_ptr<faiss::Index> index_;
  std::shared_ptr<faiss::Index> quantizer_;
  std::shared_ptr<faiss::IndexRefineFlat> index_refine_;
  faiss::MetricType metric_type_;
  int nlist_;
  double training_sample_fraction_;
};

template <typename T>
void FaissCpu<T>::build(const T* dataset, size_t nrow)
{
  auto index_ivf = dynamic_cast<faiss::IndexIVF*>(index_.get());
  if (index_ivf != nullptr) {
    // set the min/max training size for clustering to use the whole provided training set.
    double trainset_size       = training_sample_fraction_ * static_cast<double>(nrow);
    double points_per_centroid = trainset_size / static_cast<double>(nlist_);
    int max_ppc                = std::ceil(points_per_centroid);
    int min_ppc                = std::floor(points_per_centroid);
    if (min_ppc < index_ivf->cp.min_points_per_centroid) {
      RAFT_LOG_WARN(
        "The suggested training set size %zu (data size %zu, training sample ratio %f) yields %d "
        "points per cluster (n_lists = %d). This is smaller than the FAISS default "
        "min_points_per_centroid = %d.",
        static_cast<size_t>(trainset_size),
        nrow,
        training_sample_fraction_,
        min_ppc,
        nlist_,
        index_ivf->cp.min_points_per_centroid);
    }
    index_ivf->cp.max_points_per_centroid = max_ppc;
    index_ivf->cp.min_points_per_centroid = min_ppc;
  }
  index_->train(nrow, dataset);  // faiss::IndexFlat::train() will do nothing
  assert(index_->is_trained);
  index_->add(nrow, dataset);
  std::cout << "finished adding" << std::endl;
  index_refine_ = std::make_shared<faiss::IndexRefineFlat>(this->index_.get(), dataset);
}

template <typename T>
void FaissCpu<T>::set_search_param(const AnnSearchParam& param)
{
  std::cout << "should not be here" << std::endl;
  auto search_param = dynamic_cast<const SearchParam&>(param);
  int nprobe        = search_param.nprobe;
  assert(nprobe <= nlist_);
  dynamic_cast<faiss::IndexIVF*>(index_.get())->nprobe = nprobe;

  if (search_param.refine_ratio > 1.0) {
    this->index_refine_.get()->k_factor = search_param.refine_ratio;
  }

  if (param.metric_objective == Objective::LATENCY) {
    // Let FAISS use its internal threading model with user defined `numThreads`
    omp_set_num_threads(search_param.num_threads);
  }
  else if (param.metric_objective == Objective::THROUGHPUT) {
    // FAISS is not allowed to internally parallelize
    omp_set_num_threads(1);
  }
}

template <typename T>
void FaissCpu<T>::search(
  const T* queries, int batch_size, int k, AnnBase::index_type* neighbors, float* distances) const
{
  static_assert(sizeof(size_t) == sizeof(faiss::idx_t),
                "sizes of size_t and faiss::idx_t are different");

  index_->search(batch_size, queries, k, distances, reinterpret_cast<faiss::idx_t*>(neighbors));
}

template <typename T>
template <typename Index>
void FaissCpu<T>::save_(const std::string& file) const
{
  faiss::write_index(index_.get(), file.c_str());
}

template <typename T>
template <typename Index>
void FaissCpu<T>::load_(const std::string& file)
{
  index_ = std::shared_ptr<Index>(dynamic_cast<Index*>(faiss::read_index(file.c_str())));
}

template <typename T>
class FaissCpuIVFFlat : public FaissCpu<T> {
 public:
  using typename FaissCpu<T>::BuildParam;

  FaissCpuIVFFlat(Metric metric, int dim, const BuildParam& param) : FaissCpu<T>(metric, dim, param)
  {
    this->init_quantizer(dim);
    this->index_ = std::make_shared<faiss::IndexIVFFlat>(
      this->quantizer_.get(), dim, param.nlist, this->metric_type_);
  }

  void save(const std::string& file) const override
  {
    this->template save_<faiss::IndexIVFFlat>(file);
  }
  void load(const std::string& file) override { this->template load_<faiss::IndexIVFFlat>(file); }

  std::unique_ptr<ANN<T>> copy()
  {
    return std::make_unique<FaissCpuIVFFlat<T>>(*this);  // use copy constructor
  }
};

template <typename T>
class FaissCpuIVFPQ : public FaissCpu<T> {
 public:
  struct BuildParam : public FaissCpu<T>::BuildParam {
    int M;
    int bitsPerCode;
    bool usePrecomputed;
  };

  FaissCpuIVFPQ(Metric metric, int dim, const BuildParam& param) : FaissCpu<T>(metric, dim, param)
  {
    this->init_quantizer(dim);
    this->index_ = std::make_shared<faiss::IndexIVFPQ>(
      this->quantizer_.get(), dim, param.nlist, param.M, param.bitsPerCode, this->metric_type_);
  }

  void save(const std::string& file) const override
  {
    this->template save_<faiss::IndexIVFPQ>(file);
  }
  void load(const std::string& file) override { this->template load_<faiss::IndexIVFPQ>(file); }

  std::unique_ptr<ANN<T>> copy()
  {
    return std::make_unique<FaissCpuIVFPQ<T>>(*this);  // use copy constructor
  }
};

// TODO: Enable this in cmake
//  ref: https://github.com/rapidsai/raft/issues/1876
template <typename T>
class FaissCpuIVFSQ : public FaissCpu<T> {
 public:
  struct BuildParam : public FaissCpu<T>::BuildParam {
    std::string quantizer_type;
  };

  FaissCpuIVFSQ(Metric metric, int dim, const BuildParam& param) : FaissCpu<T>(metric, dim, param)
  {
    faiss::ScalarQuantizer::QuantizerType qtype;
    if (param.quantizer_type == "fp16") {
      qtype = faiss::ScalarQuantizer::QT_fp16;
    } else if (param.quantizer_type == "int8") {
      qtype = faiss::ScalarQuantizer::QT_8bit;
    } else {
      throw std::runtime_error("FaissCpuIVFSQ supports only fp16 and int8 but got " +
                               param.quantizer_type);
    }

    this->init_quantizer(dim);
    this->index_ = std::make_shared<faiss::IndexIVFScalarQuantizer>(
      this->quantizer_.get(), dim, param.nlist, qtype, this->metric_type_, true);
  }

  void save(const std::string& file) const override
  {
    this->template save_<faiss::IndexIVFScalarQuantizer>(file);
  }
  void load(const std::string& file) override
  {
    this->template load_<faiss::IndexIVFScalarQuantizer>(file);
  }

  std::unique_ptr<ANN<T>> copy()
  {
    return std::make_unique<FaissCpuIVFSQ<T>>(*this);  // use copy constructor
  }
};

template <typename T>
class FaissCpuFlat : public FaissCpu<T> {
 public:
  FaissCpuFlat(Metric metric, int dim)
    : FaissCpu<T>(metric, dim, typename FaissCpu<T>::BuildParam{})
  {
    this->index_ = std::make_shared<faiss::IndexFlat>(dim, this->metric_type_);
  }

  void save(const std::string& file) const override
  {
    this->template save_<faiss::IndexFlat>(file);
  }
  void load(const std::string& file) override { this->template load_<faiss::IndexFlat>(file); }

  std::unique_ptr<ANN<T>> copy()
  {
    return std::make_unique<FaissCpuFlat<T>>(*this);  // use copy constructor
  }
};

template <typename T>
class FaissCpuHNSW : public FaissCpu<T> {
 public:
  struct BuildParam {
    int M;
    int ef_construction;
  };

  using typename ANN<T>::AnnSearchParam;
  struct SearchParam : public AnnSearchParam {
    int ef;
    int num_threads;
  };

  FaissCpuHNSW(Metric metric, int dim, const BuildParam& param) : FaissCpu<T>(metric, dim, typename FaissCpu<T>::BuildParam())
  {
    this->index_ = std::make_shared<faiss::IndexHNSWFlat>(
      param.M, dim, this->metric_type_);
    dynamic_cast<faiss::IndexHNSWFlat*>(this->index_.get())->hnsw.efConstruction = param.ef_construction;
  }

  void save(const std::string& file) const override
  {
    this->template save_<faiss::IndexHNSWFlat>(file);
  }
  void load(const std::string& file) override { this->template load_<faiss::IndexHNSWFlat>(file); }

  std::unique_ptr<ANN<T>> copy()
  {
    return std::make_unique<FaissCpuHNSW<T>>(*this);  // use copy constructor
  }

  void set_search_param(const AnnSearchParam& param) override {
  auto search_param = dynamic_cast<const SearchParam&>(param);
    if (search_param.metric_objective == Objective::LATENCY) {
      // Let FAISS use its internal threading model with user defined `numThreads`
      omp_set_num_threads(search_param.num_threads);
    }
    else if (search_param.metric_objective == Objective::THROUGHPUT) {
      // FAISS is not allowed to internally parallelize
      omp_set_num_threads(1);
    }
    search_params_.efSearch = search_param.ef;
  }

void build(const T* dataset, size_t nrow) override
{
  this->index_->train(nrow, dataset);  // faiss::IndexHNSWFlat::train() will do nothing
  assert(index_->is_trained);
  this->index_->add(nrow, dataset);
  std::cout << "finished adding" << std::endl;
}

  void search(const T* queries,
              int batch_size,
              int k,
              size_t* neighbors,
              float* distances) const override {
     
  this->index_->search(batch_size, queries, k, distances, reinterpret_cast<faiss::idx_t*>(neighbors), &search_params_);
  }

  private:
  faiss::SearchParametersHNSW search_params_;
};
}  // namespace raft::bench::ann<|MERGE_RESOLUTION|>--- conflicted
+++ resolved
@@ -16,7 +16,6 @@
 #pragma once
 
 #include "../common/ann_types.hpp"
-#include "faiss/impl/HNSW.h"
 
 #include <raft/core/logger.hpp>
 
@@ -26,6 +25,7 @@
 #include <faiss/IndexIVFPQ.h>
 #include <faiss/IndexRefine.h>
 #include <faiss/IndexScalarQuantizer.h>
+#include <faiss/impl/HNSW.h>
 #include <faiss/index_io.h>
 
 #include <cassert>
@@ -89,16 +89,11 @@
 
   // TODO: if the number of results is less than k, the remaining elements of 'neighbors'
   // will be filled with (size_t)-1
-<<<<<<< HEAD
-  virtual void search(
-    const T* queries, int batch_size, int k, size_t* neighbors, float* distances) const;
-=======
-  void search(const T* queries,
-              int batch_size,
-              int k,
-              AnnBase::index_type* neighbors,
-              float* distances) const final;
->>>>>>> 0b6f5425
+  virtual void search(const T* queries,
+                      int batch_size,
+                      int k,
+                      AnnBase::index_type* neighbors,
+                      float* distances) const;
 
   AlgoProperty get_preference() const override
   {
@@ -172,8 +167,7 @@
   if (param.metric_objective == Objective::LATENCY) {
     // Let FAISS use its internal threading model with user defined `numThreads`
     omp_set_num_threads(search_param.num_threads);
-  }
-  else if (param.metric_objective == Objective::THROUGHPUT) {
+  } else if (param.metric_objective == Objective::THROUGHPUT) {
     // FAISS is not allowed to internally parallelize
     omp_set_num_threads(1);
   }
@@ -331,11 +325,12 @@
     int num_threads;
   };
 
-  FaissCpuHNSW(Metric metric, int dim, const BuildParam& param) : FaissCpu<T>(metric, dim, typename FaissCpu<T>::BuildParam())
-  {
-    this->index_ = std::make_shared<faiss::IndexHNSWFlat>(
-      param.M, dim, this->metric_type_);
-    dynamic_cast<faiss::IndexHNSWFlat*>(this->index_.get())->hnsw.efConstruction = param.ef_construction;
+  FaissCpuHNSW(Metric metric, int dim, const BuildParam& param)
+    : FaissCpu<T>(metric, dim, typename FaissCpu<T>::BuildParam())
+  {
+    this->index_ = std::make_shared<faiss::IndexHNSWFlat>(param.M, dim, this->metric_type_);
+    dynamic_cast<faiss::IndexHNSWFlat*>(this->index_.get())->hnsw.efConstruction =
+      param.ef_construction;
   }
 
   void save(const std::string& file) const override
@@ -349,37 +344,39 @@
     return std::make_unique<FaissCpuHNSW<T>>(*this);  // use copy constructor
   }
 
-  void set_search_param(const AnnSearchParam& param) override {
-  auto search_param = dynamic_cast<const SearchParam&>(param);
+  void set_search_param(const AnnSearchParam& param) override
+  {
+    auto search_param = dynamic_cast<const SearchParam&>(param);
     if (search_param.metric_objective == Objective::LATENCY) {
       // Let FAISS use its internal threading model with user defined `numThreads`
       omp_set_num_threads(search_param.num_threads);
-    }
-    else if (search_param.metric_objective == Objective::THROUGHPUT) {
+    } else if (search_param.metric_objective == Objective::THROUGHPUT) {
       // FAISS is not allowed to internally parallelize
       omp_set_num_threads(1);
     }
     search_params_.efSearch = search_param.ef;
   }
 
-void build(const T* dataset, size_t nrow) override
-{
-  this->index_->train(nrow, dataset);  // faiss::IndexHNSWFlat::train() will do nothing
-  assert(index_->is_trained);
-  this->index_->add(nrow, dataset);
-  std::cout << "finished adding" << std::endl;
-}
-
-  void search(const T* queries,
-              int batch_size,
-              int k,
-              size_t* neighbors,
-              float* distances) const override {
-     
-  this->index_->search(batch_size, queries, k, distances, reinterpret_cast<faiss::idx_t*>(neighbors), &search_params_);
-  }
-
-  private:
+  void build(const T* dataset, size_t nrow) override
+  {
+    this->index_->train(nrow, dataset);  // faiss::IndexHNSWFlat::train() will do nothing
+    assert(this->index_->is_trained);
+    this->index_->add(nrow, dataset);
+    std::cout << "finished adding" << std::endl;
+  }
+
+  void search(
+    const T* queries, int batch_size, int k, size_t* neighbors, float* distances) const override
+  {
+    this->index_->search(batch_size,
+                         queries,
+                         k,
+                         distances,
+                         reinterpret_cast<faiss::idx_t*>(neighbors),
+                         &search_params_);
+  }
+
+ private:
   faiss::SearchParametersHNSW search_params_;
 };
 }  // namespace raft::bench::ann