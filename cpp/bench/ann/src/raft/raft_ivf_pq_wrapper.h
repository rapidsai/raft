--- conflicted
+++ resolved
@@ -61,24 +61,16 @@
   void set_search_param(const AnnSearchParam& param) override;
   void set_search_dataset(const T* dataset, size_t nrow) override;
 
-<<<<<<< HEAD
-  // TODO: if the number of results is less than k, the remaining elements of 'neighbors'
-  // will be filled with (size_t)-1
-=======
->>>>>>> eb1333de
   void search(const T* queries,
               int batch_size,
               int k,
               AnnBase::index_type* neighbors,
               float* distances) const override;
-<<<<<<< HEAD
-=======
   void search_base(const T* queries,
                    int batch_size,
                    int k,
                    AnnBase::index_type* neighbors,
                    float* distances) const;
->>>>>>> eb1333de
 
   [[nodiscard]] auto get_sync_stream() const noexcept -> cudaStream_t override
   {
