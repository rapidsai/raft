/*
 * Copyright (c) 2023-2024, NVIDIA CORPORATION.
 *
 * Licensed under the Apache License, Version 2.0 (the "License");
 * you may not use this file except in compliance with the License.
 * You may obtain a copy of the License at
 *
 *     http://www.apache.org/licenses/LICENSE-2.0
 *
 * Unless required by applicable law or agreed to in writing, software
 * distributed under the License is distributed on an "AS IS" BASIS,
 * WITHOUT WARRANTIES OR CONDITIONS OF ANY KIND, either express or implied.
 * See the License for the specific language governing permissions and
 * limitations under the License.
 */
#pragma once

#include "../hnswlib/hnswlib_wrapper.h"
#include "raft_cagra_wrapper.h"

#include <memory>

namespace raft::bench::ann {

template <typename T, typename IdxT>
class RaftCagraHnswlib : public ANN<T>, public AnnGPU {
 public:
  using typename ANN<T>::AnnSearchParam;
  using BuildParam  = typename RaftCagra<T, IdxT>::BuildParam;
  using SearchParam = typename HnswLib<T>::SearchParam;

  RaftCagraHnswlib(Metric metric, int dim, const BuildParam& param, int concurrent_searches = 1)
    : ANN<T>(metric, dim),
      cagra_build_{metric, dim, param, concurrent_searches},
      // HnswLib param values don't matter since we don't build with HnswLib
      hnswlib_search_{metric, dim, typename HnswLib<T>::BuildParam{50, 100}}
  {
  }

  void build(const T* dataset, size_t nrow) final;

  void set_search_param(const AnnSearchParam& param) override;

<<<<<<< HEAD
  // TODO: if the number of results is less than k, the remaining elements of 'neighbors'
  // will be filled with (size_t)-1
=======
>>>>>>> eb1333de
  void search(const T* queries,
              int batch_size,
              int k,
              AnnBase::index_type* neighbors,
              float* distances) const override;

  [[nodiscard]] auto get_sync_stream() const noexcept -> cudaStream_t override
  {
    return cagra_build_.get_sync_stream();
  }

  // to enable dataset access from GPU memory
  AlgoProperty get_preference() const override
  {
    AlgoProperty property;
    property.dataset_memory_type = MemoryType::HostMmap;
    property.query_memory_type   = MemoryType::Host;
    return property;
  }

  void save(const std::string& file) const override;
  void load(const std::string&) override;
  std::unique_ptr<ANN<T>> copy() override
  {
    return std::make_unique<RaftCagraHnswlib<T, IdxT>>(*this);
  }

 private:
  RaftCagra<T, IdxT> cagra_build_;
  HnswLib<T> hnswlib_search_;
};

template <typename T, typename IdxT>
void RaftCagraHnswlib<T, IdxT>::build(const T* dataset, size_t nrow)
{
  cagra_build_.build(dataset, nrow);
}

template <typename T, typename IdxT>
void RaftCagraHnswlib<T, IdxT>::set_search_param(const AnnSearchParam& param_)
{
  hnswlib_search_.set_search_param(param_);
}

template <typename T, typename IdxT>
void RaftCagraHnswlib<T, IdxT>::save(const std::string& file) const
{
  cagra_build_.save_to_hnswlib(file);
}

template <typename T, typename IdxT>
void RaftCagraHnswlib<T, IdxT>::load(const std::string& file)
{
  hnswlib_search_.load(file);
  hnswlib_search_.set_base_layer_only();
}

template <typename T, typename IdxT>
void RaftCagraHnswlib<T, IdxT>::search(
  const T* queries, int batch_size, int k, AnnBase::index_type* neighbors, float* distances) const
{
  hnswlib_search_.search(queries, batch_size, k, neighbors, distances);
}

}  // namespace raft::bench::ann<|MERGE_RESOLUTION|>--- conflicted
+++ resolved
@@ -41,11 +41,6 @@
 
   void set_search_param(const AnnSearchParam& param) override;
 
-<<<<<<< HEAD
-  // TODO: if the number of results is less than k, the remaining elements of 'neighbors'
-  // will be filled with (size_t)-1
-=======
->>>>>>> eb1333de
   void search(const T* queries,
               int batch_size,
               int k,
