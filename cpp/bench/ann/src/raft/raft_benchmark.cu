/*
 * Copyright (c) 2023, NVIDIA CORPORATION.
 *
 * Licensed under the Apache License, Version 2.0 (the "License");
 * you may not use this file except in compliance with the License.
 * You may obtain a copy of the License at
 *
 *     http://www.apache.org/licenses/LICENSE-2.0
 *
 * Unless required by applicable law or agreed to in writing, software
 * distributed under the License is distributed on an "AS IS" BASIS,
 * WITHOUT WARRANTIES OR CONDITIONS OF ANY KIND, either express or implied.
 * See the License for the specific language governing permissions and
 * limitations under the License.
 */

#include "../common/ann_types.hpp"

#include <algorithm>
#include <cmath>
#include <memory>
#include <stdexcept>
#include <string>
#include <type_traits>
#include <utility>

#undef WARP_SIZE
#ifdef RAFT_ANN_BENCH_USE_RAFT_BFKNN
#include "raft_wrapper.h"
#endif
#ifdef RAFT_ANN_BENCH_USE_RAFT_IVF_FLAT
#include "raft_ivf_flat_wrapper.h"
extern template class raft::bench::ann::RaftIvfFlatGpu<float, int64_t>;
extern template class raft::bench::ann::RaftIvfFlatGpu<uint8_t, int64_t>;
extern template class raft::bench::ann::RaftIvfFlatGpu<int8_t, int64_t>;
#endif
#ifdef RAFT_ANN_BENCH_USE_RAFT_IVF_PQ
#include "raft_ivf_pq_wrapper.h"
extern template class raft::bench::ann::RaftIvfPQ<float, int64_t>;
extern template class raft::bench::ann::RaftIvfPQ<uint8_t, int64_t>;
extern template class raft::bench::ann::RaftIvfPQ<int8_t, int64_t>;
#endif
#ifdef RAFT_ANN_BENCH_USE_RAFT_CAGRA
#include "raft_cagra_wrapper.h"
extern template class raft::bench::ann::RaftCagra<float, uint32_t>;
extern template class raft::bench::ann::RaftCagra<uint8_t, uint32_t>;
extern template class raft::bench::ann::RaftCagra<int8_t, uint32_t>;
#endif
#define JSON_DIAGNOSTICS 1
#include <nlohmann/json.hpp>

namespace raft::bench::ann {

#ifdef RAFT_ANN_BENCH_USE_RAFT_IVF_FLAT
template <typename T, typename IdxT>
void parse_build_param(const nlohmann::json& conf,
                       typename raft::bench::ann::RaftIvfFlatGpu<T, IdxT>::BuildParam& param)
{
  param.n_lists = conf.at("nlist");
  if (conf.contains("niter")) { param.kmeans_n_iters = conf.at("niter"); }
  if (conf.contains("ratio")) {
    param.kmeans_trainset_fraction = 1.0 / (double)conf.at("ratio");
    std::cout << "kmeans_trainset_fraction " << param.kmeans_trainset_fraction;
  }
}

template <typename T, typename IdxT>
void parse_search_param(const nlohmann::json& conf,
                        typename raft::bench::ann::RaftIvfFlatGpu<T, IdxT>::SearchParam& param)
{
  param.ivf_flat_params.n_probes = conf.at("nprobe");
}
#endif

#ifdef RAFT_ANN_BENCH_USE_RAFT_IVF_PQ
template <typename T, typename IdxT>
void parse_build_param(const nlohmann::json& conf,
                       typename raft::bench::ann::RaftIvfPQ<T, IdxT>::BuildParam& param)
{
  param.n_lists = conf.at("nlist");
  if (conf.contains("niter")) { param.kmeans_n_iters = conf.at("niter"); }
  if (conf.contains("ratio")) { param.kmeans_trainset_fraction = 1.0 / (double)conf.at("ratio"); }
  if (conf.contains("pq_bits")) { param.pq_bits = conf.at("pq_bits"); }
  if (conf.contains("pq_dim")) { param.pq_dim = conf.at("pq_dim"); }
}

template <typename T, typename IdxT>
void parse_search_param(const nlohmann::json& conf,
                        typename raft::bench::ann::RaftIvfPQ<T, IdxT>::SearchParam& param)
{
  param.pq_param.n_probes = conf.at("nprobe");
  if (conf.contains("internalDistanceDtype")) {
    std::string type = conf.at("internalDistanceDtype");
    if (type == "float") {
      param.pq_param.internal_distance_dtype = CUDA_R_32F;
    } else if (type == "half") {
      param.pq_param.internal_distance_dtype = CUDA_R_16F;
    } else {
      throw std::runtime_error("internalDistanceDtype: '" + type +
                               "', should be either 'float' or 'half'");
    }
  } else {
    // set half as default type
    param.pq_param.internal_distance_dtype = CUDA_R_16F;
  }

  if (conf.contains("smemLutDtype")) {
    std::string type = conf.at("smemLutDtype");
    if (type == "float") {
      param.pq_param.lut_dtype = CUDA_R_32F;
    } else if (type == "half") {
      param.pq_param.lut_dtype = CUDA_R_16F;
    } else if (type == "fp8") {
      param.pq_param.lut_dtype = CUDA_R_8U;
    } else {
      throw std::runtime_error("smemLutDtype: '" + type +
                               "', should be either 'float', 'half' or 'fp8'");
    }
  } else {
    // set half as default
    param.pq_param.lut_dtype = CUDA_R_16F;
  }
  if (conf.contains("refine_ratio")) {
    param.refine_ratio = conf.at("refine_ratio");
    if (param.refine_ratio < 1.0f) { throw std::runtime_error("refine_ratio should be >= 1.0"); }
  }
}
#endif

#ifdef RAFT_ANN_BENCH_USE_RAFT_CAGRA
template <typename T, typename IdxT>
void parse_build_param(const nlohmann::json& conf,
                       typename raft::bench::ann::RaftCagra<T, IdxT>::BuildParam& param)
{
  if (conf.contains("index_dim")) {
    param.graph_degree              = conf.at("index_dim");
    param.intermediate_graph_degree = param.graph_degree * 2;
  }
  if (conf.contains("intermediate_graph_degree")) {
    param.intermediate_graph_degree = conf.at("intermediate_graph_degree");
  }
}

template <typename T, typename IdxT>
void parse_search_param(const nlohmann::json& conf,
                        typename raft::bench::ann::RaftCagra<T, IdxT>::SearchParam& param)
{
  if (conf.contains("itopk")) { param.p.itopk_size = conf.at("itopk"); }
  if (conf.contains("search_width")) { param.p.search_width = conf.at("search_width"); }
  if (conf.contains("max_iterations")) { param.p.max_iterations = conf.at("max_iterations"); }
  if (conf.contains("algo")) {
    if (conf.at("algo") == "single_cta") {
      param.p.algo = raft::neighbors::experimental::cagra::search_algo::SINGLE_CTA;
    } else if (conf.at("algo") == "multi_cta") {
      param.p.algo = raft::neighbors::experimental::cagra::search_algo::MULTI_CTA;
    } else if (conf.at("algo") == "multi_kernel") {
      param.p.algo = raft::neighbors::experimental::cagra::search_algo::MULTI_KERNEL;
    } else if (conf.at("algo") == "auto") {
      param.p.algo = raft::neighbors::experimental::cagra::search_algo::AUTO;
    } else {
      std::string tmp = conf.at("algo");
      THROW("Invalid value for algo: %s", tmp.c_str());
    }
  }
}
#endif

template <typename T>
std::unique_ptr<raft::bench::ann::ANN<T>> create_algo(const std::string& algo,
                                                      const std::string& distance,
                                                      int dim,
                                                      const nlohmann::json& conf,
                                                      const std::vector<int>& dev_list,
                                                      const nlohmann::json& index_conf)
{
  // stop compiler warning; not all algorithms support multi-GPU so it may not be used
  (void)dev_list;

  raft::bench::ann::Metric metric = parse_metric(distance);
  std::string memtype             = conf.at("dataset_memtype");

  MemoryType dataset_memorytype = MemoryType::Device;
  if (memtype == "host") {
    dataset_memorytype = MemoryType::Host;
  } else if (memtype == "mmap") {
    dataset_memorytype = MemoryType::HostMmap;
  }

  std::unique_ptr<raft::bench::ann::ANN<T>> ann;

  if constexpr (std::is_same_v<T, float>) {
#ifdef RAFT_ANN_BENCH_USE_RAFT_BFKNN
    if (algo == "raft_bfknn") {
      ann = std::make_unique<raft::bench::ann::RaftGpu<T>>(metric, dim, dataset_memorytype);
    }
#endif
  }

  if constexpr (std::is_same_v<T, uint8_t>) {}

#ifdef RAFT_ANN_BENCH_USE_RAFT_IVF_FLAT
  if (algo == "raft_ivf_flat") {
    typename raft::bench::ann::RaftIvfFlatGpu<T, int64_t>::BuildParam param;
    parse_build_param<T, int64_t>(conf, param);
    ann = std::make_unique<raft::bench::ann::RaftIvfFlatGpu<T, int64_t>>(
      metric, dim, param, dataset_memorytype);
  }
#endif
#ifdef RAFT_ANN_BENCH_USE_RAFT_IVF_PQ
  if (algo == "raft_ivf_pq") {
    typename raft::bench::ann::RaftIvfPQ<T, int64_t>::BuildParam param;
    parse_build_param<T, int64_t>(conf, param);
<<<<<<< HEAD
    ann = std::make_unique<raft::bench::ann::RaftIvfPQ<T, int64_t>>(metric, dim, param);
=======
    ann = std::make_unique<raft::bench::ann::RaftIvfPQ<T, int64_t>>(
      metric, dim, param, refine_ratio, dataset_memorytype);
>>>>>>> 08a1fad9
  }
#endif
#ifdef RAFT_ANN_BENCH_USE_RAFT_CAGRA
  if (algo == "raft_cagra") {
    typename raft::bench::ann::RaftCagra<T, uint32_t>::BuildParam param;
    parse_build_param<T, uint32_t>(conf, param);
    ann = std::make_unique<raft::bench::ann::RaftCagra<T, uint32_t>>(
      metric, dim, param, dataset_memorytype);
  }
#endif
  if (!ann) { throw std::runtime_error("invalid algo: '" + algo + "'"); }

  return ann;
}

template <typename T>
std::unique_ptr<typename raft::bench::ann::ANN<T>::AnnSearchParam> create_search_param(
  const std::string& algo, const nlohmann::json& conf)
{
#ifdef RAFT_ANN_BENCH_USE_RAFT_BFKNN
  if (algo == "raft_bfknn") {
    auto param = std::make_unique<typename raft::bench::ann::ANN<T>::AnnSearchParam>();
    return param;
  }
#endif
#ifdef RAFT_ANN_BENCH_USE_RAFT_IVF_FLAT
  if (algo == "raft_ivf_flat") {
    auto param =
      std::make_unique<typename raft::bench::ann::RaftIvfFlatGpu<T, int64_t>::SearchParam>();
    parse_search_param<T, int64_t>(conf, *param);
    return param;
  }
#endif
#ifdef RAFT_ANN_BENCH_USE_RAFT_IVF_PQ
  if (algo == "raft_ivf_pq") {
    auto param = std::make_unique<typename raft::bench::ann::RaftIvfPQ<T, int64_t>::SearchParam>();
    parse_search_param<T, int64_t>(conf, *param);
    return param;
  }
#endif
#ifdef RAFT_ANN_BENCH_USE_RAFT_CAGRA
  if (algo == "raft_cagra") {
    auto param = std::make_unique<typename raft::bench::ann::RaftCagra<T, uint32_t>::SearchParam>();
    parse_search_param<T, uint32_t>(conf, *param);
    return param;
  }
#endif
  // else
  throw std::runtime_error("invalid algo: '" + algo + "'");
}

};  // namespace raft::bench::ann

REGISTER_ALGO_INSTANCE(float);
REGISTER_ALGO_INSTANCE(std::int8_t);
REGISTER_ALGO_INSTANCE(std::uint8_t);

#ifdef ANN_BENCH_BUILD_MAIN
#include "../common/benchmark.hpp"
int main(int argc, char** argv) { return raft::bench::ann::run_main(argc, argv); }
#endif<|MERGE_RESOLUTION|>--- conflicted
+++ resolved
@@ -177,7 +177,7 @@
   (void)dev_list;
 
   raft::bench::ann::Metric metric = parse_metric(distance);
-  std::string memtype             = conf.at("dataset_memtype");
+  std::string memtype = conf.contains("dataset_memtype") ? conf.at("dataset_memtype") : "device";
 
   MemoryType dataset_memorytype = MemoryType::Device;
   if (memtype == "host") {
@@ -210,12 +210,8 @@
   if (algo == "raft_ivf_pq") {
     typename raft::bench::ann::RaftIvfPQ<T, int64_t>::BuildParam param;
     parse_build_param<T, int64_t>(conf, param);
-<<<<<<< HEAD
-    ann = std::make_unique<raft::bench::ann::RaftIvfPQ<T, int64_t>>(metric, dim, param);
-=======
     ann = std::make_unique<raft::bench::ann::RaftIvfPQ<T, int64_t>>(
-      metric, dim, param, refine_ratio, dataset_memorytype);
->>>>>>> 08a1fad9
+      metric, dim, param, dataset_memorytype);
   }
 #endif
 #ifdef RAFT_ANN_BENCH_USE_RAFT_CAGRA
