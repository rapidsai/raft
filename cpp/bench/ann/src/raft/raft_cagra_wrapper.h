--- conflicted
+++ resolved
@@ -53,11 +53,11 @@
 
   using BuildParam = raft::neighbors::cagra::index_params;
 
-<<<<<<< HEAD
-  RaftCagra(Metric metric, int dim, const BuildParam& param)
+  RaftCagra(Metric metric, int dim, const BuildParam& param, MemoryType dataset_memtype)
     : ANN<T>(metric, dim),
       index_params_(param),
       dimension_(dim),
+      dataset_memtype_(dataset_memtype),
       mr_(rmm::mr::get_current_device_resource(), 1024 * 1024 * 1024ull)
   {
     rmm::mr::set_current_device_resource(&mr_);
@@ -66,9 +66,6 @@
   }
 
   ~RaftCagra() noexcept { rmm::mr::set_current_device_resource(mr_.get_upstream()); }
-=======
-  RaftCagra(Metric metric, int dim, const BuildParam& param, MemoryType dataset_memtype);
->>>>>>> 08a1fad9
 
   void build(const T* dataset, size_t nrow, cudaStream_t stream) final;
 
@@ -87,14 +84,8 @@
   AlgoProperty get_property() const override
   {
     AlgoProperty property;
-<<<<<<< HEAD
-    property.dataset_memory_type = MemoryType::HostMmap;
+    property.dataset_memory_type = dataset_memtype_;
     property.query_memory_type   = MemoryType::Device;
-=======
-    property.dataset_memory_type      = dataset_memtype_;
-    property.query_memory_type        = MemoryType::Device;
-    property.need_dataset_when_search = true;
->>>>>>> 08a1fad9
     return property;
   }
   void save(const std::string& file) const override;
@@ -109,33 +100,10 @@
   std::optional<raft::neighbors::cagra::index<T, IdxT>> index_;
   int device_;
   int dimension_;
-<<<<<<< HEAD
+  MemoryType dataset_memtype_;
 };
 
 template <typename T, typename IdxT>
-=======
-  MemoryType dataset_memtype_;
-  rmm::mr::pool_memory_resource<rmm::mr::device_memory_resource> mr_;
-};
-
-template <typename T, typename IdxT>
-RaftCagra<T, IdxT>::RaftCagra(Metric metric,
-                              int dim,
-                              const BuildParam& param,
-                              MemoryType dataset_memtype)
-  : ANN<T>(metric, dim),
-    index_params_(param),
-    dimension_(dim),
-    dataset_memtype_(dataset_memtype),
-    mr_(rmm::mr::get_current_device_resource(), 1024 * 1024 * 1024ull)
-{
-  rmm::mr::set_current_device_resource(&mr_);
-  index_params_.metric = parse_metric_type(metric);
-  RAFT_CUDA_TRY(cudaGetDevice(&device_));
-}
-
-template <typename T, typename IdxT>
->>>>>>> 08a1fad9
 void RaftCagra<T, IdxT>::build(const T* dataset, size_t nrow, cudaStream_t)
 {
   if (get_property().dataset_memory_type != MemoryType::Device) {
