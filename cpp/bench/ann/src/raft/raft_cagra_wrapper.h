/*
 * Copyright (c) 2023, NVIDIA CORPORATION.
 *
 * Licensed under the Apache License, Version 2.0 (the "License");
 * you may not use this file except in compliance with the License.
 * You may obtain a copy of the License at
 *
 *     http://www.apache.org/licenses/LICENSE-2.0
 *
 * Unless required by applicable law or agreed to in writing, software
 * distributed under the License is distributed on an "AS IS" BASIS,
 * WITHOUT WARRANTIES OR CONDITIONS OF ANY KIND, either express or implied.
 * See the License for the specific language governing permissions and
 * limitations under the License.
 */
#pragma once

#include <cassert>
#include <fstream>
#include <iostream>
#include <memory>
#include <raft/core/device_mdspan.hpp>
#include <raft/core/device_resources.hpp>
#include <raft/core/logger.hpp>
#include <raft/core/operators.hpp>
#include <raft/distance/detail/distance.cuh>
#include <raft/distance/distance_types.hpp>
#include <raft/linalg/unary_op.cuh>
#include <raft/neighbors/cagra.cuh>
#include <raft/neighbors/cagra_serialize.cuh>
#include <raft/neighbors/cagra_types.hpp>
#include <raft/util/cudart_utils.hpp>
#include <rmm/device_uvector.hpp>
#include <stdexcept>
#include <string>
#include <type_traits>

#include "../common/ann_types.hpp"
#include "raft_ann_bench_utils.h"
#include <raft/util/cudart_utils.hpp>

namespace raft::bench::ann {

template <typename T, typename IdxT>
class RaftCagra : public ANN<T> {
 public:
  using typename ANN<T>::AnnSearchParam;

  struct SearchParam : public AnnSearchParam {
    raft::neighbors::experimental::cagra::search_params p;
  };

  using BuildParam = raft::neighbors::cagra::index_params;

  RaftCagra(Metric metric, int dim, const BuildParam& param);

  void build(const T* dataset, size_t nrow, cudaStream_t stream) final;

  void set_search_param(const AnnSearchParam& param) override;

  // TODO: if the number of results is less than k, the remaining elements of 'neighbors'
  // will be filled with (size_t)-1
  void search(const T* queries,
              int batch_size,
              int k,
              size_t* neighbors,
              float* distances,
              cudaStream_t stream = 0) const override;

  // to enable dataset access from GPU memory
  AlgoProperty get_property() const override
  {
    AlgoProperty property;
    property.dataset_memory_type      = MemoryType::Host;
    property.query_memory_type        = MemoryType::Device;
    property.need_dataset_when_search = true;
    return property;
  }
  void save(const std::string& file) const override;
  void load(const std::string&) override;

 private:
  raft::device_resources handle_;
  BuildParam index_params_;
  raft::neighbors::cagra::search_params search_params_;
  std::optional<raft::neighbors::cagra::index<T, IdxT>> index_;
  int device_;
  int dimension_;
  rmm::mr::pool_memory_resource<rmm::mr::device_memory_resource> mr_;
};

template <typename T, typename IdxT>
RaftCagra<T, IdxT>::RaftCagra(Metric metric, int dim, const BuildParam& param)
  : ANN<T>(metric, dim),
    index_params_(param),
    dimension_(dim),
    mr_(rmm::mr::get_current_device_resource(), 1024 * 1024 * 1024ull)
{
  rmm::mr::set_current_device_resource(&mr_);
  index_params_.metric = parse_metric_type(metric);
  RAFT_CUDA_TRY(cudaGetDevice(&device_));
}

template <typename T, typename IdxT>
void RaftCagra<T, IdxT>::build(const T* dataset, size_t nrow, cudaStream_t)
{
<<<<<<< HEAD
  auto dataset_view = raft::make_device_matrix_view<const T, IdxT>(dataset, IdxT(nrow), dimension_);
  index_.emplace(raft::neighbors::cagra::build(handle_, index_params_, dataset_view));
=======
  if (get_property().dataset_memory_type == MemoryType::Host) {
    auto dataset_view = raft::make_host_matrix_view<const T, IdxT>(dataset, IdxT(nrow), dimension_);
    index_.emplace(
      raft::neighbors::experimental::cagra::build(handle_, index_params_, dataset_view));
  } else {
    auto dataset_view =
      raft::make_device_matrix_view<const T, IdxT>(dataset, IdxT(nrow), dimension_);
    index_.emplace(
      raft::neighbors::experimental::cagra::build(handle_, index_params_, dataset_view));
  }
>>>>>>> 9884f69a
  return;
}

template <typename T, typename IdxT>
void RaftCagra<T, IdxT>::set_search_param(const AnnSearchParam& param)
{
  auto search_param = dynamic_cast<const SearchParam&>(param);
  search_params_    = search_param.p;
  return;
}

template <typename T, typename IdxT>
void RaftCagra<T, IdxT>::save(const std::string& file) const
{
  raft::neighbors::cagra::serialize(handle_, file, *index_);
  return;
}

template <typename T, typename IdxT>
void RaftCagra<T, IdxT>::load(const std::string& file)
{
  index_ = raft::neighbors::cagra::deserialize<T, IdxT>(handle_, file);
  return;
}

template <typename T, typename IdxT>
void RaftCagra<T, IdxT>::search(
  const T* queries, int batch_size, int k, size_t* neighbors, float* distances, cudaStream_t) const
{
  IdxT* neighbors_IdxT;
  rmm::device_uvector<IdxT> neighbors_storage(0, resource::get_cuda_stream(handle_));
  if constexpr (std::is_same<IdxT, size_t>::value) {
    neighbors_IdxT = neighbors;
  } else {
    neighbors_storage.resize(batch_size * k, resource::get_cuda_stream(handle_));
    neighbors_IdxT = neighbors_storage.data();
  }

  auto queries_view = raft::make_device_matrix_view<const T, IdxT>(queries, batch_size, dimension_);
  auto neighbors_view = raft::make_device_matrix_view<IdxT, IdxT>(neighbors_IdxT, batch_size, k);
  auto distances_view = raft::make_device_matrix_view<float, IdxT>(distances, batch_size, k);

<<<<<<< HEAD
  raft::neighbors::cagra::search_params search_params;
  search_params.max_queries = batch_size;
  search_params.itopk_size  = search_params_.max_queries;
  raft::neighbors::cagra::search(
    handle_, search_params, *index_, queries_view, neighbors_view, distances_view);
=======
  raft::neighbors::experimental::cagra::search(
    handle_, search_params_, *index_, queries_view, neighbors_view, distances_view);
>>>>>>> 9884f69a

  if (!std::is_same<IdxT, size_t>::value) {
    raft::linalg::unaryOp(neighbors,
                          neighbors_IdxT,
                          batch_size * k,
                          raft::cast_op<size_t>(),
                          resource::get_cuda_stream(handle_));
  }

  handle_.sync_stream();
  return;
}
}  // namespace raft::bench::ann<|MERGE_RESOLUTION|>--- conflicted
+++ resolved
@@ -104,21 +104,16 @@
 template <typename T, typename IdxT>
 void RaftCagra<T, IdxT>::build(const T* dataset, size_t nrow, cudaStream_t)
 {
-<<<<<<< HEAD
-  auto dataset_view = raft::make_device_matrix_view<const T, IdxT>(dataset, IdxT(nrow), dimension_);
-  index_.emplace(raft::neighbors::cagra::build(handle_, index_params_, dataset_view));
-=======
   if (get_property().dataset_memory_type == MemoryType::Host) {
     auto dataset_view = raft::make_host_matrix_view<const T, IdxT>(dataset, IdxT(nrow), dimension_);
     index_.emplace(
-      raft::neighbors::experimental::cagra::build(handle_, index_params_, dataset_view));
+      raft::neighbors::cagra::build(handle_, index_params_, dataset_view));
   } else {
     auto dataset_view =
       raft::make_device_matrix_view<const T, IdxT>(dataset, IdxT(nrow), dimension_);
     index_.emplace(
-      raft::neighbors::experimental::cagra::build(handle_, index_params_, dataset_view));
+      raft::neighbors::cagra::build(handle_, index_params_, dataset_view));
   }
->>>>>>> 9884f69a
   return;
 }
 
@@ -161,16 +156,9 @@
   auto neighbors_view = raft::make_device_matrix_view<IdxT, IdxT>(neighbors_IdxT, batch_size, k);
   auto distances_view = raft::make_device_matrix_view<float, IdxT>(distances, batch_size, k);
 
-<<<<<<< HEAD
-  raft::neighbors::cagra::search_params search_params;
-  search_params.max_queries = batch_size;
-  search_params.itopk_size  = search_params_.max_queries;
+
   raft::neighbors::cagra::search(
-    handle_, search_params, *index_, queries_view, neighbors_view, distances_view);
-=======
-  raft::neighbors::experimental::cagra::search(
     handle_, search_params_, *index_, queries_view, neighbors_view, distances_view);
->>>>>>> 9884f69a
 
   if (!std::is_same<IdxT, size_t>::value) {
     raft::linalg::unaryOp(neighbors,
