--- conflicted
+++ resolved
@@ -62,18 +62,14 @@
   using BuildParam = raft::neighbors::cagra::index_params;
 
   RaftCagra(Metric metric, int dim, const BuildParam& param, int concurrent_searches = 1)
-<<<<<<< HEAD
     : ANN<T>(metric, dim),
       index_params_(param),
       dimension_(dim),
-      mr_(rmm::mr::get_current_device_resource(), 1024 * 1024 * 1024ull),
+      handle_(cudaStreamPerThread),
       need_dataset_update_(true),
       dataset_(make_device_matrix<T, int64_t>(handle_, 0, 0)),
       graph_(make_device_matrix<IdxT, int64_t>(handle_, 0, 0)),
       graph_mem_(AllocatorType::Device)
-=======
-    : ANN<T>(metric, dim), index_params_(param), dimension_(dim), handle_(cudaStreamPerThread)
->>>>>>> bafd2a82
   {
     index_params_.metric = parse_metric_type(metric);
     RAFT_CUDA_TRY(cudaGetDevice(&device_));
@@ -108,7 +104,6 @@
   void load(const std::string&) override;
 
  private:
-<<<<<<< HEAD
   inline rmm::mr::device_memory_resource* get_mr(AllocatorType mem_type)
   {
     switch (mem_type) {
@@ -117,12 +112,8 @@
       default: return rmm::mr::get_current_device_resource();
     }
   }
-  // `mr_` must go first to make sure it dies last
-  rmm::mr::pool_memory_resource<rmm::mr::device_memory_resource> mr_;
   rmm ::mr::cuda_pinned_resource mr_pinned_;
   rmm ::mr::cuda_huge_page_resource mr_huge_page_;
-=======
->>>>>>> bafd2a82
   raft::device_resources handle_;
   AllocatorType graph_mem_;
   AllocatorType dataset_mem_;
