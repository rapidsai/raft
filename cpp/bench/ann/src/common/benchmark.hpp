/*
 * Copyright (c) 2023-2024, NVIDIA CORPORATION.
 *
 * Licensed under the Apache License, Version 2.0 (the "License");
 * you may not use this file except in compliance with the License.
 * You may obtain a copy of the License at
 *
 *     http://www.apache.org/licenses/LICENSE-2.0
 *
 * Unless required by applicable law or agreed to in writing, software
 * distributed under the License is distributed on an "AS IS" BASIS,
 * WITHOUT WARRANTIES OR CONDITIONS OF ANY KIND, either express or implied.
 * See the License for the specific language governing permissions and
 * limitations under the License.
 */
#pragma once

#include "ann_types.hpp"
#include "conf.hpp"
#include "dataset.hpp"
#include "util.hpp"

#include <benchmark/benchmark.h>
#include <raft/core/logger.hpp>

#include <algorithm>
#include <atomic>
#include <chrono>
#include <cmath>
#include <condition_variable>
#include <cstdint>
#include <fstream>
#include <limits>
#include <memory>
#include <mutex>
#include <numeric>
#include <sstream>
#include <string>
#include <unistd.h>
#include <vector>
namespace raft::bench::ann {

std::mutex init_mutex;
std::condition_variable cond_var;
std::atomic_int processed_threads{0};

static inline std::unique_ptr<AnnBase> current_algo{nullptr};
static inline std::unique_ptr<AlgoProperty> current_algo_props{nullptr};

using kv_series = std::vector<std::tuple<std::string, std::vector<nlohmann::json>>>;

inline auto apply_overrides(const std::vector<nlohmann::json>& configs,
                            const kv_series& overrides,
                            std::size_t override_idx = 0) -> std::vector<nlohmann::json>
{
  std::vector<nlohmann::json> results{};
  if (override_idx >= overrides.size()) {
    auto n = configs.size();
    for (size_t i = 0; i < n; i++) {
      auto c               = configs[i];
      c["override_suffix"] = n > 1 ? "/" + std::to_string(i) : "";
      results.push_back(c);
    }
    return results;
  }
  auto rec_configs = apply_overrides(configs, overrides, override_idx + 1);
  auto [key, vals] = overrides[override_idx];
  auto n           = vals.size();
  for (size_t i = 0; i < n; i++) {
    const auto& val = vals[i];
    for (auto rc : rec_configs) {
      if (n > 1) {
        rc["override_suffix"] =
          static_cast<std::string>(rc["override_suffix"]) + "/" + std::to_string(i);
      }
      rc[key] = val;
      results.push_back(rc);
    }
  }
  return results;
}

inline auto apply_overrides(const nlohmann::json& config,
                            const kv_series& overrides,
                            std::size_t override_idx = 0)
{
  return apply_overrides(std::vector{config}, overrides, 0);
}

inline void dump_parameters(::benchmark::State& state, nlohmann::json params)
{
  std::string label = "";
  bool label_empty  = true;
  for (auto& [key, val] : params.items()) {
    if (val.is_number()) {
      state.counters.insert({{key, val}});
    } else if (val.is_boolean()) {
      state.counters.insert({{key, val ? 1.0 : 0.0}});
    } else {
      auto kv = key + "=" + val.dump();
      if (label_empty) {
        label = kv;
      } else {
        label += "#" + kv;
      }
      label_empty = false;
    }
  }
  if (!label_empty) { state.SetLabel(label); }
}

inline auto parse_algo_property(AlgoProperty prop, const nlohmann::json& conf) -> AlgoProperty
{
  if (conf.contains("dataset_memory_type")) {
    prop.dataset_memory_type = parse_memory_type(conf.at("dataset_memory_type"));
  }
  if (conf.contains("query_memory_type")) {
    prop.query_memory_type = parse_memory_type(conf.at("query_memory_type"));
  }
  return prop;
};

template <typename T>
void bench_build(::benchmark::State& state,
                 std::shared_ptr<const Dataset<T>> dataset,
                 Configuration::Index index,
                 bool force_overwrite)
{
  dump_parameters(state, index.build_param);
  if (file_exists(index.file)) {
    if (force_overwrite) {
      log_info("Overwriting file: %s", index.file.c_str());
    } else {
      return state.SkipWithMessage(
        "Index file already exists (use --force to overwrite the index).");
    }
  }

  std::unique_ptr<ANN<T>> algo;
  try {
    algo = ann::create_algo<T>(
      index.algo, dataset->distance(), dataset->dim(), index.build_param, index.dev_list);
  } catch (const std::exception& e) {
    return state.SkipWithError("Failed to create an algo: " + std::string(e.what()));
  }

  const auto algo_property = parse_algo_property(algo->get_preference(), index.build_param);

  const T* base_set      = dataset->base_set(algo_property.dataset_memory_type);
  std::size_t index_size = dataset->base_set_size();

  cuda_timer gpu_timer;
  {
    nvtx_case nvtx{state.name()};
    for (auto _ : state) {
      [[maybe_unused]] auto ntx_lap = nvtx.lap();
      [[maybe_unused]] auto gpu_lap = gpu_timer.lap();
      try {
        algo->build(base_set, index_size, gpu_timer.stream());
      } catch (const std::exception& e) {
        state.SkipWithError(std::string(e.what()));
      }
    }
  }
  state.counters.insert(
    {{"GPU", gpu_timer.total_time() / state.iterations()}, {"index_size", index_size}});

  if (state.skipped()) { return; }
  make_sure_parent_dir_exists(index.file);
  algo->save(index.file);
}

template <typename T>
void bench_search(::benchmark::State& state,
                  Configuration::Index index,
                  std::size_t search_param_ix,
                  std::shared_ptr<const Dataset<T>> dataset,
                  Objective metric_objective)
{
  std::size_t queries_processed = 0;

  const auto& sp_json = index.search_params[search_param_ix];

  if (state.thread_index() == 0) { dump_parameters(state, sp_json); }

  // NB: `k` and `n_queries` are guaranteed to be populated in conf.cpp
  const std::uint32_t k = sp_json["k"];
  // Amount of data processes in one go
  const std::size_t n_queries = sp_json["n_queries"];
  // Round down the query data to a multiple of the batch size to loop over full batches of data
  const std::size_t query_set_size = (dataset->query_set_size() / n_queries) * n_queries;

  if (dataset->query_set_size() < n_queries) {
    std::stringstream msg;
    msg << "Not enough queries in benchmark set. Expected " << n_queries << ", actual "
        << dataset->query_set_size();
    return state.SkipWithError(msg.str());
  }

  // Each thread start from a different offset, so that the queries that they process do not
  // overlap.
  std::ptrdiff_t batch_offset   = (state.thread_index() * n_queries) % query_set_size;
  std::ptrdiff_t queries_stride = state.threads() * n_queries;
  // Output is saved into a contiguous buffer (separate buffers for each thread).
  std::ptrdiff_t out_offset = 0;

  const T* query_set = nullptr;

  if (!file_exists(index.file)) {
    state.SkipWithError("Index file is missing. Run the benchmark in the build mode first.");
    return;
  }

  /**
   * Make sure the first thread loads the algo and dataset
   */
  if (state.thread_index() == 0) {
    std::unique_lock lk(init_mutex);
    cond_var.wait(lk, [] { return processed_threads.load(std::memory_order_acquire) == 0; });
    // algo is static to cache it between close search runs to save time on index loading
    static std::string index_file = "";
    if (index.file != index_file) {
      current_algo.reset();
      index_file = index.file;
    }

    std::unique_ptr<typename ANN<T>::AnnSearchParam> search_param;
    ANN<T>* algo;
    try {
      if (!current_algo || (algo = dynamic_cast<ANN<T>*>(current_algo.get())) == nullptr) {
        auto ualgo = ann::create_algo<T>(
          index.algo, dataset->distance(), dataset->dim(), index.build_param, index.dev_list);
        algo = ualgo.get();
        algo->load(index_file);
        current_algo = std::move(ualgo);
      }
      search_param                   = ann::create_search_param<T>(index.algo, sp_json);
      search_param->metric_objective = metric_objective;
    } catch (const std::exception& e) {
      state.SkipWithError("Failed to create an algo: " + std::string(e.what()));
      return;
    }

    current_algo_props = std::make_unique<AlgoProperty>(
      std::move(parse_algo_property(algo->get_preference(), sp_json)));

    if (search_param->needs_dataset()) {
      try {
        algo->set_search_dataset(dataset->base_set(current_algo_props->dataset_memory_type),
                                 dataset->base_set_size());
      } catch (const std::exception& ex) {
        state.SkipWithError("The algorithm '" + index.name +
                            "' requires the base set, but it's not available. " +
                            "Exception: " + std::string(ex.what()));
        return;
      }
    }
    try {
      algo->set_search_param(*search_param);

    } catch (const std::exception& ex) {
      state.SkipWithError("An error occurred setting search parameters: " + std::string(ex.what()));
      return;
    }

    query_set = dataset->query_set(current_algo_props->query_memory_type);
    processed_threads.store(state.threads(), std::memory_order_acq_rel);
    cond_var.notify_all();
  } else {
    std::unique_lock lk(init_mutex);
    // All other threads will wait for the first thread to initialize the algo.
    cond_var.wait(lk, [&state] {
      return processed_threads.load(std::memory_order_acquire) == state.threads();
    });
    // gbench ensures that all threads are synchronized at the start of the benchmark loop.
    // We are accessing shared variables (like current_algo, current_algo_probs) before the
    // benchmark loop, therefore the synchronization here is necessary.
  }
  query_set = dataset->query_set(current_algo_props->query_memory_type);

  /**
   * Each thread will manage its own outputs
   */
  std::shared_ptr<buf<float>> distances =
    std::make_shared<buf<float>>(current_algo_props->query_memory_type, k * query_set_size);
  std::shared_ptr<buf<std::size_t>> neighbors =
    std::make_shared<buf<std::size_t>>(current_algo_props->query_memory_type, k * query_set_size);

  cuda_timer gpu_timer;
  {
    nvtx_case nvtx{state.name()};

    auto algo  = dynamic_cast<ANN<T>*>(current_algo.get())->copy();
    auto start = std::chrono::high_resolution_clock::now();
    for (auto _ : state) {
      [[maybe_unused]] auto ntx_lap = nvtx.lap();
      [[maybe_unused]] auto gpu_lap = gpu_timer.lap();

      // run the search
      try {
        algo->search(query_set + batch_offset * dataset->dim(),
                     n_queries,
                     k,
                     neighbors->data + out_offset * k,
                     distances->data + out_offset * k,
                     gpu_timer.stream());
      } catch (const std::exception& e) {
        state.SkipWithError(std::string(e.what()));
      }

      // advance to the next batch
      batch_offset = (batch_offset + queries_stride) % query_set_size;
      out_offset   = (out_offset + n_queries) % query_set_size;

      queries_processed += n_queries;
    }
    auto end      = std::chrono::high_resolution_clock::now();
    auto duration = std::chrono::duration_cast<std::chrono::duration<double>>(end - start).count();
    if (state.thread_index() == 0) { state.counters.insert({{"end_to_end", duration}}); }
    state.counters.insert({"Latency", {duration, benchmark::Counter::kAvgIterations}});
  }
<<<<<<< HEAD
  auto end      = std::chrono::high_resolution_clock::now();
  auto duration = std::chrono::duration_cast<std::chrono::duration<double>>(end - start).count();
  // std::cout << "duration" << duration << std::endl;
  if (state.thread_index() == 0) { state.counters.insert({{"end_to_end", duration}}); }
  state.counters.insert(
    {"Latency", {duration / double(state.iterations()), benchmark::Counter::kAvgThreads}});
=======
>>>>>>> 7edd372e

  state.SetItemsProcessed(queries_processed);
  if (cudart.found()) {
    state.counters.insert({"GPU", {gpu_timer.total_time(), benchmark::Counter::kAvgIterations}});
  }

  // This will be the total number of queries across all threads
  state.counters.insert({{"total_queries", queries_processed}});

  if (state.skipped()) { return; }

  // assume thread has finished processing successfully at this point
  // last thread to finish processing notifies all
  if (processed_threads-- == 0) { cond_var.notify_all(); }

  // Each thread calculates recall on their partition of queries.
  // evaluate recall
  if (dataset->max_k() >= k) {
    const std::int32_t* gt          = dataset->gt_set();
    const std::uint32_t max_k       = dataset->max_k();
    buf<std::size_t> neighbors_host = neighbors->move(MemoryType::Host);
    std::size_t rows                = std::min(queries_processed, query_set_size);
    std::size_t match_count         = 0;
    std::size_t total_count         = rows * static_cast<size_t>(k);

    // We go through the groundtruth with same stride as the benchmark loop.
    size_t out_offset   = 0;
    size_t batch_offset = (state.thread_index() * n_queries) % query_set_size;
    while (out_offset < rows) {
      for (std::size_t i = 0; i < n_queries; i++) {
        size_t i_orig_idx = batch_offset + i;
        size_t i_out_idx  = out_offset + i;
        if (i_out_idx < rows) {
          for (std::uint32_t j = 0; j < k; j++) {
            auto act_idx = std::int32_t(neighbors_host.data[i_out_idx * k + j]);
            for (std::uint32_t l = 0; l < k; l++) {
              auto exp_idx = gt[i_orig_idx * max_k + l];
              if (act_idx == exp_idx) {
                match_count++;
                break;
              }
            }
          }
        }
      }
      out_offset += n_queries;
      batch_offset = (batch_offset + queries_stride) % query_set_size;
    }
    double actual_recall = static_cast<double>(match_count) / static_cast<double>(total_count);
    state.counters.insert({"Recall", {actual_recall, benchmark::Counter::kAvgThreads}});
  }
}

inline void printf_usage()
{
  ::benchmark::PrintDefaultHelp();
  fprintf(stdout,
          "          [--build|--search] \n"
          "          [--force]\n"
          "          [--data_prefix=<prefix>]\n"
          "          [--index_prefix=<prefix>]\n"
          "          [--override_kv=<key:value1:value2:...:valueN>]\n"
          "          [--mode=<latency|throughput>\n"
          "          [--threads=min[:max]]\n"
          "          <conf>.json\n"
          "\n"
          "Note the non-standard benchmark parameters:\n"
          "  --build: build mode, will build index\n"
          "  --search: search mode, will search using the built index\n"
          "            one and only one of --build and --search should be specified\n"
          "  --force: force overwriting existing index files\n"
          "  --data_prefix=<prefix>:"
          " prepend <prefix> to dataset file paths specified in the <conf>.json (default = "
          "'data/').\n"
          "  --index_prefix=<prefix>:"
          " prepend <prefix> to index file paths specified in the <conf>.json (default = "
          "'index/').\n"
          "  --override_kv=<key:value1:value2:...:valueN>:"
          " override a build/search key one or more times multiplying the number of configurations;"
          " you can use this parameter multiple times to get the Cartesian product of benchmark"
          " configs.\n"
          "  --mode=<latency|throughput>"
          " run the benchmarks in latency (accumulate times spent in each batch) or "
          " throughput (pipeline batches and measure end-to-end) mode\n"
          "  --threads=min[:max] specify the number threads to use for throughput benchmark."
          " Power of 2 values between 'min' and 'max' will be used. If only 'min' is specified,"
          " then a single test is run with 'min' threads. By default min=1, max=<num hyper"
          " threads>.\n");
}

template <typename T>
void register_build(std::shared_ptr<const Dataset<T>> dataset,
                    std::vector<Configuration::Index> indices,
                    bool force_overwrite)
{
  for (auto index : indices) {
    auto suf      = static_cast<std::string>(index.build_param["override_suffix"]);
    auto file_suf = suf;
    index.build_param.erase("override_suffix");
    std::replace(file_suf.begin(), file_suf.end(), '/', '-');
    index.file += file_suf;
    auto* b = ::benchmark::RegisterBenchmark(
      index.name + suf, bench_build<T>, dataset, index, force_overwrite);
    b->Unit(benchmark::kSecond);
    b->MeasureProcessCPUTime();
    b->UseRealTime();
  }
}

template <typename T>
void register_search(std::shared_ptr<const Dataset<T>> dataset,
                     std::vector<Configuration::Index> indices,
                     Objective metric_objective,
                     const std::vector<int>& threads)
{
  for (auto index : indices) {
    for (std::size_t i = 0; i < index.search_params.size(); i++) {
      auto suf = static_cast<std::string>(index.search_params[i]["override_suffix"]);
      index.search_params[i].erase("override_suffix");

      auto* b = ::benchmark::RegisterBenchmark(
                  index.name + suf, bench_search<T>, index, i, dataset, metric_objective)
                  ->Unit(benchmark::kMillisecond)
                  /**
                   * The following are important for getting accuracy QPS measurements on both CPU
                   * and GPU These make sure that
                   *   - `end_to_end` ~ (`Time` * `Iterations`)
                   *   - `items_per_second` ~ (`total_queries` / `end_to_end`)
                   *   - Throughput = `items_per_second`
                   */
                  ->MeasureProcessCPUTime()
                  ->UseRealTime();

      if (metric_objective == Objective::THROUGHPUT) { b->ThreadRange(threads[0], threads[1]); }
    }
  }
}

template <typename T>
void dispatch_benchmark(const Configuration& conf,
                        bool force_overwrite,
                        bool build_mode,
                        bool search_mode,
                        std::string data_prefix,
                        std::string index_prefix,
                        kv_series override_kv,
                        Objective metric_objective,
                        const std::vector<int>& threads)
{
  if (cudart.found()) {
    for (auto [key, value] : cuda_info()) {
      ::benchmark::AddCustomContext(key, value);
    }
  }
  const auto dataset_conf = conf.get_dataset_conf();
  auto base_file          = combine_path(data_prefix, dataset_conf.base_file);
  auto query_file         = combine_path(data_prefix, dataset_conf.query_file);
  auto gt_file            = dataset_conf.groundtruth_neighbors_file;
  if (gt_file.has_value()) { gt_file.emplace(combine_path(data_prefix, gt_file.value())); }
  auto dataset = std::make_shared<BinDataset<T>>(dataset_conf.name,
                                                 base_file,
                                                 dataset_conf.subset_first_row,
                                                 dataset_conf.subset_size,
                                                 query_file,
                                                 dataset_conf.distance,
                                                 gt_file);
  ::benchmark::AddCustomContext("dataset", dataset_conf.name);
  ::benchmark::AddCustomContext("distance", dataset_conf.distance);
  std::vector<Configuration::Index> indices = conf.get_indices();
  if (build_mode) {
    if (file_exists(base_file)) {
      log_info("Using the dataset file '%s'", base_file.c_str());
      ::benchmark::AddCustomContext("n_records", std::to_string(dataset->base_set_size()));
      ::benchmark::AddCustomContext("dim", std::to_string(dataset->dim()));
    } else {
      log_warn("Dataset file '%s' does not exist; benchmarking index building is impossible.",
               base_file.c_str());
    }
    std::vector<Configuration::Index> more_indices{};
    for (auto& index : indices) {
      for (auto param : apply_overrides(index.build_param, override_kv)) {
        auto modified_index        = index;
        modified_index.build_param = param;
        modified_index.file        = combine_path(index_prefix, modified_index.file);
        more_indices.push_back(modified_index);
      }
    }
    register_build<T>(dataset, more_indices, force_overwrite);
  } else if (search_mode) {
    if (file_exists(query_file)) {
      log_info("Using the query file '%s'", query_file.c_str());
      ::benchmark::AddCustomContext("max_n_queries", std::to_string(dataset->query_set_size()));
      ::benchmark::AddCustomContext("dim", std::to_string(dataset->dim()));
      if (gt_file.has_value()) {
        if (file_exists(*gt_file)) {
          log_info("Using the ground truth file '%s'", gt_file->c_str());
          ::benchmark::AddCustomContext("max_k", std::to_string(dataset->max_k()));
        } else {
          log_warn("Ground truth file '%s' does not exist; the recall won't be reported.",
                   gt_file->c_str());
        }
      } else {
        log_warn(
          "Ground truth file is not provided; the recall won't be reported. NB: use "
          "the 'groundtruth_neighbors_file' alongside the 'query_file' key to specify the "
          "path to "
          "the ground truth in your conf.json.");
      }
    } else {
      log_warn("Query file '%s' does not exist; benchmarking search is impossible.",
               query_file.c_str());
    }
    for (auto& index : indices) {
      index.search_params = apply_overrides(index.search_params, override_kv);
      index.file          = combine_path(index_prefix, index.file);
    }
    register_search<T>(dataset, indices, metric_objective, threads);
  }
}

inline auto parse_bool_flag(const char* arg, const char* pat, bool& result) -> bool
{
  if (strcmp(arg, pat) == 0) {
    result = true;
    return true;
  }
  return false;
}

inline auto parse_string_flag(const char* arg, const char* pat, std::string& result) -> bool
{
  auto n = strlen(pat);
  if (strncmp(pat, arg, strlen(pat)) == 0) {
    result = arg + n + 1;
    return true;
  }
  return false;
}

inline auto run_main(int argc, char** argv) -> int
{
  bool force_overwrite        = false;
  bool build_mode             = false;
  bool search_mode            = false;
  std::string data_prefix     = "data";
  std::string index_prefix    = "index";
  std::string new_override_kv = "";
  std::string mode            = "latency";
  std::string threads_arg_txt = "";
  std::vector<int> threads    = {1, -1};  // min_thread, max_thread
  std::string log_level_str   = "";
  int raft_log_level          = raft::logger::get(RAFT_NAME).get_level();
  kv_series override_kv{};

  char arg0_default[] = "benchmark";  // NOLINT
  char* args_default  = arg0_default;
  if (!argv) {
    argc = 1;
    argv = &args_default;
  }
  if (argc == 1) {
    printf_usage();
    return -1;
  }

  char* conf_path = argv[--argc];
  std::ifstream conf_stream(conf_path);

  for (int i = 1; i < argc; i++) {
    if (parse_bool_flag(argv[i], "--force", force_overwrite) ||
        parse_bool_flag(argv[i], "--build", build_mode) ||
        parse_bool_flag(argv[i], "--search", search_mode) ||
        parse_string_flag(argv[i], "--data_prefix", data_prefix) ||
        parse_string_flag(argv[i], "--index_prefix", index_prefix) ||
        parse_string_flag(argv[i], "--mode", mode) ||
        parse_string_flag(argv[i], "--override_kv", new_override_kv) ||
        parse_string_flag(argv[i], "--threads", threads_arg_txt) ||
        parse_string_flag(argv[i], "--raft_log_level", log_level_str)) {
      if (!log_level_str.empty()) {
        raft_log_level = std::stoi(log_level_str);
        log_level_str  = "";
      }
      if (!threads_arg_txt.empty()) {
        auto threads_arg = split(threads_arg_txt, ':');
        threads[0]       = std::stoi(threads_arg[0]);
        if (threads_arg.size() > 1) {
          threads[1] = std::stoi(threads_arg[1]);
        } else {
          threads[1] = threads[0];
        }
        threads_arg_txt = "";
      }
      if (!new_override_kv.empty()) {
        auto kvv = split(new_override_kv, ':');
        auto key = kvv[0];
        std::vector<nlohmann::json> vals{};
        for (std::size_t j = 1; j < kvv.size(); j++) {
          vals.push_back(nlohmann::json::parse(kvv[j]));
        }
        override_kv.emplace_back(key, vals);
        new_override_kv = "";
      }
      for (int j = i; j < argc - 1; j++) {
        argv[j] = argv[j + 1];
      }
      argc--;
      i--;
    }
  }

  raft::logger::get(RAFT_NAME).set_level(raft_log_level);

  Objective metric_objective = Objective::LATENCY;
  if (mode == "throughput") { metric_objective = Objective::THROUGHPUT; }

  int max_threads =
    (metric_objective == Objective::THROUGHPUT) ? std::thread::hardware_concurrency() : 1;
  if (threads[1] == -1) threads[1] = max_threads;

  if (metric_objective == Objective::LATENCY) {
    if (threads[0] != 1 || threads[1] != 1) {
      log_warn("Latency mode enabled. Overriding threads arg, running with single thread.");
      threads = {1, 1};
    }
  }

  if (build_mode == search_mode) {
    log_error("One and only one of --build and --search should be specified");
    printf_usage();
    return -1;
  }

  if (!conf_stream) {
    log_error("Can't open configuration file: %s", conf_path);
    return -1;
  }

  if (cudart.needed() && !cudart.found()) {
    log_warn("cudart library is not found, GPU-based indices won't work.");
  }

  Configuration conf(conf_stream);
  std::string dtype = conf.get_dataset_conf().dtype;

  if (dtype == "float") {
    dispatch_benchmark<float>(conf,
                              force_overwrite,
                              build_mode,
                              search_mode,
                              data_prefix,
                              index_prefix,
                              override_kv,
                              metric_objective,
                              threads);
  } else if (dtype == "uint8") {
    dispatch_benchmark<std::uint8_t>(conf,
                                     force_overwrite,
                                     build_mode,
                                     search_mode,
                                     data_prefix,
                                     index_prefix,
                                     override_kv,
                                     metric_objective,
                                     threads);
  } else if (dtype == "int8") {
    dispatch_benchmark<std::int8_t>(conf,
                                    force_overwrite,
                                    build_mode,
                                    search_mode,
                                    data_prefix,
                                    index_prefix,
                                    override_kv,
                                    metric_objective,
                                    threads);
  } else {
    log_error("datatype '%s' is not supported", dtype.c_str());
    return -1;
  }

  ::benchmark::Initialize(&argc, argv, printf_usage);
  if (::benchmark::ReportUnrecognizedArguments(argc, argv)) return -1;
  ::benchmark::RunSpecifiedBenchmarks();
  ::benchmark::Shutdown();
  // Release a possibly cached ANN object, so that it cannot be alive longer than the handle
  // to a shared library it depends on (dynamic benchmark executable).
  current_algo.reset();
  return 0;
}
};  // namespace raft::bench::ann<|MERGE_RESOLUTION|>--- conflicted
+++ resolved
@@ -319,15 +319,6 @@
     if (state.thread_index() == 0) { state.counters.insert({{"end_to_end", duration}}); }
     state.counters.insert({"Latency", {duration, benchmark::Counter::kAvgIterations}});
   }
-<<<<<<< HEAD
-  auto end      = std::chrono::high_resolution_clock::now();
-  auto duration = std::chrono::duration_cast<std::chrono::duration<double>>(end - start).count();
-  // std::cout << "duration" << duration << std::endl;
-  if (state.thread_index() == 0) { state.counters.insert({{"end_to_end", duration}}); }
-  state.counters.insert(
-    {"Latency", {duration / double(state.iterations()), benchmark::Counter::kAvgThreads}});
-=======
->>>>>>> 7edd372e
 
   state.SetItemsProcessed(queries_processed);
   if (cudart.found()) {
