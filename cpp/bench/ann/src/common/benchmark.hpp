/*
 * Copyright (c) 2023, NVIDIA CORPORATION.
 *
 * Licensed under the Apache License, Version 2.0 (the "License");
 * you may not use this file except in compliance with the License.
 * You may obtain a copy of the License at
 *
 *     http://www.apache.org/licenses/LICENSE-2.0
 *
 * Unless required by applicable law or agreed to in writing, software
 * distributed under the License is distributed on an "AS IS" BASIS,
 * WITHOUT WARRANTIES OR CONDITIONS OF ANY KIND, either express or implied.
 * See the License for the specific language governing permissions and
 * limitations under the License.
 */
#pragma once

#include "ann_types.hpp"
#include "conf.hpp"
#include "dataset.hpp"
#include "util.hpp"

#include <benchmark/benchmark.h>

#include <algorithm>
#include <cmath>
#include <cstdint>
#include <fstream>
#include <limits>
#include <memory>
#include <numeric>
#include <string>
#include <unistd.h>
#include <vector>

#ifdef ANN_BENCH_BUILD_MAIN
#ifdef CPU_ONLY
#define CUDART_FOUND false
#else
#define CUDART_FOUND true
#endif
#else
#define CUDART_FOUND (cudart.found())
#endif

namespace raft::bench::ann {

static inline std::unique_ptr<AnnBase> current_algo{nullptr};

using kv_series = std::vector<std::tuple<std::string, std::vector<nlohmann::json>>>;

inline auto apply_overrides(const std::vector<nlohmann::json>& configs,
                            const kv_series& overrides,
                            std::size_t override_idx = 0) -> std::vector<nlohmann::json>
{
  std::vector<nlohmann::json> results{};
  if (override_idx >= overrides.size()) {
    auto n = configs.size();
    for (size_t i = 0; i < n; i++) {
      auto c               = configs[i];
      c["override_suffix"] = n > 1 ? "/" + std::to_string(i) : "";
      results.push_back(c);
    }
    return results;
  }
  auto rec_configs = apply_overrides(configs, overrides, override_idx + 1);
  auto [key, vals] = overrides[override_idx];
  auto n           = vals.size();
  for (size_t i = 0; i < n; i++) {
    const auto& val = vals[i];
    for (auto rc : rec_configs) {
      if (n > 1) {
        rc["override_suffix"] =
          static_cast<std::string>(rc["override_suffix"]) + "/" + std::to_string(i);
      }
      rc[key] = val;
      results.push_back(rc);
    }
  }
  return results;
}

inline auto apply_overrides(const nlohmann::json& config,
                            const kv_series& overrides,
                            std::size_t override_idx = 0)
{
  return apply_overrides(std::vector{config}, overrides, 0);
}

inline void dump_parameters(::benchmark::State& state, nlohmann::json params)
{
  std::string label = "";
  bool label_empty  = true;
  for (auto& [key, val] : params.items()) {
    if (val.is_number()) {
      state.counters.insert({{key, val}});
    } else if (val.is_boolean()) {
      state.counters.insert({{key, val ? 1.0 : 0.0}});
    } else {
      auto kv = key + "=" + val.dump();
      if (label_empty) {
        label = kv;
<<<<<<< HEAD

=======
>>>>>>> 04893c98
      } else {
        label += "#" + kv;
      }
      label_empty = false;
    }
  }
  if (!label_empty) { state.SetLabel(label); }
}

<<<<<<< HEAD
template <typename T>
void bench_build(::benchmark::State& state,
                 std::shared_ptr<const Dataset<T>> dataset,
                 Configuration::Index index,
                 bool force_overwrite)
{
  if (file_exists(index.file)) {
    if (force_overwrite) {
      log_info("Overwriting file: %s", index.file.c_str());
    } else {
      return state.SkipWithMessage(
        "Index file already exists (use --overwrite to overwrite the index).");
    }
  }

  std::unique_ptr<ANN<T>> algo;
  try {
    algo = ann::create_algo<T>(index.algo,
                               dataset->distance(),
                               dataset->dim(),
                               index.build_param,
                               index.dev_list,
                               index.index_conf);
  } catch (const std::exception& e) {
    return state.SkipWithError("Failed to create an algo: " + std::string(e.what()));
  }

  const auto algo_property = algo->get_property();

  const T* base_set      = dataset->base_set(algo_property.dataset_memory_type);
  std::size_t index_size = dataset->base_set_size();

  cuda_timer gpu_timer;
  {
    nvtx_case nvtx{state.name()};
    for (auto _ : state) {
      [[maybe_unused]] auto ntx_lap = nvtx.lap();
      [[maybe_unused]] auto gpu_lap = gpu_timer.lap();
      try {
        algo->build(base_set, index_size, gpu_timer.stream());
      } catch (const std::exception& e) {
        state.SkipWithError(std::string(e.what()));
      }
    }
  }
  state.counters.insert(
    {{"GPU Time", gpu_timer.total_time() / state.iterations()}, {"index_size", index_size}});
  dump_parameters(state, index.build_param);

  if (state.skipped()) { return; }
  make_sure_parent_dir_exists(index.file);
  algo->save(index.file);
}

template <typename T>
void bench_search(::benchmark::State& state,
                  std::shared_ptr<const Dataset<T>> dataset,
                  Configuration::Index index,
                  std::size_t search_param_ix)
{
  const auto& sp_json = index.search_params[search_param_ix];

  // NB: `k` and `n_queries` are guaranteed to be populated in conf.cpp
  const std::uint32_t k = sp_json["k"];
  // Amount of data processes in one go
  const std::size_t n_queries = sp_json["n_queries"];
  // Round down the query data to a multiple of the batch size to loop over full batches of data
  const std::size_t query_set_size = (dataset->query_set_size() / n_queries) * n_queries;

  if (!file_exists(index.file)) {
    state.SkipWithError("Index file is missing. Run the benchmark in the build mode first.");
    return;
  }
  // algo is static to cache it between close search runs to save time on index loading
  static std::string index_file = "";
  if (index.file != index_file) {
    current_algo.reset();
    index_file = index.file;
  }
  ANN<T>* algo;
  std::unique_ptr<typename ANN<T>::AnnSearchParam> search_param;
  try {
    if (!current_algo || (algo = dynamic_cast<ANN<T>*>(current_algo.get())) == nullptr) {
      auto ualgo = ann::create_algo<T>(index.algo,
                                       dataset->distance(),
                                       dataset->dim(),
                                       index.build_param,
                                       index.dev_list,
                                       index.index_conf);
      algo       = ualgo.get();
      algo->load(index_file);
      current_algo = std::move(ualgo);
    }
    search_param = ann::create_search_param<T>(index.algo, sp_json);
  } catch (const std::exception& e) {
    return state.SkipWithError("Failed to create an algo: " + std::string(e.what()));
  }
  algo->set_search_param(*search_param);

  const auto algo_property = algo->get_property();
  const T* query_set       = dataset->query_set(algo_property.query_memory_type);
  buf<float> distances{algo_property.query_memory_type, k * query_set_size};
  buf<std::size_t> neighbors{algo_property.query_memory_type, k * query_set_size};

  if (search_param->needs_dataset()) {
    try {
      algo->set_search_dataset(dataset->base_set(algo_property.dataset_memory_type),
                               dataset->base_set_size());
    } catch (const std::exception&) {
      state.SkipWithError("The algorithm '" + index.name +
                          "' requires the base set, but it's not available.");
      return;
    }
  }

  std::ptrdiff_t batch_offset   = 0;
  std::size_t queries_processed = 0;
  cuda_timer gpu_timer;
  {
    nvtx_case nvtx{state.name()};
    for (auto _ : state) {
      // measure the GPU time using the RAII helper
      [[maybe_unused]] auto ntx_lap = nvtx.lap();
      [[maybe_unused]] auto gpu_lap = gpu_timer.lap();
      // run the search
      try {
        algo->search(query_set + batch_offset * dataset->dim(),
                     n_queries,
                     k,
                     neighbors.data + batch_offset * k,
                     distances.data + batch_offset * k,
                     gpu_timer.stream());
      } catch (const std::exception& e) {
        state.SkipWithError(std::string(e.what()));
      }
      // advance to the next batch
      batch_offset = (batch_offset + n_queries) % query_set_size;
      queries_processed += n_queries;
    }
  }
  state.SetItemsProcessed(queries_processed);
  state.counters.insert({{"k", k}, {"n_queries", n_queries}});
  if (CUDART_FOUND) {
    state.counters.insert({{"GPU Time", gpu_timer.total_time() / state.iterations()},
                           {"GPU QPS", queries_processed / gpu_timer.total_time()}});
  }
  dump_parameters(state, sp_json);
  if (state.skipped()) { return; }

  // evaluate recall
  if (dataset->max_k() >= k) {
    const std::int32_t* gt          = dataset->gt_set();
    const std::uint32_t max_k       = dataset->max_k();
    buf<std::size_t> neighbors_host = neighbors.move(MemoryType::Host);

    std::size_t rows        = std::min(queries_processed, query_set_size);
    std::size_t match_count = 0;
    std::size_t total_count = rows * static_cast<size_t>(k);
    for (std::size_t i = 0; i < rows; i++) {
      for (std::uint32_t j = 0; j < k; j++) {
        auto act_idx = std::int32_t(neighbors_host.data[i * k + j]);
        for (std::uint32_t l = 0; l < k; l++) {
          auto exp_idx = gt[i * max_k + l];
          if (act_idx == exp_idx) {
            match_count++;
            break;
          }
        }
      }
    }
    double actual_recall = static_cast<double>(match_count) / static_cast<double>(total_count);
    state.counters.insert({{"Recall", actual_recall}});
=======
inline auto parse_algo_property(AlgoProperty prop, const nlohmann::json& conf) -> AlgoProperty
{
  if (conf.contains("dataset_memory_type")) {
    prop.dataset_memory_type = parse_memory_type(conf.at("dataset_memory_type"));
  }
  if (conf.contains("query_memory_type")) {
    prop.query_memory_type = parse_memory_type(conf.at("query_memory_type"));
  }
  return prop;
};

template <typename T>
void bench_build(::benchmark::State& state,
                 std::shared_ptr<const Dataset<T>> dataset,
                 Configuration::Index index,
                 bool force_overwrite)
{
  if (file_exists(index.file)) {
    if (force_overwrite) {
      log_info("Overwriting file: %s", index.file.c_str());
    } else {
      return state.SkipWithMessage(
        "Index file already exists (use --overwrite to overwrite the index).");
    }
>>>>>>> 04893c98
  }
}

<<<<<<< HEAD
inline void printf_usage()
{
  ::benchmark::PrintDefaultHelp();
  fprintf(
    stdout,
    "          [--build|--search] \n"
    "          [--overwrite]\n"
    "          [--data_prefix=<prefix>]\n"
    "          [--index_prefix=<prefix>]\n"
    "          [--override_kv=<key:value1:value2:...:valueN>]\n"
    "          <conf>.json\n"
    "\n"
    "Note the non-standard benchmark parameters:\n"
    "  --build: build mode, will build index\n"
    "  --search: search mode, will search using the built index\n"
    "            one and only one of --build and --search should be specified\n"
    "  --overwrite: force overwriting existing index files\n"
    "  --data_prefix=<prefix>:"
    " prepend <prefix> to dataset file paths specified in the <conf>.json (default = 'data/').\n"
    "  --index_prefix=<prefix>:"
    " prepend <prefix> to index file paths specified in the <conf>.json (default = 'index/').\n"
    "  --override_kv=<key:value1:value2:...:valueN>:"
    " override a build/search key one or more times multiplying the number of configurations;"
    " you can use this parameter multiple times to get the Cartesian product of benchmark"
    " configs.\n");
}

template <typename T>
void register_build(std::shared_ptr<const Dataset<T>> dataset,
                    std::vector<Configuration::Index> indices,
                    bool force_overwrite)
{
  for (auto index : indices) {
    auto suf      = static_cast<std::string>(index.build_param["override_suffix"]);
    auto file_suf = suf;
    index.build_param.erase("override_suffix");
    std::replace(file_suf.begin(), file_suf.end(), '/', '-');
    index.file += file_suf;
    auto* b = ::benchmark::RegisterBenchmark(
      index.name + suf, bench_build<T>, dataset, index, force_overwrite);
    b->Unit(benchmark::kSecond);
    b->UseRealTime();
=======
  std::unique_ptr<ANN<T>> algo;
  try {
    algo = ann::create_algo<T>(
      index.algo, dataset->distance(), dataset->dim(), index.build_param, index.dev_list);
  } catch (const std::exception& e) {
    return state.SkipWithError("Failed to create an algo: " + std::string(e.what()));
>>>>>>> 04893c98
  }
}

<<<<<<< HEAD
template <typename T>
void register_search(std::shared_ptr<const Dataset<T>> dataset,
                     std::vector<Configuration::Index> indices)
{
  for (auto index : indices) {
    for (std::size_t i = 0; i < index.search_params.size(); i++) {
      auto suf = static_cast<std::string>(index.search_params[i]["override_suffix"]);
      index.search_params[i].erase("override_suffix");
      auto* b =
        ::benchmark::RegisterBenchmark(index.name + suf, bench_search<T>, dataset, index, i);
      b->Unit(benchmark::kMillisecond);
      b->UseRealTime();
    }
  }
}

template <typename T>
void dispatch_benchmark(const Configuration& conf,
                        bool force_overwrite,
                        bool build_mode,
                        bool search_mode,
                        std::string data_prefix,
                        std::string index_prefix,
                        kv_series override_kv)
{
  if (CUDART_FOUND) {
    for (auto [key, value] : cuda_info()) {
      ::benchmark::AddCustomContext(key, value);
    }
  }
  const auto dataset_conf = conf.get_dataset_conf();
  auto base_file          = combine_path(data_prefix, dataset_conf.base_file);
  auto query_file         = combine_path(data_prefix, dataset_conf.query_file);
  auto gt_file            = dataset_conf.groundtruth_neighbors_file;
  if (gt_file.has_value()) { gt_file.emplace(combine_path(data_prefix, gt_file.value())); }
  auto dataset = std::make_shared<BinDataset<T>>(dataset_conf.name,
                                                 base_file,
                                                 dataset_conf.subset_first_row,
                                                 dataset_conf.subset_size,
                                                 query_file,
                                                 dataset_conf.distance,
                                                 gt_file);
  ::benchmark::AddCustomContext("dataset", dataset_conf.name);
  ::benchmark::AddCustomContext("distance", dataset_conf.distance);
  std::vector<Configuration::Index> indices = conf.get_indices();
  if (build_mode) {
    if (file_exists(base_file)) {
      log_info("Using the dataset file '%s'", base_file.c_str());
      ::benchmark::AddCustomContext("n_records", std::to_string(dataset->base_set_size()));
      ::benchmark::AddCustomContext("dim", std::to_string(dataset->dim()));
    } else {
      log_warn("Dataset file '%s' does not exist; benchmarking index building is impossible.",
               base_file.c_str());
    }
    std::vector<Configuration::Index> more_indices{};
    for (auto& index : indices) {
      for (auto param : apply_overrides(index.build_param, override_kv)) {
        auto modified_index        = index;
        modified_index.build_param = param;
        modified_index.file        = combine_path(index_prefix, modified_index.file);
        more_indices.push_back(modified_index);
      }
    }
    register_build<T>(dataset, more_indices, force_overwrite);
  } else if (search_mode) {
    if (file_exists(query_file)) {
      log_info("Using the query file '%s'", query_file.c_str());
      ::benchmark::AddCustomContext("max_n_queries", std::to_string(dataset->query_set_size()));
      ::benchmark::AddCustomContext("dim", std::to_string(dataset->dim()));
      if (gt_file.has_value()) {
        if (file_exists(*gt_file)) {
          log_info("Using the ground truth file '%s'", gt_file->c_str());
          ::benchmark::AddCustomContext("max_k", std::to_string(dataset->max_k()));
        } else {
          log_warn("Ground truth file '%s' does not exist; the recall won't be reported.",
                   gt_file->c_str());
        }
      } else {
        log_warn(
          "Ground truth file is not provided; the recall won't be reported. NB: use "
          "the 'groundtruth_neighbors_file' alongside the 'query_file' key to specify the path to "
          "the ground truth in your conf.json.");
      }
    } else {
      log_warn("Query file '%s' does not exist; benchmarking search is impossible.",
               query_file.c_str());
    }
    for (auto& index : indices) {
      index.search_params = apply_overrides(index.search_params, override_kv);
      index.file          = combine_path(index_prefix, index.file);
    }
    register_search<T>(dataset, indices);
  }
}

inline auto parse_bool_flag(const char* arg, const char* pat, bool& result) -> bool
{
  if (strcmp(arg, pat) == 0) {
    result = true;
    return true;
  }
  return false;
}

inline auto parse_string_flag(const char* arg, const char* pat, std::string& result) -> bool
{
  auto n = strlen(pat);
  if (strncmp(pat, arg, strlen(pat)) == 0) {
    result = arg + n + 1;
    return true;
  }
  return false;
}

inline auto run_main(int argc, char** argv) -> int
{
  bool force_overwrite        = false;
  bool build_mode             = false;
  bool search_mode            = false;
  std::string data_prefix     = "data";
  std::string index_prefix    = "index";
  std::string new_override_kv = "";
  kv_series override_kv{};

  char arg0_default[] = "benchmark";  // NOLINT
  char* args_default  = arg0_default;
  if (!argv) {
    argc = 1;
    argv = &args_default;
  }
=======
  const auto algo_property = parse_algo_property(algo->get_preference(), index.build_param);

  const T* base_set      = dataset->base_set(algo_property.dataset_memory_type);
  std::size_t index_size = dataset->base_set_size();

  cuda_timer gpu_timer;
  {
    nvtx_case nvtx{state.name()};
    for (auto _ : state) {
      [[maybe_unused]] auto ntx_lap = nvtx.lap();
      [[maybe_unused]] auto gpu_lap = gpu_timer.lap();
      try {
        algo->build(base_set, index_size, gpu_timer.stream());
      } catch (const std::exception& e) {
        state.SkipWithError(std::string(e.what()));
      }
    }
  }
  state.counters.insert(
    {{"GPU Time", gpu_timer.total_time() / state.iterations()}, {"index_size", index_size}});
  dump_parameters(state, index.build_param);

  if (state.skipped()) { return; }
  make_sure_parent_dir_exists(index.file);
  algo->save(index.file);
}

template <typename T>
void bench_search(::benchmark::State& state,
                  std::shared_ptr<const Dataset<T>> dataset,
                  Configuration::Index index,
                  std::size_t search_param_ix)
{
  const auto& sp_json = index.search_params[search_param_ix];

  // NB: `k` and `n_queries` are guaranteed to be populated in conf.cpp
  const std::uint32_t k = sp_json["k"];
  // Amount of data processes in one go
  const std::size_t n_queries = sp_json["n_queries"];
  // Round down the query data to a multiple of the batch size to loop over full batches of data
  const std::size_t query_set_size = (dataset->query_set_size() / n_queries) * n_queries;

  if (!file_exists(index.file)) {
    state.SkipWithError("Index file is missing. Run the benchmark in the build mode first.");
    return;
  }
  // algo is static to cache it between close search runs to save time on index loading
  static std::string index_file = "";
  if (index.file != index_file) {
    current_algo.reset();
    index_file = index.file;
  }
  ANN<T>* algo;
  std::unique_ptr<typename ANN<T>::AnnSearchParam> search_param;
  try {
    if (!current_algo || (algo = dynamic_cast<ANN<T>*>(current_algo.get())) == nullptr) {
      auto ualgo = ann::create_algo<T>(
        index.algo, dataset->distance(), dataset->dim(), index.build_param, index.dev_list);
      algo = ualgo.get();
      algo->load(index_file);
      current_algo = std::move(ualgo);
    }
    search_param = ann::create_search_param<T>(index.algo, sp_json);
  } catch (const std::exception& e) {
    return state.SkipWithError("Failed to create an algo: " + std::string(e.what()));
  }
  algo->set_search_param(*search_param);

  const auto algo_property = parse_algo_property(algo->get_preference(), sp_json);
  const T* query_set       = dataset->query_set(algo_property.query_memory_type);
  buf<float> distances{algo_property.query_memory_type, k * query_set_size};
  buf<std::size_t> neighbors{algo_property.query_memory_type, k * query_set_size};

  if (search_param->needs_dataset()) {
    try {
      algo->set_search_dataset(dataset->base_set(algo_property.dataset_memory_type),
                               dataset->base_set_size());
    } catch (const std::exception&) {
      state.SkipWithError("The algorithm '" + index.name +
                          "' requires the base set, but it's not available.");
      return;
    }
  }

  std::ptrdiff_t batch_offset   = 0;
  std::size_t queries_processed = 0;
  cuda_timer gpu_timer;
  {
    nvtx_case nvtx{state.name()};
    for (auto _ : state) {
      // measure the GPU time using the RAII helper
      [[maybe_unused]] auto ntx_lap = nvtx.lap();
      [[maybe_unused]] auto gpu_lap = gpu_timer.lap();
      // run the search
      try {
        algo->search(query_set + batch_offset * dataset->dim(),
                     n_queries,
                     k,
                     neighbors.data + batch_offset * k,
                     distances.data + batch_offset * k,
                     gpu_timer.stream());
      } catch (const std::exception& e) {
        state.SkipWithError(std::string(e.what()));
      }
      // advance to the next batch
      batch_offset = (batch_offset + n_queries) % query_set_size;
      queries_processed += n_queries;
    }
  }
  state.SetItemsProcessed(queries_processed);
  state.counters.insert({{"k", k}, {"n_queries", n_queries}});
  if (CUDART_FOUND) {
    state.counters.insert({{"GPU Time", gpu_timer.total_time() / state.iterations()},
                           {"GPU QPS", queries_processed / gpu_timer.total_time()}});
  }
  dump_parameters(state, sp_json);
  if (state.skipped()) { return; }

  // evaluate recall
  if (dataset->max_k() >= k) {
    const std::int32_t* gt          = dataset->gt_set();
    const std::uint32_t max_k       = dataset->max_k();
    buf<std::size_t> neighbors_host = neighbors.move(MemoryType::Host);

    std::size_t rows        = std::min(queries_processed, query_set_size);
    std::size_t match_count = 0;
    std::size_t total_count = rows * static_cast<size_t>(k);
    for (std::size_t i = 0; i < rows; i++) {
      for (std::uint32_t j = 0; j < k; j++) {
        auto act_idx = std::int32_t(neighbors_host.data[i * k + j]);
        for (std::uint32_t l = 0; l < k; l++) {
          auto exp_idx = gt[i * max_k + l];
          if (act_idx == exp_idx) {
            match_count++;
            break;
          }
        }
      }
    }
    double actual_recall = static_cast<double>(match_count) / static_cast<double>(total_count);
    state.counters.insert({{"Recall", actual_recall}});
  }
}

inline void printf_usage()
{
  ::benchmark::PrintDefaultHelp();
  fprintf(
    stdout,
    "          [--build|--search] \n"
    "          [--overwrite]\n"
    "          [--data_prefix=<prefix>]\n"
    "          [--index_prefix=<prefix>]\n"
    "          [--override_kv=<key:value1:value2:...:valueN>]\n"
    "          <conf>.json\n"
    "\n"
    "Note the non-standard benchmark parameters:\n"
    "  --build: build mode, will build index\n"
    "  --search: search mode, will search using the built index\n"
    "            one and only one of --build and --search should be specified\n"
    "  --overwrite: force overwriting existing index files\n"
    "  --data_prefix=<prefix>:"
    " prepend <prefix> to dataset file paths specified in the <conf>.json (default = 'data/').\n"
    "  --index_prefix=<prefix>:"
    " prepend <prefix> to index file paths specified in the <conf>.json (default = 'index/').\n"
    "  --override_kv=<key:value1:value2:...:valueN>:"
    " override a build/search key one or more times multiplying the number of configurations;"
    " you can use this parameter multiple times to get the Cartesian product of benchmark"
    " configs.\n");
}

template <typename T>
void register_build(std::shared_ptr<const Dataset<T>> dataset,
                    std::vector<Configuration::Index> indices,
                    bool force_overwrite)
{
  for (auto index : indices) {
    auto suf      = static_cast<std::string>(index.build_param["override_suffix"]);
    auto file_suf = suf;
    index.build_param.erase("override_suffix");
    std::replace(file_suf.begin(), file_suf.end(), '/', '-');
    index.file += file_suf;
    auto* b = ::benchmark::RegisterBenchmark(
      index.name + suf, bench_build<T>, dataset, index, force_overwrite);
    b->Unit(benchmark::kSecond);
    b->UseRealTime();
  }
}

template <typename T>
void register_search(std::shared_ptr<const Dataset<T>> dataset,
                     std::vector<Configuration::Index> indices)
{
  for (auto index : indices) {
    for (std::size_t i = 0; i < index.search_params.size(); i++) {
      auto suf = static_cast<std::string>(index.search_params[i]["override_suffix"]);
      index.search_params[i].erase("override_suffix");
      auto* b =
        ::benchmark::RegisterBenchmark(index.name + suf, bench_search<T>, dataset, index, i);
      b->Unit(benchmark::kMillisecond);
      b->UseRealTime();
    }
  }
}

template <typename T>
void dispatch_benchmark(const Configuration& conf,
                        bool force_overwrite,
                        bool build_mode,
                        bool search_mode,
                        std::string data_prefix,
                        std::string index_prefix,
                        kv_series override_kv)
{
  if (CUDART_FOUND) {
    for (auto [key, value] : cuda_info()) {
      ::benchmark::AddCustomContext(key, value);
    }
  }
  const auto dataset_conf = conf.get_dataset_conf();
  auto base_file          = combine_path(data_prefix, dataset_conf.base_file);
  auto query_file         = combine_path(data_prefix, dataset_conf.query_file);
  auto gt_file            = dataset_conf.groundtruth_neighbors_file;
  if (gt_file.has_value()) { gt_file.emplace(combine_path(data_prefix, gt_file.value())); }
  auto dataset = std::make_shared<BinDataset<T>>(dataset_conf.name,
                                                 base_file,
                                                 dataset_conf.subset_first_row,
                                                 dataset_conf.subset_size,
                                                 query_file,
                                                 dataset_conf.distance,
                                                 gt_file);
  ::benchmark::AddCustomContext("dataset", dataset_conf.name);
  ::benchmark::AddCustomContext("distance", dataset_conf.distance);
  std::vector<Configuration::Index> indices = conf.get_indices();
  if (build_mode) {
    if (file_exists(base_file)) {
      log_info("Using the dataset file '%s'", base_file.c_str());
      ::benchmark::AddCustomContext("n_records", std::to_string(dataset->base_set_size()));
      ::benchmark::AddCustomContext("dim", std::to_string(dataset->dim()));
    } else {
      log_warn("Dataset file '%s' does not exist; benchmarking index building is impossible.",
               base_file.c_str());
    }
    std::vector<Configuration::Index> more_indices{};
    for (auto& index : indices) {
      for (auto param : apply_overrides(index.build_param, override_kv)) {
        auto modified_index        = index;
        modified_index.build_param = param;
        modified_index.file        = combine_path(index_prefix, modified_index.file);
        more_indices.push_back(modified_index);
      }
    }
    register_build<T>(dataset, more_indices, force_overwrite);
  } else if (search_mode) {
    if (file_exists(query_file)) {
      log_info("Using the query file '%s'", query_file.c_str());
      ::benchmark::AddCustomContext("max_n_queries", std::to_string(dataset->query_set_size()));
      ::benchmark::AddCustomContext("dim", std::to_string(dataset->dim()));
      if (gt_file.has_value()) {
        if (file_exists(*gt_file)) {
          log_info("Using the ground truth file '%s'", gt_file->c_str());
          ::benchmark::AddCustomContext("max_k", std::to_string(dataset->max_k()));
        } else {
          log_warn("Ground truth file '%s' does not exist; the recall won't be reported.",
                   gt_file->c_str());
        }
      } else {
        log_warn(
          "Ground truth file is not provided; the recall won't be reported. NB: use "
          "the 'groundtruth_neighbors_file' alongside the 'query_file' key to specify the path to "
          "the ground truth in your conf.json.");
      }
    } else {
      log_warn("Query file '%s' does not exist; benchmarking search is impossible.",
               query_file.c_str());
    }
    for (auto& index : indices) {
      index.search_params = apply_overrides(index.search_params, override_kv);
      index.file          = combine_path(index_prefix, index.file);
    }
    register_search<T>(dataset, indices);
  }
}

inline auto parse_bool_flag(const char* arg, const char* pat, bool& result) -> bool
{
  if (strcmp(arg, pat) == 0) {
    result = true;
    return true;
  }
  return false;
}

inline auto parse_string_flag(const char* arg, const char* pat, std::string& result) -> bool
{
  auto n = strlen(pat);
  if (strncmp(pat, arg, strlen(pat)) == 0) {
    result = arg + n + 1;
    return true;
  }
  return false;
}

inline auto run_main(int argc, char** argv) -> int
{
  bool force_overwrite        = false;
  bool build_mode             = false;
  bool search_mode            = false;
  std::string data_prefix     = "data";
  std::string index_prefix    = "index";
  std::string new_override_kv = "";
  kv_series override_kv{};

  char arg0_default[] = "benchmark";  // NOLINT
  char* args_default  = arg0_default;
  if (!argv) {
    argc = 1;
    argv = &args_default;
  }
>>>>>>> 04893c98
  if (argc == 1) {
    printf_usage();
    return -1;
  }

  char* conf_path = argv[--argc];
  std::ifstream conf_stream(conf_path);

  for (int i = 1; i < argc; i++) {
    if (parse_bool_flag(argv[i], "--overwrite", force_overwrite) ||
        parse_bool_flag(argv[i], "--build", build_mode) ||
        parse_bool_flag(argv[i], "--search", search_mode) ||
        parse_string_flag(argv[i], "--data_prefix", data_prefix) ||
        parse_string_flag(argv[i], "--index_prefix", index_prefix) ||
        parse_string_flag(argv[i], "--override_kv", new_override_kv)) {
      if (!new_override_kv.empty()) {
        auto kvv = split(new_override_kv, ':');
        auto key = kvv[0];
        std::vector<nlohmann::json> vals{};
        for (std::size_t j = 1; j < kvv.size(); j++) {
          vals.push_back(nlohmann::json::parse(kvv[j]));
        }
        override_kv.emplace_back(key, vals);
        new_override_kv = "";
      }
      for (int j = i; j < argc - 1; j++) {
        argv[j] = argv[j + 1];
      }
      argc--;
      i--;
    }
  }

  if (build_mode == search_mode) {
    log_error("One and only one of --build and --search should be specified");
    printf_usage();
    return -1;
  }

  if (!conf_stream) {
    log_error("Can't open configuration file: %s", conf_path);
    return -1;
  }

  if (!CUDART_FOUND) { log_warn("cudart library is not found, GPU-based indices won't work."); }

  Configuration conf(conf_stream);
  std::string dtype = conf.get_dataset_conf().dtype;

  if (dtype == "float") {
    dispatch_benchmark<float>(
      conf, force_overwrite, build_mode, search_mode, data_prefix, index_prefix, override_kv);
  } else if (dtype == "uint8") {
    dispatch_benchmark<std::uint8_t>(
      conf, force_overwrite, build_mode, search_mode, data_prefix, index_prefix, override_kv);
  } else if (dtype == "int8") {
    dispatch_benchmark<std::int8_t>(
      conf, force_overwrite, build_mode, search_mode, data_prefix, index_prefix, override_kv);
  } else {
    log_error("datatype '%s' is not supported", dtype.c_str());
    return -1;
  }

  ::benchmark::Initialize(&argc, argv, printf_usage);
  if (::benchmark::ReportUnrecognizedArguments(argc, argv)) return -1;
  ::benchmark::RunSpecifiedBenchmarks();
  ::benchmark::Shutdown();
  // Release a possibly cached ANN object, so that it cannot be alive longer than the handle to a
  // shared library it depends on (dynamic benchmark executable).
  current_algo.reset();
  return 0;
}

};  // namespace raft::bench::ann<|MERGE_RESOLUTION|>--- conflicted
+++ resolved
@@ -100,10 +100,6 @@
       auto kv = key + "=" + val.dump();
       if (label_empty) {
         label = kv;
-<<<<<<< HEAD
-
-=======
->>>>>>> 04893c98
       } else {
         label += "#" + kv;
       }
@@ -113,7 +109,17 @@
   if (!label_empty) { state.SetLabel(label); }
 }
 
-<<<<<<< HEAD
+inline auto parse_algo_property(AlgoProperty prop, const nlohmann::json& conf) -> AlgoProperty
+{
+  if (conf.contains("dataset_memory_type")) {
+    prop.dataset_memory_type = parse_memory_type(conf.at("dataset_memory_type"));
+  }
+  if (conf.contains("query_memory_type")) {
+    prop.query_memory_type = parse_memory_type(conf.at("query_memory_type"));
+  }
+  return prop;
+};
+
 template <typename T>
 void bench_build(::benchmark::State& state,
                  std::shared_ptr<const Dataset<T>> dataset,
@@ -131,17 +137,13 @@
 
   std::unique_ptr<ANN<T>> algo;
   try {
-    algo = ann::create_algo<T>(index.algo,
-                               dataset->distance(),
-                               dataset->dim(),
-                               index.build_param,
-                               index.dev_list,
-                               index.index_conf);
+    algo = ann::create_algo<T>(
+      index.algo, dataset->distance(), dataset->dim(), index.build_param, index.dev_list);
   } catch (const std::exception& e) {
     return state.SkipWithError("Failed to create an algo: " + std::string(e.what()));
   }
 
-  const auto algo_property = algo->get_property();
+  const auto algo_property = parse_algo_property(algo->get_preference(), index.build_param);
 
   const T* base_set      = dataset->base_set(algo_property.dataset_memory_type);
   std::size_t index_size = dataset->base_set_size();
@@ -197,13 +199,9 @@
   std::unique_ptr<typename ANN<T>::AnnSearchParam> search_param;
   try {
     if (!current_algo || (algo = dynamic_cast<ANN<T>*>(current_algo.get())) == nullptr) {
-      auto ualgo = ann::create_algo<T>(index.algo,
-                                       dataset->distance(),
-                                       dataset->dim(),
-                                       index.build_param,
-                                       index.dev_list,
-                                       index.index_conf);
-      algo       = ualgo.get();
+      auto ualgo = ann::create_algo<T>(
+        index.algo, dataset->distance(), dataset->dim(), index.build_param, index.dev_list);
+      algo = ualgo.get();
       algo->load(index_file);
       current_algo = std::move(ualgo);
     }
@@ -213,7 +211,7 @@
   }
   algo->set_search_param(*search_param);
 
-  const auto algo_property = algo->get_property();
+  const auto algo_property = parse_algo_property(algo->get_preference(), sp_json);
   const T* query_set       = dataset->query_set(algo_property.query_memory_type);
   buf<float> distances{algo_property.query_memory_type, k * query_set_size};
   buf<std::size_t> neighbors{algo_property.query_memory_type, k * query_set_size};
@@ -286,36 +284,9 @@
     }
     double actual_recall = static_cast<double>(match_count) / static_cast<double>(total_count);
     state.counters.insert({{"Recall", actual_recall}});
-=======
-inline auto parse_algo_property(AlgoProperty prop, const nlohmann::json& conf) -> AlgoProperty
-{
-  if (conf.contains("dataset_memory_type")) {
-    prop.dataset_memory_type = parse_memory_type(conf.at("dataset_memory_type"));
-  }
-  if (conf.contains("query_memory_type")) {
-    prop.query_memory_type = parse_memory_type(conf.at("query_memory_type"));
-  }
-  return prop;
-};
-
-template <typename T>
-void bench_build(::benchmark::State& state,
-                 std::shared_ptr<const Dataset<T>> dataset,
-                 Configuration::Index index,
-                 bool force_overwrite)
-{
-  if (file_exists(index.file)) {
-    if (force_overwrite) {
-      log_info("Overwriting file: %s", index.file.c_str());
-    } else {
-      return state.SkipWithMessage(
-        "Index file already exists (use --overwrite to overwrite the index).");
-    }
->>>>>>> 04893c98
-  }
-}
-
-<<<<<<< HEAD
+  }
+}
+
 inline void printf_usage()
 {
   ::benchmark::PrintDefaultHelp();
@@ -358,18 +329,9 @@
       index.name + suf, bench_build<T>, dataset, index, force_overwrite);
     b->Unit(benchmark::kSecond);
     b->UseRealTime();
-=======
-  std::unique_ptr<ANN<T>> algo;
-  try {
-    algo = ann::create_algo<T>(
-      index.algo, dataset->distance(), dataset->dim(), index.build_param, index.dev_list);
-  } catch (const std::exception& e) {
-    return state.SkipWithError("Failed to create an algo: " + std::string(e.what()));
->>>>>>> 04893c98
-  }
-}
-
-<<<<<<< HEAD
+  }
+}
+
 template <typename T>
 void register_search(std::shared_ptr<const Dataset<T>> dataset,
                      std::vector<Configuration::Index> indices)
@@ -500,327 +462,6 @@
     argc = 1;
     argv = &args_default;
   }
-=======
-  const auto algo_property = parse_algo_property(algo->get_preference(), index.build_param);
-
-  const T* base_set      = dataset->base_set(algo_property.dataset_memory_type);
-  std::size_t index_size = dataset->base_set_size();
-
-  cuda_timer gpu_timer;
-  {
-    nvtx_case nvtx{state.name()};
-    for (auto _ : state) {
-      [[maybe_unused]] auto ntx_lap = nvtx.lap();
-      [[maybe_unused]] auto gpu_lap = gpu_timer.lap();
-      try {
-        algo->build(base_set, index_size, gpu_timer.stream());
-      } catch (const std::exception& e) {
-        state.SkipWithError(std::string(e.what()));
-      }
-    }
-  }
-  state.counters.insert(
-    {{"GPU Time", gpu_timer.total_time() / state.iterations()}, {"index_size", index_size}});
-  dump_parameters(state, index.build_param);
-
-  if (state.skipped()) { return; }
-  make_sure_parent_dir_exists(index.file);
-  algo->save(index.file);
-}
-
-template <typename T>
-void bench_search(::benchmark::State& state,
-                  std::shared_ptr<const Dataset<T>> dataset,
-                  Configuration::Index index,
-                  std::size_t search_param_ix)
-{
-  const auto& sp_json = index.search_params[search_param_ix];
-
-  // NB: `k` and `n_queries` are guaranteed to be populated in conf.cpp
-  const std::uint32_t k = sp_json["k"];
-  // Amount of data processes in one go
-  const std::size_t n_queries = sp_json["n_queries"];
-  // Round down the query data to a multiple of the batch size to loop over full batches of data
-  const std::size_t query_set_size = (dataset->query_set_size() / n_queries) * n_queries;
-
-  if (!file_exists(index.file)) {
-    state.SkipWithError("Index file is missing. Run the benchmark in the build mode first.");
-    return;
-  }
-  // algo is static to cache it between close search runs to save time on index loading
-  static std::string index_file = "";
-  if (index.file != index_file) {
-    current_algo.reset();
-    index_file = index.file;
-  }
-  ANN<T>* algo;
-  std::unique_ptr<typename ANN<T>::AnnSearchParam> search_param;
-  try {
-    if (!current_algo || (algo = dynamic_cast<ANN<T>*>(current_algo.get())) == nullptr) {
-      auto ualgo = ann::create_algo<T>(
-        index.algo, dataset->distance(), dataset->dim(), index.build_param, index.dev_list);
-      algo = ualgo.get();
-      algo->load(index_file);
-      current_algo = std::move(ualgo);
-    }
-    search_param = ann::create_search_param<T>(index.algo, sp_json);
-  } catch (const std::exception& e) {
-    return state.SkipWithError("Failed to create an algo: " + std::string(e.what()));
-  }
-  algo->set_search_param(*search_param);
-
-  const auto algo_property = parse_algo_property(algo->get_preference(), sp_json);
-  const T* query_set       = dataset->query_set(algo_property.query_memory_type);
-  buf<float> distances{algo_property.query_memory_type, k * query_set_size};
-  buf<std::size_t> neighbors{algo_property.query_memory_type, k * query_set_size};
-
-  if (search_param->needs_dataset()) {
-    try {
-      algo->set_search_dataset(dataset->base_set(algo_property.dataset_memory_type),
-                               dataset->base_set_size());
-    } catch (const std::exception&) {
-      state.SkipWithError("The algorithm '" + index.name +
-                          "' requires the base set, but it's not available.");
-      return;
-    }
-  }
-
-  std::ptrdiff_t batch_offset   = 0;
-  std::size_t queries_processed = 0;
-  cuda_timer gpu_timer;
-  {
-    nvtx_case nvtx{state.name()};
-    for (auto _ : state) {
-      // measure the GPU time using the RAII helper
-      [[maybe_unused]] auto ntx_lap = nvtx.lap();
-      [[maybe_unused]] auto gpu_lap = gpu_timer.lap();
-      // run the search
-      try {
-        algo->search(query_set + batch_offset * dataset->dim(),
-                     n_queries,
-                     k,
-                     neighbors.data + batch_offset * k,
-                     distances.data + batch_offset * k,
-                     gpu_timer.stream());
-      } catch (const std::exception& e) {
-        state.SkipWithError(std::string(e.what()));
-      }
-      // advance to the next batch
-      batch_offset = (batch_offset + n_queries) % query_set_size;
-      queries_processed += n_queries;
-    }
-  }
-  state.SetItemsProcessed(queries_processed);
-  state.counters.insert({{"k", k}, {"n_queries", n_queries}});
-  if (CUDART_FOUND) {
-    state.counters.insert({{"GPU Time", gpu_timer.total_time() / state.iterations()},
-                           {"GPU QPS", queries_processed / gpu_timer.total_time()}});
-  }
-  dump_parameters(state, sp_json);
-  if (state.skipped()) { return; }
-
-  // evaluate recall
-  if (dataset->max_k() >= k) {
-    const std::int32_t* gt          = dataset->gt_set();
-    const std::uint32_t max_k       = dataset->max_k();
-    buf<std::size_t> neighbors_host = neighbors.move(MemoryType::Host);
-
-    std::size_t rows        = std::min(queries_processed, query_set_size);
-    std::size_t match_count = 0;
-    std::size_t total_count = rows * static_cast<size_t>(k);
-    for (std::size_t i = 0; i < rows; i++) {
-      for (std::uint32_t j = 0; j < k; j++) {
-        auto act_idx = std::int32_t(neighbors_host.data[i * k + j]);
-        for (std::uint32_t l = 0; l < k; l++) {
-          auto exp_idx = gt[i * max_k + l];
-          if (act_idx == exp_idx) {
-            match_count++;
-            break;
-          }
-        }
-      }
-    }
-    double actual_recall = static_cast<double>(match_count) / static_cast<double>(total_count);
-    state.counters.insert({{"Recall", actual_recall}});
-  }
-}
-
-inline void printf_usage()
-{
-  ::benchmark::PrintDefaultHelp();
-  fprintf(
-    stdout,
-    "          [--build|--search] \n"
-    "          [--overwrite]\n"
-    "          [--data_prefix=<prefix>]\n"
-    "          [--index_prefix=<prefix>]\n"
-    "          [--override_kv=<key:value1:value2:...:valueN>]\n"
-    "          <conf>.json\n"
-    "\n"
-    "Note the non-standard benchmark parameters:\n"
-    "  --build: build mode, will build index\n"
-    "  --search: search mode, will search using the built index\n"
-    "            one and only one of --build and --search should be specified\n"
-    "  --overwrite: force overwriting existing index files\n"
-    "  --data_prefix=<prefix>:"
-    " prepend <prefix> to dataset file paths specified in the <conf>.json (default = 'data/').\n"
-    "  --index_prefix=<prefix>:"
-    " prepend <prefix> to index file paths specified in the <conf>.json (default = 'index/').\n"
-    "  --override_kv=<key:value1:value2:...:valueN>:"
-    " override a build/search key one or more times multiplying the number of configurations;"
-    " you can use this parameter multiple times to get the Cartesian product of benchmark"
-    " configs.\n");
-}
-
-template <typename T>
-void register_build(std::shared_ptr<const Dataset<T>> dataset,
-                    std::vector<Configuration::Index> indices,
-                    bool force_overwrite)
-{
-  for (auto index : indices) {
-    auto suf      = static_cast<std::string>(index.build_param["override_suffix"]);
-    auto file_suf = suf;
-    index.build_param.erase("override_suffix");
-    std::replace(file_suf.begin(), file_suf.end(), '/', '-');
-    index.file += file_suf;
-    auto* b = ::benchmark::RegisterBenchmark(
-      index.name + suf, bench_build<T>, dataset, index, force_overwrite);
-    b->Unit(benchmark::kSecond);
-    b->UseRealTime();
-  }
-}
-
-template <typename T>
-void register_search(std::shared_ptr<const Dataset<T>> dataset,
-                     std::vector<Configuration::Index> indices)
-{
-  for (auto index : indices) {
-    for (std::size_t i = 0; i < index.search_params.size(); i++) {
-      auto suf = static_cast<std::string>(index.search_params[i]["override_suffix"]);
-      index.search_params[i].erase("override_suffix");
-      auto* b =
-        ::benchmark::RegisterBenchmark(index.name + suf, bench_search<T>, dataset, index, i);
-      b->Unit(benchmark::kMillisecond);
-      b->UseRealTime();
-    }
-  }
-}
-
-template <typename T>
-void dispatch_benchmark(const Configuration& conf,
-                        bool force_overwrite,
-                        bool build_mode,
-                        bool search_mode,
-                        std::string data_prefix,
-                        std::string index_prefix,
-                        kv_series override_kv)
-{
-  if (CUDART_FOUND) {
-    for (auto [key, value] : cuda_info()) {
-      ::benchmark::AddCustomContext(key, value);
-    }
-  }
-  const auto dataset_conf = conf.get_dataset_conf();
-  auto base_file          = combine_path(data_prefix, dataset_conf.base_file);
-  auto query_file         = combine_path(data_prefix, dataset_conf.query_file);
-  auto gt_file            = dataset_conf.groundtruth_neighbors_file;
-  if (gt_file.has_value()) { gt_file.emplace(combine_path(data_prefix, gt_file.value())); }
-  auto dataset = std::make_shared<BinDataset<T>>(dataset_conf.name,
-                                                 base_file,
-                                                 dataset_conf.subset_first_row,
-                                                 dataset_conf.subset_size,
-                                                 query_file,
-                                                 dataset_conf.distance,
-                                                 gt_file);
-  ::benchmark::AddCustomContext("dataset", dataset_conf.name);
-  ::benchmark::AddCustomContext("distance", dataset_conf.distance);
-  std::vector<Configuration::Index> indices = conf.get_indices();
-  if (build_mode) {
-    if (file_exists(base_file)) {
-      log_info("Using the dataset file '%s'", base_file.c_str());
-      ::benchmark::AddCustomContext("n_records", std::to_string(dataset->base_set_size()));
-      ::benchmark::AddCustomContext("dim", std::to_string(dataset->dim()));
-    } else {
-      log_warn("Dataset file '%s' does not exist; benchmarking index building is impossible.",
-               base_file.c_str());
-    }
-    std::vector<Configuration::Index> more_indices{};
-    for (auto& index : indices) {
-      for (auto param : apply_overrides(index.build_param, override_kv)) {
-        auto modified_index        = index;
-        modified_index.build_param = param;
-        modified_index.file        = combine_path(index_prefix, modified_index.file);
-        more_indices.push_back(modified_index);
-      }
-    }
-    register_build<T>(dataset, more_indices, force_overwrite);
-  } else if (search_mode) {
-    if (file_exists(query_file)) {
-      log_info("Using the query file '%s'", query_file.c_str());
-      ::benchmark::AddCustomContext("max_n_queries", std::to_string(dataset->query_set_size()));
-      ::benchmark::AddCustomContext("dim", std::to_string(dataset->dim()));
-      if (gt_file.has_value()) {
-        if (file_exists(*gt_file)) {
-          log_info("Using the ground truth file '%s'", gt_file->c_str());
-          ::benchmark::AddCustomContext("max_k", std::to_string(dataset->max_k()));
-        } else {
-          log_warn("Ground truth file '%s' does not exist; the recall won't be reported.",
-                   gt_file->c_str());
-        }
-      } else {
-        log_warn(
-          "Ground truth file is not provided; the recall won't be reported. NB: use "
-          "the 'groundtruth_neighbors_file' alongside the 'query_file' key to specify the path to "
-          "the ground truth in your conf.json.");
-      }
-    } else {
-      log_warn("Query file '%s' does not exist; benchmarking search is impossible.",
-               query_file.c_str());
-    }
-    for (auto& index : indices) {
-      index.search_params = apply_overrides(index.search_params, override_kv);
-      index.file          = combine_path(index_prefix, index.file);
-    }
-    register_search<T>(dataset, indices);
-  }
-}
-
-inline auto parse_bool_flag(const char* arg, const char* pat, bool& result) -> bool
-{
-  if (strcmp(arg, pat) == 0) {
-    result = true;
-    return true;
-  }
-  return false;
-}
-
-inline auto parse_string_flag(const char* arg, const char* pat, std::string& result) -> bool
-{
-  auto n = strlen(pat);
-  if (strncmp(pat, arg, strlen(pat)) == 0) {
-    result = arg + n + 1;
-    return true;
-  }
-  return false;
-}
-
-inline auto run_main(int argc, char** argv) -> int
-{
-  bool force_overwrite        = false;
-  bool build_mode             = false;
-  bool search_mode            = false;
-  std::string data_prefix     = "data";
-  std::string index_prefix    = "index";
-  std::string new_override_kv = "";
-  kv_series override_kv{};
-
-  char arg0_default[] = "benchmark";  // NOLINT
-  char* args_default  = arg0_default;
-  if (!argv) {
-    argc = 1;
-    argv = &args_default;
-  }
->>>>>>> 04893c98
   if (argc == 1) {
     printf_usage();
     return -1;
