--- conflicted
+++ resolved
@@ -295,11 +295,7 @@
       queries_processed += n_queries;
     }
   }
-<<<<<<< HEAD
-  2 auto end    = std::chrono::high_resolution_clock::now();
-=======
   auto end      = std::chrono::high_resolution_clock::now();
->>>>>>> d9032459
   auto duration = std::chrono::duration_cast<std::chrono::duration<double>>(end - start).count();
   if (state.thread_index() == 0) { state.counters.insert({{"end_to_end", duration}}); }
   state.counters.insert(
