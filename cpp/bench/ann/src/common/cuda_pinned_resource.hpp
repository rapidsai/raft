/*
 * Copyright (c) 2023-2024, NVIDIA CORPORATION.
 *
 * Licensed under the Apache License, Version 2.0 (the "License");
 * you may not use this file except in compliance with the License.
 * You may obtain a copy of the License at
 *
 *     http://www.apache.org/licenses/LICENSE-2.0
 *
 * Unless required by applicable law or agreed to in writing, software
 * distributed under the License is distributed on an "AS IS" BASIS,
 * WITHOUT WARRANTIES OR CONDITIONS OF ANY KIND, either express or implied.
 * See the License for the specific language governing permissions and
 * limitations under the License.
 */
#pragma once

#include <rmm/mr/device/device_memory_resource.hpp>

#include <rmm/cuda_stream_view.hpp>
#include <rmm/detail/error.hpp>

#include <cstddef>

namespace raft::mr {
/**
 * @brief `device_memory_resource` derived class that uses cudaMallocHost/Free for
 * allocation/deallocation.
 *
 * This is almost the same as rmm::mr::host::pinned_memory_resource, but it has
 * device_memory_resource as base class. Pinned memory can be accessed from device,
 * and using this allocator we can create device_mdarray backed by pinned allocator.
 *
 * TODO(tfeher): it would be preferred to just rely on the existing allocator from rmm
 * (pinned_memory_resource), but that is incompatible with the container_policy class
 * for device matrix, because the latter expects a device_memory_resource. We shall
 * revise this once we progress with Issue https://github.com/rapidsai/raft/issues/1819
 */
class cuda_pinned_resource final : public rmm::mr::device_memory_resource {
 public:
  cuda_pinned_resource()                                       = default;
  ~cuda_pinned_resource() override                             = default;
  cuda_pinned_resource(cuda_pinned_resource const&)            = default;
  cuda_pinned_resource(cuda_pinned_resource&&)                 = default;
  cuda_pinned_resource& operator=(cuda_pinned_resource const&) = default;
  cuda_pinned_resource& operator=(cuda_pinned_resource&&)      = default;

  /**
<<<<<<< HEAD
   * @brief Query whether the resource supports the get_mem_info API.
   *
   * @return true
   */
  [[nodiscard]] bool supports_get_mem_info() const noexcept override { return true; }
=======
   * @brief Query whether the resource supports use of non-null CUDA streams for
   * allocation/deallocation. `cuda_pinned_resource` does not support streams.
   *
   * @returns bool false
   */
  [[nodiscard]] bool supports_streams() const noexcept override { return false; }
>>>>>>> d4ae2715

 private:
  /**
   * @brief Allocates memory of size at least `bytes` using cudaMalloc.
   *
   * The returned pointer has at least 256B alignment.
   *
   * @note Stream argument is ignored
   *
   * @throws `rmm::bad_alloc` if the requested allocation could not be fulfilled
   *
   * @param bytes The size, in bytes, of the allocation
   * @return void* Pointer to the newly allocated memory
   */
  void* do_allocate(std::size_t bytes, rmm::cuda_stream_view) override
  {
    void* ptr{nullptr};
    RMM_CUDA_TRY_ALLOC(cudaMallocHost(&ptr, bytes));
    return ptr;
  }

  /**
   * @brief Deallocate memory pointed to by \p p.
   *
   * @note Stream argument is ignored.
   *
   * @throws Nothing.
   *
   * @param p Pointer to be deallocated
   */
  void do_deallocate(void* ptr, std::size_t, rmm::cuda_stream_view) override
  {
    RMM_ASSERT_CUDA_SUCCESS(cudaFreeHost(ptr));
  }

  /**
   * @brief Compare this resource to another.
   *
   * Two cuda_pinned_resources always compare equal, because they can each
   * deallocate memory allocated by the other.
   *
   * @throws Nothing.
   *
   * @param other The other resource to compare to
   * @return true If the two resources are equivalent
   * @return false If the two resources are not equal
   */
  [[nodiscard]] bool do_is_equal(device_memory_resource const& other) const noexcept override
  {
    return dynamic_cast<cuda_pinned_resource const*>(&other) != nullptr;
  }
};
}  // namespace raft::mr<|MERGE_RESOLUTION|>--- conflicted
+++ resolved
@@ -44,22 +44,6 @@
   cuda_pinned_resource(cuda_pinned_resource&&)                 = default;
   cuda_pinned_resource& operator=(cuda_pinned_resource const&) = default;
   cuda_pinned_resource& operator=(cuda_pinned_resource&&)      = default;
-
-  /**
-<<<<<<< HEAD
-   * @brief Query whether the resource supports the get_mem_info API.
-   *
-   * @return true
-   */
-  [[nodiscard]] bool supports_get_mem_info() const noexcept override { return true; }
-=======
-   * @brief Query whether the resource supports use of non-null CUDA streams for
-   * allocation/deallocation. `cuda_pinned_resource` does not support streams.
-   *
-   * @returns bool false
-   */
-  [[nodiscard]] bool supports_streams() const noexcept override { return false; }
->>>>>>> d4ae2715
 
  private:
   /**
