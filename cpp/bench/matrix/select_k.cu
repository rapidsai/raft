/*
 * Copyright (c) 2022-2023, NVIDIA CORPORATION.
 *
 * Licensed under the Apache License, Version 2.0 (the "License");
 * you may not use this file except in compliance with the License.
 * You may obtain a copy of the License at
 *
 *     http://www.apache.org/licenses/LICENSE-2.0
 *
 * Unless required by applicable law or agreed to in writing, software
 * distributed under the License is distributed on an "AS IS" BASIS,
 * WITHOUT WARRANTIES OR CONDITIONS OF ANY KIND, either express or implied.
 * See the License for the specific language governing permissions and
 * limitations under the License.
 */

#include <raft_internal/matrix/select_k.cuh>

#include <common/benchmark.hpp>

#include <raft/core/device_resources.hpp>
#include <raft/random/rng.cuh>
#include <raft/sparse/detail/utils.h>
#include <raft/util/cudart_utils.hpp>

#if defined RAFT_DISTANCE_COMPILED
#include <raft/matrix/specializations.cuh>
#endif

#include <raft/matrix/detail/select_radix.cuh>
#include <raft/matrix/detail/select_warpsort.cuh>
#include <raft/matrix/select_k.cuh>

#include <rmm/device_uvector.hpp>
#include <rmm/mr/device/per_device_resource.hpp>
#include <rmm/mr/device/pool_memory_resource.hpp>

#include <cstdint>
#include <cstring>
#include <type_traits>

namespace raft::matrix {

using namespace raft::bench;  // NOLINT

template <typename KeyT, typename IdxT, select::Algo Algo>
struct selection : public fixture {
  explicit selection(const select::params& p)
    : params_(p),
      in_dists_(p.batch_size * p.len, stream),
      in_ids_(p.batch_size * p.len, stream),
      out_dists_(p.batch_size * p.k, stream),
      out_ids_(p.batch_size * p.k, stream)
  {
    raft::sparse::iota_fill(in_ids_.data(), IdxT(p.batch_size), IdxT(p.len), stream);
    raft::random::RngState state{42};

    KeyT min_value = -1.0;
    KeyT max_value = 1.0;
    if (p.use_same_leading_bits) {
      if constexpr (std::is_same_v<KeyT, float>) {
        uint32_t min_bits = 0x3F800000;  // 1.0
        uint32_t max_bits = 0x3F8000FF;  // 1.00003
        memcpy(&min_value, &min_bits, sizeof(KeyT));
        memcpy(&max_value, &max_bits, sizeof(KeyT));
      } else if constexpr (std::is_same_v<KeyT, double>) {
        uint64_t min_bits = 0x3FF0000000000000;  // 1.0
        uint64_t max_bits = 0x3FF0000FFFFFFFFF;  // 1.000015
        memcpy(&min_value, &min_bits, sizeof(KeyT));
        memcpy(&max_value, &max_bits, sizeof(KeyT));
      }
    }
    raft::random::uniform(handle, state, in_dists_.data(), in_dists_.size(), min_value, max_value);
  }

  void run_benchmark(::benchmark::State& state) override  // NOLINT
  {
    device_resources handle{stream};
    using_pool_memory_res res;
    try {
      std::ostringstream label_stream;
      label_stream << params_.batch_size << "#" << params_.len << "#" << params_.k;
      if (params_.use_same_leading_bits) { label_stream << "#same-leading-bits"; }
      state.SetLabel(label_stream.str());
      loop_on_state(state, [this, &handle]() {
        select::select_k_impl<KeyT, IdxT>(handle,
                                          Algo,
                                          in_dists_.data(),
                                          in_ids_.data(),
                                          params_.batch_size,
                                          params_.len,
                                          params_.k,
                                          out_dists_.data(),
                                          out_ids_.data(),
                                          params_.select_min);
      });
    } catch (raft::exception& e) {
      state.SkipWithError(e.what());
    }
  }

 private:
  const select::params params_;
  rmm::device_uvector<KeyT> in_dists_, out_dists_;
  rmm::device_uvector<IdxT> in_ids_, out_ids_;
};

const std::vector<select::params> kInputs{
  {20000, 500, 1, true},
  {20000, 500, 2, true},
  {20000, 500, 4, true},
  {20000, 500, 8, true},
  {20000, 500, 16, true},
  {20000, 500, 32, true},
  {20000, 500, 64, true},
  {20000, 500, 128, true},
  {20000, 500, 256, true},

  {1000, 10000, 1, true},
  {1000, 10000, 2, true},
  {1000, 10000, 4, true},
  {1000, 10000, 8, true},
  {1000, 10000, 16, true},
  {1000, 10000, 32, true},
  {1000, 10000, 64, true},
  {1000, 10000, 128, true},
  {1000, 10000, 256, true},

  {100, 100000, 1, true},
  {100, 100000, 2, true},
  {100, 100000, 4, true},
  {100, 100000, 8, true},
  {100, 100000, 16, true},
  {100, 100000, 32, true},
  {100, 100000, 64, true},
  {100, 100000, 128, true},
  {100, 100000, 256, true},

  {10, 1000000, 1, true},
  {10, 1000000, 2, true},
  {10, 1000000, 4, true},
  {10, 1000000, 8, true},
  {10, 1000000, 16, true},
  {10, 1000000, 32, true},
  {10, 1000000, 64, true},
  {10, 1000000, 128, true},
  {10, 1000000, 256, true},

  {10, 1000000, 1, true, false, true},
  {10, 1000000, 2, true, false, true},
  {10, 1000000, 4, true, false, true},
  {10, 1000000, 8, true, false, true},
  {10, 1000000, 16, true, false, true},
  {10, 1000000, 32, true, false, true},
  {10, 1000000, 64, true, false, true},
  {10, 1000000, 128, true, false, true},
  {10, 1000000, 256, true, false, true},
};

#define SELECTION_REGISTER(KeyT, IdxT, A)                          \
  namespace BENCHMARK_PRIVATE_NAME(selection)                      \
  {                                                                \
    using SelectK = selection<KeyT, IdxT, select::Algo::A>;        \
    RAFT_BENCH_REGISTER(SelectK, #KeyT "/" #IdxT "/" #A, kInputs); \
  }

<<<<<<< HEAD
SELECTION_REGISTER(float, int, kPublicApi);             // NOLINT
SELECTION_REGISTER(float, int, kRadix8bits);            // NOLINT
SELECTION_REGISTER(float, int, kRadix11bits);           // NOLINT
SELECTION_REGISTER(float, int, kRadix11bitsExtraPass);  // NOLINT
SELECTION_REGISTER(float, int, kWarpAuto);              // NOLINT
SELECTION_REGISTER(float, int, kWarpImmediate);         // NOLINT
SELECTION_REGISTER(float, int, kWarpFiltered);          // NOLINT
SELECTION_REGISTER(float, int, kWarpDistributed);       // NOLINT
SELECTION_REGISTER(float, int, kWarpDistributedShm);    // NOLINT

SELECTION_REGISTER(double, int, kRadix8bits);            // NOLINT
SELECTION_REGISTER(double, int, kRadix11bits);           // NOLINT
SELECTION_REGISTER(double, int, kRadix11bitsExtraPass);  // NOLINT
SELECTION_REGISTER(double, int, kWarpAuto);              // NOLINT

SELECTION_REGISTER(double, size_t, kRadix8bits);            // NOLINT
SELECTION_REGISTER(double, size_t, kRadix11bits);           // NOLINT
SELECTION_REGISTER(double, size_t, kRadix11bitsExtraPass);  // NOLINT
SELECTION_REGISTER(double, size_t, kWarpImmediate);         // NOLINT
SELECTION_REGISTER(double, size_t, kWarpFiltered);          // NOLINT
SELECTION_REGISTER(double, size_t, kWarpDistributed);       // NOLINT
SELECTION_REGISTER(double, size_t, kWarpDistributedShm);    // NOLINT
=======
SELECTION_REGISTER(float, uint32_t, kPublicApi);           // NOLINT
SELECTION_REGISTER(float, uint32_t, kRadix8bits);          // NOLINT
SELECTION_REGISTER(float, uint32_t, kRadix11bits);         // NOLINT
SELECTION_REGISTER(float, uint32_t, kWarpAuto);            // NOLINT
SELECTION_REGISTER(float, uint32_t, kWarpImmediate);       // NOLINT
SELECTION_REGISTER(float, uint32_t, kWarpFiltered);        // NOLINT
SELECTION_REGISTER(float, uint32_t, kWarpDistributed);     // NOLINT
SELECTION_REGISTER(float, uint32_t, kWarpDistributedShm);  // NOLINT

SELECTION_REGISTER(double, uint32_t, kRadix8bits);   // NOLINT
SELECTION_REGISTER(double, uint32_t, kRadix11bits);  // NOLINT
SELECTION_REGISTER(double, uint32_t, kWarpAuto);     // NOLINT

SELECTION_REGISTER(double, int64_t, kRadix8bits);          // NOLINT
SELECTION_REGISTER(double, int64_t, kRadix11bits);         // NOLINT
SELECTION_REGISTER(double, int64_t, kWarpImmediate);       // NOLINT
SELECTION_REGISTER(double, int64_t, kWarpFiltered);        // NOLINT
SELECTION_REGISTER(double, int64_t, kWarpDistributed);     // NOLINT
SELECTION_REGISTER(double, int64_t, kWarpDistributedShm);  // NOLINT
>>>>>>> c71673c2

}  // namespace raft::matrix<|MERGE_RESOLUTION|>--- conflicted
+++ resolved
@@ -164,49 +164,27 @@
     RAFT_BENCH_REGISTER(SelectK, #KeyT "/" #IdxT "/" #A, kInputs); \
   }
 
-<<<<<<< HEAD
-SELECTION_REGISTER(float, int, kPublicApi);             // NOLINT
-SELECTION_REGISTER(float, int, kRadix8bits);            // NOLINT
-SELECTION_REGISTER(float, int, kRadix11bits);           // NOLINT
-SELECTION_REGISTER(float, int, kRadix11bitsExtraPass);  // NOLINT
-SELECTION_REGISTER(float, int, kWarpAuto);              // NOLINT
-SELECTION_REGISTER(float, int, kWarpImmediate);         // NOLINT
-SELECTION_REGISTER(float, int, kWarpFiltered);          // NOLINT
-SELECTION_REGISTER(float, int, kWarpDistributed);       // NOLINT
-SELECTION_REGISTER(float, int, kWarpDistributedShm);    // NOLINT
+SELECTION_REGISTER(float, uint32_t, kPublicApi);             // NOLINT
+SELECTION_REGISTER(float, uint32_t, kRadix8bits);            // NOLINT
+SELECTION_REGISTER(float, uint32_t, kRadix11bits);           // NOLINT
+SELECTION_REGISTER(float, uint32_t, kRadix11bitsExtraPass);  // NOLINT
+SELECTION_REGISTER(float, uint32_t, kWarpAuto);              // NOLINT
+SELECTION_REGISTER(float, uint32_t, kWarpImmediate);         // NOLINT
+SELECTION_REGISTER(float, uint32_t, kWarpFiltered);          // NOLINT
+SELECTION_REGISTER(float, uint32_t, kWarpDistributed);       // NOLINT
+SELECTION_REGISTER(float, uint32_t, kWarpDistributedShm);    // NOLINT
 
-SELECTION_REGISTER(double, int, kRadix8bits);            // NOLINT
-SELECTION_REGISTER(double, int, kRadix11bits);           // NOLINT
-SELECTION_REGISTER(double, int, kRadix11bitsExtraPass);  // NOLINT
-SELECTION_REGISTER(double, int, kWarpAuto);              // NOLINT
+SELECTION_REGISTER(double, uint32_t, kRadix8bits);            // NOLINT
+SELECTION_REGISTER(double, uint32_t, kRadix11bits);           // NOLINT
+SELECTION_REGISTER(double, uint32_t, kRadix11bitsExtraPass);  // NOLINT
+SELECTION_REGISTER(double, uint32_t, kWarpAuto);              // NOLINT
 
-SELECTION_REGISTER(double, size_t, kRadix8bits);            // NOLINT
-SELECTION_REGISTER(double, size_t, kRadix11bits);           // NOLINT
-SELECTION_REGISTER(double, size_t, kRadix11bitsExtraPass);  // NOLINT
-SELECTION_REGISTER(double, size_t, kWarpImmediate);         // NOLINT
-SELECTION_REGISTER(double, size_t, kWarpFiltered);          // NOLINT
-SELECTION_REGISTER(double, size_t, kWarpDistributed);       // NOLINT
-SELECTION_REGISTER(double, size_t, kWarpDistributedShm);    // NOLINT
-=======
-SELECTION_REGISTER(float, uint32_t, kPublicApi);           // NOLINT
-SELECTION_REGISTER(float, uint32_t, kRadix8bits);          // NOLINT
-SELECTION_REGISTER(float, uint32_t, kRadix11bits);         // NOLINT
-SELECTION_REGISTER(float, uint32_t, kWarpAuto);            // NOLINT
-SELECTION_REGISTER(float, uint32_t, kWarpImmediate);       // NOLINT
-SELECTION_REGISTER(float, uint32_t, kWarpFiltered);        // NOLINT
-SELECTION_REGISTER(float, uint32_t, kWarpDistributed);     // NOLINT
-SELECTION_REGISTER(float, uint32_t, kWarpDistributedShm);  // NOLINT
-
-SELECTION_REGISTER(double, uint32_t, kRadix8bits);   // NOLINT
-SELECTION_REGISTER(double, uint32_t, kRadix11bits);  // NOLINT
-SELECTION_REGISTER(double, uint32_t, kWarpAuto);     // NOLINT
-
-SELECTION_REGISTER(double, int64_t, kRadix8bits);          // NOLINT
-SELECTION_REGISTER(double, int64_t, kRadix11bits);         // NOLINT
-SELECTION_REGISTER(double, int64_t, kWarpImmediate);       // NOLINT
-SELECTION_REGISTER(double, int64_t, kWarpFiltered);        // NOLINT
-SELECTION_REGISTER(double, int64_t, kWarpDistributed);     // NOLINT
-SELECTION_REGISTER(double, int64_t, kWarpDistributedShm);  // NOLINT
->>>>>>> c71673c2
+SELECTION_REGISTER(double, int64_t, kRadix8bits);            // NOLINT
+SELECTION_REGISTER(double, int64_t, kRadix11bits);           // NOLINT
+SELECTION_REGISTER(double, int64_t, kRadix11bitsExtraPass);  // NOLINT
+SELECTION_REGISTER(double, int64_t, kWarpImmediate);         // NOLINT
+SELECTION_REGISTER(double, int64_t, kWarpFiltered);          // NOLINT
+SELECTION_REGISTER(double, int64_t, kWarpDistributed);       // NOLINT
+SELECTION_REGISTER(double, int64_t, kWarpDistributedShm);    // NOLINT
 
 }  // namespace raft::matrix