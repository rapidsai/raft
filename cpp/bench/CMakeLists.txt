# =============================================================================
# Copyright (c) 2022-2023, NVIDIA CORPORATION.
#
# Licensed under the Apache License, Version 2.0 (the "License"); you may not use this file except
# in compliance with the License. You may obtain a copy of the License at
#
# http://www.apache.org/licenses/LICENSE-2.0
#
# Unless required by applicable law or agreed to in writing, software distributed under the License
# is distributed on an "AS IS" BASIS, WITHOUT WARRANTIES OR CONDITIONS OF ANY KIND, either express
# or implied. See the License for the specific language governing permissions and limitations under
# the License.
# =============================================================================

# ##################################################################################################
# * compiler function -----------------------------------------------------------------------------

function(ConfigureBench)

  set(options OPTIONAL DIST NN)
  set(oneValueArgs NAME)
  set(multiValueArgs PATH TARGETS CONFIGURATIONS)

  cmake_parse_arguments(ConfigureBench "${options}" "${oneValueArgs}" "${multiValueArgs}" ${ARGN})

  set(BENCH_NAME ${ConfigureBench_NAME})

  add_executable(${BENCH_NAME} ${ConfigureBench_PATH})

  target_link_libraries(
    ${BENCH_NAME}
    PRIVATE raft::raft
            $<$<BOOL:${ConfigureBench_DIST}>:raft::distance>
            $<$<BOOL:${ConfigureBench_NN}>:raft::nn>
            GTest::gtest
            benchmark::benchmark
            Threads::Threads
            $<TARGET_NAME_IF_EXISTS:OpenMP::OpenMP_CXX>
            $<TARGET_NAME_IF_EXISTS:conda_env>
  )

  set_target_properties(
    ${BENCH_NAME}
    PROPERTIES # set target compile options
               INSTALL_RPATH "\$ORIGIN/../../../lib"
               CXX_STANDARD 17
               CXX_STANDARD_REQUIRED ON
               CUDA_STANDARD 17
               CUDA_STANDARD_REQUIRED ON
               POSITION_INDEPENDENT_CODE ON
               INTERFACE_POSITION_INDEPENDENT_CODE ON
  )

  target_compile_options(
    ${BENCH_NAME} PRIVATE "$<$<COMPILE_LANGUAGE:CXX>:${RAFT_CXX_FLAGS}>"
                          "$<$<COMPILE_LANGUAGE:CUDA>:${RAFT_CUDA_FLAGS}>"
  )

  target_include_directories(${BENCH_NAME} PUBLIC "$<BUILD_INTERFACE:${RAFT_SOURCE_DIR}/bench>")

  install(
    TARGETS ${BENCH_NAME}
    COMPONENT testing
    DESTINATION bin/gbench/libraft
    EXCLUDE_FROM_ALL
  )

endfunction()

if(BUILD_BENCH)
  ConfigureBench(
    NAME CLUSTER_BENCH PATH bench/cluster/kmeans_balanced.cu bench/cluster/kmeans.cu bench/main.cpp
    OPTIONAL DIST NN
  )

  ConfigureBench(
    NAME
    DISTANCE_BENCH
    PATH
    bench/distance/distance_cosine.cu
    bench/distance/distance_exp_l2.cu
    bench/distance/distance_l1.cu
    bench/distance/distance_unexp_l2.cu
    bench/distance/fused_l2_nn.cu
    bench/distance/kernels.cu
    bench/main.cpp
    OPTIONAL
    DIST
  )

  ConfigureBench(
    NAME
    LINALG_BENCH
    PATH
    bench/linalg/add.cu
    bench/linalg/map_then_reduce.cu
    bench/linalg/matrix_vector_op.cu
    bench/linalg/norm.cu
    bench/linalg/normalize.cu
    bench/linalg/reduce_cols_by_key.cu
    bench/linalg/reduce_rows_by_key.cu
    bench/linalg/reduce.cu
    bench/main.cpp
  )

<<<<<<< HEAD
  ConfigureBench(
    NAME MATRIX_BENCH PATH bench/matrix/argmin.cu bench/matrix/select_k.cu bench/main.cpp
  )
=======
  ConfigureBench(NAME MATRIX_BENCH PATH bench/matrix/argmin.cu bench/matrix/gather.cu bench/main.cpp)
>>>>>>> 0e96662f

  ConfigureBench(
    NAME RANDOM_BENCH PATH bench/random/make_blobs.cu bench/random/permute.cu bench/random/rng.cu
    bench/main.cpp
  )

  ConfigureBench(NAME SPARSE_BENCH PATH bench/sparse/convert_csr.cu bench/main.cpp)

  ConfigureBench(
    NAME
    NEIGHBORS_BENCH
    PATH
    bench/neighbors/knn/brute_force_float_int64_t.cu
    bench/neighbors/knn/brute_force_float_uint32_t.cu
    bench/neighbors/knn/ivf_flat_float_int64_t.cu
    bench/neighbors/knn/ivf_flat_float_uint32_t.cu
    bench/neighbors/knn/ivf_flat_int8_t_int64_t.cu
    bench/neighbors/knn/ivf_flat_uint8_t_uint32_t.cu
    bench/neighbors/knn/ivf_pq_float_int64_t.cu
    bench/neighbors/knn/ivf_pq_float_uint32_t.cu
    bench/neighbors/knn/ivf_pq_int8_t_int64_t.cu
    bench/neighbors/knn/ivf_pq_uint8_t_uint32_t.cu
    bench/neighbors/refine.cu
    bench/main.cpp
    OPTIONAL
    DIST
    NN
  )
endif()<|MERGE_RESOLUTION|>--- conflicted
+++ resolved
@@ -103,13 +103,10 @@
     bench/main.cpp
   )
 
-<<<<<<< HEAD
   ConfigureBench(
-    NAME MATRIX_BENCH PATH bench/matrix/argmin.cu bench/matrix/select_k.cu bench/main.cpp
+    NAME MATRIX_BENCH PATH bench/matrix/argmin.cu bench/matrix/gather.cu bench/matrix/select_k.cu
+    bench/main.cpp
   )
-=======
-  ConfigureBench(NAME MATRIX_BENCH PATH bench/matrix/argmin.cu bench/matrix/gather.cu bench/main.cpp)
->>>>>>> 0e96662f
 
   ConfigureBench(
     NAME RANDOM_BENCH PATH bench/random/make_blobs.cu bench/random/permute.cu bench/random/rng.cu
