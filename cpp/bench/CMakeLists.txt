# =============================================================================
# Copyright (c) 2022, NVIDIA CORPORATION.
#
# Licensed under the Apache License, Version 2.0 (the "License"); you may not use this file except
# in compliance with the License. You may obtain a copy of the License at
#
# http://www.apache.org/licenses/LICENSE-2.0
#
# Unless required by applicable law or agreed to in writing, software distributed under the License
# is distributed on an "AS IS" BASIS, WITHOUT WARRANTIES OR CONDITIONS OF ANY KIND, either express
# or implied. See the License for the specific language governing permissions and limitations under
# the License.
# =============================================================================

# ##################################################################################################
# * compiler function -----------------------------------------------------------------------------

function(ConfigureBench)

  set(options OPTIONAL DIST NN)
  set(oneValueArgs NAME)
  set(multiValueArgs PATH TARGETS CONFIGURATIONS)

  cmake_parse_arguments(ConfigureBench "${options}" "${oneValueArgs}" "${multiValueArgs}" ${ARGN})

  set(BENCH_NAME ${ConfigureBench_NAME})

  add_executable(${BENCH_NAME} ${ConfigureBench_PATH})

  target_link_libraries(
    ${BENCH_NAME}
    PRIVATE raft::raft
            $<$<BOOL:${ConfigureBench_DIST}>:raft::distance>
            $<$<BOOL:${ConfigureBench_NN}>:raft::nn>
            benchmark::benchmark
            Threads::Threads
            $<TARGET_NAME_IF_EXISTS:OpenMP::OpenMP_CXX>
            $<TARGET_NAME_IF_EXISTS:conda_env>
  )

  set_target_properties(
    ${BENCH_NAME}
    PROPERTIES # set target compile options
               INSTALL_RPATH "\$ORIGIN/../../../lib"
               CXX_STANDARD 17
               CXX_STANDARD_REQUIRED ON
               CUDA_STANDARD 17
               CUDA_STANDARD_REQUIRED ON
               POSITION_INDEPENDENT_CODE ON
               INTERFACE_POSITION_INDEPENDENT_CODE ON
  )

  target_compile_options(
    ${BENCH_NAME} PRIVATE "$<$<COMPILE_LANGUAGE:CXX>:${RAFT_CXX_FLAGS}>"
                          "$<$<COMPILE_LANGUAGE:CUDA>:${RAFT_CUDA_FLAGS}>"
  )

  target_include_directories(${BENCH_NAME} PUBLIC "$<BUILD_INTERFACE:${RAFT_SOURCE_DIR}/bench>")

  install(
    TARGETS ${BENCH_NAME}
    COMPONENT testing
    DESTINATION bin/gbench/libraft
    EXCLUDE_FROM_ALL
  )

endfunction()

if(BUILD_BENCH)
  ConfigureBench(
    NAME CLUSTER_BENCH PATH bench/cluster/kmeans_balanced.cu bench/cluster/kmeans.cu bench/main.cpp
    OPTIONAL DIST NN
  )

  ConfigureBench(
    NAME
    DISTANCE_BENCH
    PATH
    bench/distance/distance_cosine.cu
    bench/distance/distance_exp_l2.cu
    bench/distance/distance_l1.cu
    bench/distance/distance_unexp_l2.cu
    bench/distance/fused_l2_nn.cu
    bench/distance/kernels.cu
    bench/main.cpp
    OPTIONAL
    DIST
  )

  ConfigureBench(
    NAME
    LINALG_BENCH
    PATH
    bench/linalg/add.cu
    bench/linalg/map_then_reduce.cu
    bench/linalg/matrix_vector_op.cu
<<<<<<< HEAD
    bench/linalg/norm.cu
=======
    bench/linalg/normalize.cu
>>>>>>> e14bcbd7
    bench/linalg/reduce_rows_by_key.cu
    bench/linalg/reduce.cu
    bench/main.cpp
  )

  ConfigureBench(NAME MATRIX_BENCH PATH bench/matrix/argmin.cu bench/main.cpp)

  ConfigureBench(
    NAME RANDOM_BENCH PATH bench/random/make_blobs.cu bench/random/permute.cu bench/random/rng.cu
    bench/main.cpp
  )

  ConfigureBench(NAME SPARSE_BENCH PATH bench/sparse/convert_csr.cu bench/main.cpp)

  ConfigureBench(
    NAME
    NEIGHBORS_BENCH
    PATH
    bench/neighbors/knn/brute_force_float_int64_t.cu
    bench/neighbors/knn/brute_force_float_uint32_t.cu
    bench/neighbors/knn/ivf_flat_float_int64_t.cu
    bench/neighbors/knn/ivf_flat_float_uint32_t.cu
    bench/neighbors/knn/ivf_flat_int8_t_int64_t.cu
    bench/neighbors/knn/ivf_flat_uint8_t_uint32_t.cu
    bench/neighbors/knn/ivf_pq_float_int64_t.cu
    bench/neighbors/knn/ivf_pq_float_uint32_t.cu
    bench/neighbors/knn/ivf_pq_int8_t_int64_t.cu
    bench/neighbors/knn/ivf_pq_uint8_t_uint32_t.cu
    bench/neighbors/selection.cu
    bench/main.cpp
    OPTIONAL
    DIST
    NN
  )
endif()<|MERGE_RESOLUTION|>--- conflicted
+++ resolved
@@ -94,11 +94,8 @@
     bench/linalg/add.cu
     bench/linalg/map_then_reduce.cu
     bench/linalg/matrix_vector_op.cu
-<<<<<<< HEAD
     bench/linalg/norm.cu
-=======
     bench/linalg/normalize.cu
->>>>>>> e14bcbd7
     bench/linalg/reduce_rows_by_key.cu
     bench/linalg/reduce.cu
     bench/main.cpp
