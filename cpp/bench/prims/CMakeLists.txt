--- conflicted
+++ resolved
@@ -127,15 +127,6 @@
   )
 
   ConfigureBench(
-<<<<<<< HEAD
-    NAME RANDOM_BENCH PATH bench/prims/random/make_blobs.cu bench/prims/random/permute.cu
-    bench/prims/random/rng.cu bench/prims/random/subsample.cu bench/prims/main.cpp
-  )
-
-  ConfigureBench(
-    NAME SPARSE_BENCH PATH bench/prims/sparse/bitmap_to_csr.cu bench/prims/sparse/convert_csr.cu
-    bench/prims/sparse/select_k_csr.cu bench/prims/main.cpp
-=======
     NAME RANDOM_BENCH PATH random/make_blobs.cu random/permute.cu
    random/rng.cu random/subsample.cu main.cpp
   )
@@ -148,7 +139,6 @@
     sparse/convert_csr.cu
     sparse/select_k_csr.cu
     main.cpp
->>>>>>> efcd11f0
   )
 
   ConfigureBench(
