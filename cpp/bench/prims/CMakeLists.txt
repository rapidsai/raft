# =============================================================================
# Copyright (c) 2022-2023, NVIDIA CORPORATION.
#
# Licensed under the Apache License, Version 2.0 (the "License"); you may not use this file except
# in compliance with the License. You may obtain a copy of the License at
#
# http://www.apache.org/licenses/LICENSE-2.0
#
# Unless required by applicable law or agreed to in writing, software distributed under the License
# is distributed on an "AS IS" BASIS, WITHOUT WARRANTIES OR CONDITIONS OF ANY KIND, either express
# or implied. See the License for the specific language governing permissions and limitations under
# the License.
# =============================================================================

# ##################################################################################################
# * compiler function -----------------------------------------------------------------------------

function(ConfigureBench)

  set(options OPTIONAL LIB EXPLICIT_INSTANTIATE_ONLY)
  set(oneValueArgs NAME)
  set(multiValueArgs PATH TARGETS CONFIGURATIONS)

  cmake_parse_arguments(ConfigureBench "${options}" "${oneValueArgs}" "${multiValueArgs}" ${ARGN})

  set(BENCH_NAME ${ConfigureBench_NAME})

  add_executable(${BENCH_NAME} ${ConfigureBench_PATH})

  target_link_libraries(
    ${BENCH_NAME}
    PRIVATE raft::raft
            raft_internal
            $<$<BOOL:${ConfigureBench_LIB}>:raft::compiled>
            ${RAFT_CTK_MATH_DEPENDENCIES}
            benchmark::benchmark
            Threads::Threads
            $<TARGET_NAME_IF_EXISTS:OpenMP::OpenMP_CXX>
            $<TARGET_NAME_IF_EXISTS:conda_env>
  )

  set_target_properties(
    ${BENCH_NAME}
    PROPERTIES # set target compile options
               INSTALL_RPATH "\$ORIGIN/../../../lib"
               CXX_STANDARD 17
               CXX_STANDARD_REQUIRED ON
               CUDA_STANDARD 17
               CUDA_STANDARD_REQUIRED ON
               POSITION_INDEPENDENT_CODE ON
               INTERFACE_POSITION_INDEPENDENT_CODE ON
  )

  target_compile_options(
    ${BENCH_NAME} PRIVATE "$<$<COMPILE_LANGUAGE:CXX>:${RAFT_CXX_FLAGS}>"
                          "$<$<COMPILE_LANGUAGE:CUDA>:${RAFT_CUDA_FLAGS}>"
  )

  if(ConfigureTest_EXPLICIT_INSTANTIATE_ONLY)
    target_compile_definitions(${BENCH_NAME} PRIVATE "RAFT_EXPLICIT_INSTANTIATE_ONLY")
  endif()

  target_include_directories(
    ${BENCH_NAME} PUBLIC "$<BUILD_INTERFACE:${RAFT_SOURCE_DIR}/bench/prims>"
  )

  install(
    TARGETS ${BENCH_NAME}
    COMPONENT testing
    DESTINATION bin/gbench/prims/libraft
    EXCLUDE_FROM_ALL
  )

endfunction()

if(BUILD_PRIMS_BENCH)
<<<<<<< HEAD
  ConfigureBench(
    NAME CORE_BENCH PATH bench/prims/core/bitset.cu bench/prims/core/copy.cu bench/prims/main.cpp
  )

  ConfigureBench(
    NAME CLUSTER_BENCH PATH bench/prims/cluster/kmeans_balanced.cu bench/prims/cluster/kmeans.cu
    bench/prims/main.cpp OPTIONAL LIB EXPLICIT_INSTANTIATE_ONLY
  )

  ConfigureBench(
    NAME TUNE_DISTANCE PATH bench/prims/distance/tune_pairwise/kernel.cu
    bench/prims/distance/tune_pairwise/bench.cu bench/prims/main.cpp
  )

  ConfigureBench(
    NAME
    DISTANCE_BENCH
    PATH
    bench/prims/distance/distance_cosine.cu
    bench/prims/distance/distance_exp_l2.cu
    bench/prims/distance/distance_l1.cu
    bench/prims/distance/distance_unexp_l2.cu
    bench/prims/distance/fused_l2_nn.cu
    bench/prims/distance/masked_nn.cu
    bench/prims/distance/kernels.cu
    bench/prims/main.cpp
    OPTIONAL
    LIB
    EXPLICIT_INSTANTIATE_ONLY
  )

  ConfigureBench(
    NAME
    LINALG_BENCH
    PATH
    bench/prims/linalg/add.cu
    bench/prims/linalg/map_then_reduce.cu
    bench/prims/linalg/matrix_vector_op.cu
    bench/prims/linalg/norm.cu
    bench/prims/linalg/normalize.cu
    bench/prims/linalg/reduce_cols_by_key.cu
    bench/prims/linalg/reduce_rows_by_key.cu
    bench/prims/linalg/reduce.cu
    bench/prims/main.cpp
  )

  ConfigureBench(
    NAME
    MATRIX_BENCH
    PATH
    bench/prims/matrix/argmin.cu
    bench/prims/matrix/gather.cu
    bench/prims/matrix/select_k.cu
    bench/prims/matrix/main.cpp
    OPTIONAL
    LIB
    EXPLICIT_INSTANTIATE_ONLY
  )

  ConfigureBench(
    NAME RANDOM_BENCH PATH bench/prims/random/make_blobs.cu bench/prims/random/permute.cu
    bench/prims/random/rng.cu bench/prims/main.cpp
  )

  ConfigureBench(NAME SPARSE_BENCH PATH bench/prims/sparse/convert_csr.cu bench/prims/main.cpp)
=======
  # ConfigureBench(
  #   NAME CLUSTER_BENCH PATH bench/prims/cluster/kmeans_balanced.cu bench/prims/cluster/kmeans.cu
  #   bench/prims/main.cpp OPTIONAL LIB EXPLICIT_INSTANTIATE_ONLY
  # )

  # ConfigureBench(
  #   NAME TUNE_DISTANCE PATH bench/prims/distance/tune_pairwise/kernel.cu
  #   bench/prims/distance/tune_pairwise/bench.cu bench/prims/main.cpp
  # )

  # ConfigureBench(
  #   NAME
  #   DISTANCE_BENCH
  #   PATH
  #   bench/prims/distance/distance_cosine.cu
  #   bench/prims/distance/distance_exp_l2.cu
  #   bench/prims/distance/distance_l1.cu
  #   bench/prims/distance/distance_unexp_l2.cu
  #   bench/prims/distance/fused_l2_nn.cu
  #   bench/prims/distance/masked_nn.cu
  #   bench/prims/distance/kernels.cu
  #   bench/prims/main.cpp
  #   OPTIONAL
  #   LIB
  #   EXPLICIT_INSTANTIATE_ONLY
  # )

  # ConfigureBench(
  #   NAME
  #   LINALG_BENCH
  #   PATH
  #   bench/prims/linalg/add.cu
  #   bench/prims/linalg/map_then_reduce.cu
  #   bench/prims/linalg/matrix_vector_op.cu
  #   bench/prims/linalg/norm.cu
  #   bench/prims/linalg/normalize.cu
  #   bench/prims/linalg/reduce_cols_by_key.cu
  #   bench/prims/linalg/reduce_rows_by_key.cu
  #   bench/prims/linalg/reduce.cu
  #   bench/prims/main.cpp
  # )

  # ConfigureBench(
  #   NAME
  #   MATRIX_BENCH
  #   PATH
  #   bench/prims/matrix/argmin.cu
  #   bench/prims/matrix/gather.cu
  #   bench/prims/matrix/select_k.cu
  #   bench/prims/matrix/main.cpp
  #   OPTIONAL
  #   LIB
  #   EXPLICIT_INSTANTIATE_ONLY
  # )

  # ConfigureBench(
  #   NAME RANDOM_BENCH PATH bench/prims/random/make_blobs.cu bench/prims/random/permute.cu
  #   bench/prims/random/rng.cu bench/prims/main.cpp
  # )

  # ConfigureBench(NAME SPARSE_BENCH PATH bench/prims/sparse/convert_csr.cu bench/prims/main.cpp)
>>>>>>> 02cb915b

  ConfigureBench(
    NAME
    NEIGHBORS_BENCH
    PATH
  #   bench/prims/neighbors/knn/brute_force_float_int64_t.cu
  #   bench/prims/neighbors/knn/brute_force_float_uint32_t.cu
    bench/prims/neighbors/knn/cagra_float_uint32_t.cu
  #   bench/prims/neighbors/knn/ivf_flat_float_int64_t.cu
  #   bench/prims/neighbors/knn/ivf_flat_int8_t_int64_t.cu
  #   bench/prims/neighbors/knn/ivf_flat_uint8_t_int64_t.cu
  #   bench/prims/neighbors/knn/ivf_pq_float_int64_t.cu
  #   bench/prims/neighbors/knn/ivf_pq_int8_t_int64_t.cu
  #   bench/prims/neighbors/knn/ivf_pq_uint8_t_int64_t.cu
  #   bench/prims/neighbors/refine_float_int64_t.cu
  #   bench/prims/neighbors/refine_uint8_t_int64_t.cu
    bench/prims/main.cpp
    OPTIONAL
    LIB
    EXPLICIT_INSTANTIATE_ONLY
  )

endif()<|MERGE_RESOLUTION|>--- conflicted
+++ resolved
@@ -74,151 +74,47 @@
 endfunction()
 
 if(BUILD_PRIMS_BENCH)
-<<<<<<< HEAD
-  ConfigureBench(
-    NAME CORE_BENCH PATH bench/prims/core/bitset.cu bench/prims/core/copy.cu bench/prims/main.cpp
-  )
+  # ConfigureBench( NAME CLUSTER_BENCH PATH bench/prims/cluster/kmeans_balanced.cu
+  # bench/prims/cluster/kmeans.cu bench/prims/main.cpp OPTIONAL LIB EXPLICIT_INSTANTIATE_ONLY )
 
-  ConfigureBench(
-    NAME CLUSTER_BENCH PATH bench/prims/cluster/kmeans_balanced.cu bench/prims/cluster/kmeans.cu
-    bench/prims/main.cpp OPTIONAL LIB EXPLICIT_INSTANTIATE_ONLY
-  )
+  # ConfigureBench( NAME TUNE_DISTANCE PATH bench/prims/distance/tune_pairwise/kernel.cu
+  # bench/prims/distance/tune_pairwise/bench.cu bench/prims/main.cpp )
 
-  ConfigureBench(
-    NAME TUNE_DISTANCE PATH bench/prims/distance/tune_pairwise/kernel.cu
-    bench/prims/distance/tune_pairwise/bench.cu bench/prims/main.cpp
-  )
+  # ConfigureBench( NAME DISTANCE_BENCH PATH bench/prims/distance/distance_cosine.cu
+  # bench/prims/distance/distance_exp_l2.cu bench/prims/distance/distance_l1.cu
+  # bench/prims/distance/distance_unexp_l2.cu bench/prims/distance/fused_l2_nn.cu
+  # bench/prims/distance/masked_nn.cu bench/prims/distance/kernels.cu bench/prims/main.cpp OPTIONAL
+  # LIB EXPLICIT_INSTANTIATE_ONLY )
 
-  ConfigureBench(
-    NAME
-    DISTANCE_BENCH
-    PATH
-    bench/prims/distance/distance_cosine.cu
-    bench/prims/distance/distance_exp_l2.cu
-    bench/prims/distance/distance_l1.cu
-    bench/prims/distance/distance_unexp_l2.cu
-    bench/prims/distance/fused_l2_nn.cu
-    bench/prims/distance/masked_nn.cu
-    bench/prims/distance/kernels.cu
-    bench/prims/main.cpp
-    OPTIONAL
-    LIB
-    EXPLICIT_INSTANTIATE_ONLY
-  )
+  # ConfigureBench( NAME LINALG_BENCH PATH bench/prims/linalg/add.cu
+  # bench/prims/linalg/map_then_reduce.cu bench/prims/linalg/matrix_vector_op.cu
+  # bench/prims/linalg/norm.cu bench/prims/linalg/normalize.cu
+  # bench/prims/linalg/reduce_cols_by_key.cu bench/prims/linalg/reduce_rows_by_key.cu
+  # bench/prims/linalg/reduce.cu bench/prims/main.cpp )
 
-  ConfigureBench(
-    NAME
-    LINALG_BENCH
-    PATH
-    bench/prims/linalg/add.cu
-    bench/prims/linalg/map_then_reduce.cu
-    bench/prims/linalg/matrix_vector_op.cu
-    bench/prims/linalg/norm.cu
-    bench/prims/linalg/normalize.cu
-    bench/prims/linalg/reduce_cols_by_key.cu
-    bench/prims/linalg/reduce_rows_by_key.cu
-    bench/prims/linalg/reduce.cu
-    bench/prims/main.cpp
-  )
+  # ConfigureBench( NAME MATRIX_BENCH PATH bench/prims/matrix/argmin.cu bench/prims/matrix/gather.cu
+  # bench/prims/matrix/select_k.cu bench/prims/matrix/main.cpp OPTIONAL LIB
+  # EXPLICIT_INSTANTIATE_ONLY )
 
-  ConfigureBench(
-    NAME
-    MATRIX_BENCH
-    PATH
-    bench/prims/matrix/argmin.cu
-    bench/prims/matrix/gather.cu
-    bench/prims/matrix/select_k.cu
-    bench/prims/matrix/main.cpp
-    OPTIONAL
-    LIB
-    EXPLICIT_INSTANTIATE_ONLY
-  )
-
-  ConfigureBench(
-    NAME RANDOM_BENCH PATH bench/prims/random/make_blobs.cu bench/prims/random/permute.cu
-    bench/prims/random/rng.cu bench/prims/main.cpp
-  )
-
-  ConfigureBench(NAME SPARSE_BENCH PATH bench/prims/sparse/convert_csr.cu bench/prims/main.cpp)
-=======
-  # ConfigureBench(
-  #   NAME CLUSTER_BENCH PATH bench/prims/cluster/kmeans_balanced.cu bench/prims/cluster/kmeans.cu
-  #   bench/prims/main.cpp OPTIONAL LIB EXPLICIT_INSTANTIATE_ONLY
-  # )
-
-  # ConfigureBench(
-  #   NAME TUNE_DISTANCE PATH bench/prims/distance/tune_pairwise/kernel.cu
-  #   bench/prims/distance/tune_pairwise/bench.cu bench/prims/main.cpp
-  # )
-
-  # ConfigureBench(
-  #   NAME
-  #   DISTANCE_BENCH
-  #   PATH
-  #   bench/prims/distance/distance_cosine.cu
-  #   bench/prims/distance/distance_exp_l2.cu
-  #   bench/prims/distance/distance_l1.cu
-  #   bench/prims/distance/distance_unexp_l2.cu
-  #   bench/prims/distance/fused_l2_nn.cu
-  #   bench/prims/distance/masked_nn.cu
-  #   bench/prims/distance/kernels.cu
-  #   bench/prims/main.cpp
-  #   OPTIONAL
-  #   LIB
-  #   EXPLICIT_INSTANTIATE_ONLY
-  # )
-
-  # ConfigureBench(
-  #   NAME
-  #   LINALG_BENCH
-  #   PATH
-  #   bench/prims/linalg/add.cu
-  #   bench/prims/linalg/map_then_reduce.cu
-  #   bench/prims/linalg/matrix_vector_op.cu
-  #   bench/prims/linalg/norm.cu
-  #   bench/prims/linalg/normalize.cu
-  #   bench/prims/linalg/reduce_cols_by_key.cu
-  #   bench/prims/linalg/reduce_rows_by_key.cu
-  #   bench/prims/linalg/reduce.cu
-  #   bench/prims/main.cpp
-  # )
-
-  # ConfigureBench(
-  #   NAME
-  #   MATRIX_BENCH
-  #   PATH
-  #   bench/prims/matrix/argmin.cu
-  #   bench/prims/matrix/gather.cu
-  #   bench/prims/matrix/select_k.cu
-  #   bench/prims/matrix/main.cpp
-  #   OPTIONAL
-  #   LIB
-  #   EXPLICIT_INSTANTIATE_ONLY
-  # )
-
-  # ConfigureBench(
-  #   NAME RANDOM_BENCH PATH bench/prims/random/make_blobs.cu bench/prims/random/permute.cu
-  #   bench/prims/random/rng.cu bench/prims/main.cpp
-  # )
+  # ConfigureBench( NAME RANDOM_BENCH PATH bench/prims/random/make_blobs.cu
+  # bench/prims/random/permute.cu bench/prims/random/rng.cu bench/prims/main.cpp )
 
   # ConfigureBench(NAME SPARSE_BENCH PATH bench/prims/sparse/convert_csr.cu bench/prims/main.cpp)
->>>>>>> 02cb915b
 
   ConfigureBench(
     NAME
     NEIGHBORS_BENCH
     PATH
-  #   bench/prims/neighbors/knn/brute_force_float_int64_t.cu
-  #   bench/prims/neighbors/knn/brute_force_float_uint32_t.cu
+    # bench/prims/neighbors/knn/brute_force_float_int64_t.cu
+    # bench/prims/neighbors/knn/brute_force_float_uint32_t.cu
     bench/prims/neighbors/knn/cagra_float_uint32_t.cu
-  #   bench/prims/neighbors/knn/ivf_flat_float_int64_t.cu
-  #   bench/prims/neighbors/knn/ivf_flat_int8_t_int64_t.cu
-  #   bench/prims/neighbors/knn/ivf_flat_uint8_t_int64_t.cu
-  #   bench/prims/neighbors/knn/ivf_pq_float_int64_t.cu
-  #   bench/prims/neighbors/knn/ivf_pq_int8_t_int64_t.cu
-  #   bench/prims/neighbors/knn/ivf_pq_uint8_t_int64_t.cu
-  #   bench/prims/neighbors/refine_float_int64_t.cu
-  #   bench/prims/neighbors/refine_uint8_t_int64_t.cu
+    # bench/prims/neighbors/knn/ivf_flat_float_int64_t.cu
+    # bench/prims/neighbors/knn/ivf_flat_int8_t_int64_t.cu
+    # bench/prims/neighbors/knn/ivf_flat_uint8_t_int64_t.cu
+    # bench/prims/neighbors/knn/ivf_pq_float_int64_t.cu
+    # bench/prims/neighbors/knn/ivf_pq_int8_t_int64_t.cu
+    # bench/prims/neighbors/knn/ivf_pq_uint8_t_int64_t.cu
+    # bench/prims/neighbors/refine_float_int64_t.cu bench/prims/neighbors/refine_uint8_t_int64_t.cu
     bench/prims/main.cpp
     OPTIONAL
     LIB
