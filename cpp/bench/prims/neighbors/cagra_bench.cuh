/*
 * Copyright (c) 2023, NVIDIA CORPORATION.
 *
 * Licensed under the Apache License, Version 2.0 (the "License");
 * you may not use this file except in compliance with the License.
 * You may obtain a copy of the License at
 *
 *     http://www.apache.org/licenses/LICENSE-2.0
 *
 * Unless required by applicable law or agreed to in writing, software
 * distributed under the License is distributed on an "AS IS" BASIS,
 * WITHOUT WARRANTIES OR CONDITIONS OF ANY KIND, either express or implied.
 * See the License for the specific language governing permissions and
 * limitations under the License.
 */

#pragma once

#include <common/benchmark.hpp>
#include <raft/neighbors/cagra.cuh>
#include <raft/random/rng.cuh>
#include <raft/util/itertools.hpp>

#include <optional>

namespace raft::bench::neighbors {

struct params {
  /** Size of the dataset. */
  size_t n_samples;
  /** Number of dimensions in the dataset. */
  int n_dims;
  /** The batch size -- number of KNN searches. */
  int n_queries;
  /** Number of nearest neighbours to find for every probe. */
  int k;
  /** kNN graph degree*/
  int degree;
  int itopk_size;
  int block_size;
  int num_parents;
  int max_iterations;
};

template <typename T, typename IdxT>
struct CagraBench : public fixture {
  explicit CagraBench(const params& ps)
    : fixture(true),
      params_(ps),
      queries_(make_device_matrix<T, IdxT>(handle, ps.n_queries, ps.n_dims)),
      dataset_(make_device_matrix<T, IdxT>(handle, ps.n_samples, ps.n_dims)),
      knn_graph_(make_device_matrix<IdxT, IdxT>(handle, ps.n_samples, ps.degree))
  {
    // Generate random dataset and queriees
    raft::random::RngState state{42};
    constexpr T kRangeMax = std::is_integral_v<T> ? std::numeric_limits<T>::max() : T(1);
    constexpr T kRangeMin = std::is_integral_v<T> ? std::numeric_limits<T>::min() : T(-1);
    if constexpr (std::is_integral_v<T>) {
      raft::random::uniformInt(
        state, dataset_.data_handle(), dataset_.size(), kRangeMin, kRangeMax, stream);
      raft::random::uniformInt(
        state, queries_.data_handle(), queries_.size(), kRangeMin, kRangeMax, stream);
    } else {
      raft::random::uniform(
        state, dataset_.data_handle(), dataset_.size(), kRangeMin, kRangeMax, stream);
      raft::random::uniform(
        state, queries_.data_handle(), queries_.size(), kRangeMin, kRangeMax, stream);
    }

    // Generate random knn graph

    raft::random::uniformInt<IdxT>(
      state, knn_graph_.data_handle(), knn_graph_.size(), 0, ps.n_samples - 1, stream);

    auto metric = raft::distance::DistanceType::L2Expanded;

<<<<<<< HEAD
    index_.emplace(raft::neighbors::cagra::index<T, IdxT>(
      handle, metric, make_const_mdspan(dataset.view()), knn_graph.view()));
=======
    index_.emplace(raft::neighbors::experimental::cagra::index<T, IdxT>(
      handle, metric, make_const_mdspan(dataset_.view()), make_const_mdspan(knn_graph_.view())));
>>>>>>> 9884f69a
  }

  void run_benchmark(::benchmark::State& state) override
  {
    raft::neighbors::cagra::search_params search_params;
    search_params.max_queries       = 1024;
    search_params.itopk_size        = params_.itopk_size;
    search_params.team_size         = 0;
    search_params.thread_block_size = params_.block_size;
    search_params.num_parents       = params_.num_parents;

    auto indices   = make_device_matrix<IdxT, IdxT>(handle, params_.n_queries, params_.k);
    auto distances = make_device_matrix<float, IdxT>(handle, params_.n_queries, params_.k);
    auto ind_v     = make_device_matrix_view<IdxT, IdxT, row_major>(
      indices.data_handle(), params_.n_queries, params_.k);
    auto dist_v = make_device_matrix_view<float, IdxT, row_major>(
      distances.data_handle(), params_.n_queries, params_.k);

    auto queries_v = make_const_mdspan(queries_.view());
    loop_on_state(state, [&]() {
      raft::neighbors::cagra::search(
        this->handle, search_params, *this->index_, queries_v, ind_v, dist_v);
    });

    double data_size  = params_.n_samples * params_.n_dims * sizeof(T);
    double graph_size = params_.n_samples * params_.degree * sizeof(IdxT);

    int iterations = params_.max_iterations;
    if (iterations == 0) {
      // see search_plan_impl::adjust_search_params()
      double r   = params_.itopk_size / static_cast<float>(params_.num_parents);
      iterations = 1 + std::min(r * 1.1, r + 10);
    }
    state.counters["dataset (GiB)"] = data_size / (1 << 30);
    state.counters["graph (GiB)"]   = graph_size / (1 << 30);
    state.counters["n_rows"]        = params_.n_samples;
    state.counters["n_cols"]        = params_.n_dims;
    state.counters["degree"]        = params_.degree;
    state.counters["n_queries"]     = params_.n_queries;
    state.counters["k"]             = params_.k;
    state.counters["itopk_size"]    = params_.itopk_size;
    state.counters["block_size"]    = params_.block_size;
    state.counters["num_parents"]   = params_.num_parents;
    state.counters["iterations"]    = iterations;
  }

 private:
  const params params_;
  std::optional<const raft::neighbors::cagra::index<T, IdxT>> index_;
  raft::device_matrix<T, IdxT, row_major> queries_;
  raft::device_matrix<T, IdxT, row_major> dataset_;
  raft::device_matrix<IdxT, IdxT, row_major> knn_graph_;
};

inline const std::vector<params> generate_inputs()
{
  std::vector<params> inputs =
    raft::util::itertools::product<params>({2000000ull},           // n_samples
                                           {128, 256, 512, 1024},  // dataset dim
                                           {1000},                 // n_queries
                                           {32},                   // k
                                           {64},                   // knn graph degree
                                           {64},                   // itopk_size
                                           {0},                    // block_size
                                           {1},                    // num_parents
                                           {0}                     // max_iterations
    );
  auto inputs2 = raft::util::itertools::product<params>({2000000ull, 10000000ull},  // n_samples
                                                        {128},                      // dataset dim
                                                        {1000},                     // n_queries
                                                        {32},                       // k
                                                        {64},  // knn graph degree
                                                        {64},  // itopk_size
                                                        {64, 128, 256, 512, 1024},  // block_size
                                                        {1},                        // num_parents
                                                        {0}  // max_iterations
  );
  inputs.insert(inputs.end(), inputs2.begin(), inputs2.end());
  return inputs;
}

const std::vector<params> kCagraInputs = generate_inputs();

#define CAGRA_REGISTER(ValT, IdxT, inputs)                \
  namespace BENCHMARK_PRIVATE_NAME(knn) {                 \
  using AnnCagra = CagraBench<ValT, IdxT>;                \
  RAFT_BENCH_REGISTER(AnnCagra, #ValT "/" #IdxT, inputs); \
  }

}  // namespace raft::bench::neighbors<|MERGE_RESOLUTION|>--- conflicted
+++ resolved
@@ -74,13 +74,9 @@
 
     auto metric = raft::distance::DistanceType::L2Expanded;
 
-<<<<<<< HEAD
+
     index_.emplace(raft::neighbors::cagra::index<T, IdxT>(
-      handle, metric, make_const_mdspan(dataset.view()), knn_graph.view()));
-=======
-    index_.emplace(raft::neighbors::experimental::cagra::index<T, IdxT>(
       handle, metric, make_const_mdspan(dataset_.view()), make_const_mdspan(knn_graph_.view())));
->>>>>>> 9884f69a
   }
 
   void run_benchmark(::benchmark::State& state) override
