/*
 * Copyright (c) 2023, NVIDIA CORPORATION.
 *
 * Licensed under the Apache License, Version 2.0 (the "License");
 * you may not use this file except in compliance with the License.
 * You may obtain a copy of the License at
 *
 *     http://www.apache.org/licenses/LICENSE-2.0
 *
 * Unless required by applicable law or agreed to in writing, software
 * distributed under the License is distributed on an "AS IS" BASIS,
 * WITHOUT WARRANTIES OR CONDITIONS OF ANY KIND, either express or implied.
 * See the License for the specific language governing permissions and
 * limitations under the License.
 */

#pragma once

#include <common/benchmark.hpp>
#include <raft/neighbors/cagra.cuh>
#include <raft/random/rng.cuh>
#include <raft/util/itertools.hpp>

#include <optional>

namespace raft::bench::neighbors {

struct params {
  /** Size of the dataset. */
  size_t n_samples;
  /** Number of dimensions in the dataset. */
  int n_dims;
  /** The batch size -- number of KNN searches. */
  int n_queries;
  /** Number of nearest neighbours to find for every probe. */
  int k;
  /** kNN graph degree*/
  int degree;
  int itopk_size;
  int block_size;
  int num_parents;
  int max_iterations;
};

template <typename T, typename IdxT>
struct CagraBench : public fixture {
  explicit CagraBench(const params& ps)
    : fixture(true),
      params_(ps),
      queries_(make_device_matrix<T, int64_t>(handle, ps.n_queries, ps.n_dims)),
      dataset_(make_device_matrix<T, int64_t>(handle, ps.n_samples, ps.n_dims)),
      knn_graph_(make_device_matrix<IdxT, int64_t>(handle, ps.n_samples, ps.degree))
  {
    // Generate random dataset and queriees
    raft::random::RngState state{42};
    constexpr T kRangeMax = std::is_integral_v<T> ? std::numeric_limits<T>::max() : T(1);
    constexpr T kRangeMin = std::is_integral_v<T> ? std::numeric_limits<T>::min() : T(-1);
    if constexpr (std::is_integral_v<T>) {
      raft::random::uniformInt(
        state, dataset_.data_handle(), dataset_.size(), kRangeMin, kRangeMax, stream);
      raft::random::uniformInt(
        state, queries_.data_handle(), queries_.size(), kRangeMin, kRangeMax, stream);
    } else {
      raft::random::uniform(
        state, dataset_.data_handle(), dataset_.size(), kRangeMin, kRangeMax, stream);
      raft::random::uniform(
        state, queries_.data_handle(), queries_.size(), kRangeMin, kRangeMax, stream);
    }

    // Generate random knn graph

    raft::random::uniformInt<IdxT>(
      state, knn_graph_.data_handle(), knn_graph_.size(), 0, ps.n_samples - 1, stream);

    auto metric = raft::distance::DistanceType::L2Expanded;

    index_.emplace(raft::neighbors::cagra::index<T, IdxT>(
      handle, metric, make_const_mdspan(dataset_.view()), make_const_mdspan(knn_graph_.view())));
  }

  void run_benchmark(::benchmark::State& state) override
  {
    raft::neighbors::cagra::search_params search_params;
    search_params.max_queries       = 1024;
    search_params.itopk_size        = params_.itopk_size;
    search_params.team_size         = 0;
    search_params.thread_block_size = params_.block_size;
    search_params.num_parents       = params_.num_parents;

    auto indices   = make_device_matrix<IdxT, int64_t>(handle, params_.n_queries, params_.k);
    auto distances = make_device_matrix<float, int64_t>(handle, params_.n_queries, params_.k);
    auto ind_v     = make_device_matrix_view<IdxT, int64_t, row_major>(
      indices.data_handle(), params_.n_queries, params_.k);
    auto dist_v = make_device_matrix_view<float, int64_t, row_major>(
      distances.data_handle(), params_.n_queries, params_.k);

    auto queries_v = make_const_mdspan(queries_.view());
    loop_on_state(state, [&]() {
      raft::neighbors::cagra::search(
        this->handle, search_params, *this->index_, queries_v, ind_v, dist_v);
    });

    double data_size  = params_.n_samples * params_.n_dims * sizeof(T);
    double graph_size = params_.n_samples * params_.degree * sizeof(IdxT);

    int iterations = params_.max_iterations;
    if (iterations == 0) {
      // see search_plan_impl::adjust_search_params()
      double r   = params_.itopk_size / static_cast<float>(params_.num_parents);
      iterations = 1 + std::min(r * 1.1, r + 10);
    }
    state.counters["dataset (GiB)"] = data_size / (1 << 30);
    state.counters["graph (GiB)"]   = graph_size / (1 << 30);
    state.counters["n_rows"]        = params_.n_samples;
    state.counters["n_cols"]        = params_.n_dims;
    state.counters["degree"]        = params_.degree;
    state.counters["n_queries"]     = params_.n_queries;
    state.counters["k"]             = params_.k;
    state.counters["itopk_size"]    = params_.itopk_size;
    state.counters["block_size"]    = params_.block_size;
    state.counters["num_parents"]   = params_.num_parents;
    state.counters["iterations"]    = iterations;
  }

 private:
  const params params_;
<<<<<<< HEAD
  std::optional<const raft::neighbors::experimental::cagra::index<T, IdxT>> index_;
  raft::device_matrix<T, int64_t, row_major> queries_;
  raft::device_matrix<T, int64_t, row_major> dataset_;
  raft::device_matrix<IdxT, int64_t, row_major> knn_graph_;
=======
  std::optional<const raft::neighbors::cagra::index<T, IdxT>> index_;
  raft::device_matrix<T, IdxT, row_major> queries_;
  raft::device_matrix<T, IdxT, row_major> dataset_;
  raft::device_matrix<IdxT, IdxT, row_major> knn_graph_;
>>>>>>> 202385be
};

inline const std::vector<params> generate_inputs()
{
  std::vector<params> inputs =
    raft::util::itertools::product<params>({2000000ull},           // n_samples
                                           {128, 256, 512, 1024},  // dataset dim
                                           {1000},                 // n_queries
                                           {32},                   // k
                                           {64},                   // knn graph degree
                                           {64},                   // itopk_size
                                           {0},                    // block_size
                                           {1},                    // num_parents
                                           {0}                     // max_iterations
    );
  auto inputs2 = raft::util::itertools::product<params>({2000000ull, 10000000ull},  // n_samples
                                                        {128},                      // dataset dim
                                                        {1000},                     // n_queries
                                                        {32},                       // k
                                                        {64},  // knn graph degree
                                                        {64},  // itopk_size
                                                        {64, 128, 256, 512, 1024},  // block_size
                                                        {1},                        // num_parents
                                                        {0}  // max_iterations
  );
  inputs.insert(inputs.end(), inputs2.begin(), inputs2.end());
  return inputs;
}

const std::vector<params> kCagraInputs = generate_inputs();

#define CAGRA_REGISTER(ValT, IdxT, inputs)                \
  namespace BENCHMARK_PRIVATE_NAME(knn) {                 \
  using AnnCagra = CagraBench<ValT, IdxT>;                \
  RAFT_BENCH_REGISTER(AnnCagra, #ValT "/" #IdxT, inputs); \
  }

}  // namespace raft::bench::neighbors<|MERGE_RESOLUTION|>--- conflicted
+++ resolved
@@ -124,17 +124,10 @@
 
  private:
   const params params_;
-<<<<<<< HEAD
-  std::optional<const raft::neighbors::experimental::cagra::index<T, IdxT>> index_;
+  std::optional<const raft::neighbors::cagra::index<T, IdxT>> index_;
   raft::device_matrix<T, int64_t, row_major> queries_;
   raft::device_matrix<T, int64_t, row_major> dataset_;
   raft::device_matrix<IdxT, int64_t, row_major> knn_graph_;
-=======
-  std::optional<const raft::neighbors::cagra::index<T, IdxT>> index_;
-  raft::device_matrix<T, IdxT, row_major> queries_;
-  raft::device_matrix<T, IdxT, row_major> dataset_;
-  raft::device_matrix<IdxT, IdxT, row_major> knn_graph_;
->>>>>>> 202385be
 };
 
 inline const std::vector<params> generate_inputs()
